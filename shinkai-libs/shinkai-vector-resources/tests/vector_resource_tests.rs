use shinkai_vector_resources::data_tags::DataTag;
use shinkai_vector_resources::embedding_generator::{EmbeddingGenerator, RemoteEmbeddingGenerator};
use shinkai_vector_resources::file_parser::file_parser::{FileParser, ShinkaiFileParser};
use shinkai_vector_resources::file_parser::unstructured_api::UnstructuredAPI;
use shinkai_vector_resources::source::{DistributionInfo, VRSourceReference};
use shinkai_vector_resources::vector_resource::document_resource::DocumentVectorResource;
use shinkai_vector_resources::vector_resource::map_resource::MapVectorResource;
use shinkai_vector_resources::vector_resource::vrkai::VRKai;
use shinkai_vector_resources::vector_resource::vrpack::VRPack;
use shinkai_vector_resources::vector_resource::BaseVectorResource;
use shinkai_vector_resources::vector_resource::{
    FilterMode, NodeContent, ResultsMode, ScoringMode, TraversalMethod, TraversalOption, VectorResourceCore,
    VectorResourceSearch,
};
use shinkai_vector_resources::vector_resource::{RetrievedNode, VRPath};
use std::collections::HashMap;

pub fn default_vector_resource_doc() -> DocumentVectorResource {
    let generator = RemoteEmbeddingGenerator::new_default();
    let mut doc = DocumentVectorResource::new_empty(
        "3 Animal Facts",
        Some("A bunch of facts about animals and wildlife"),
        VRSourceReference::new_uri_ref("animalwildlife.com"),
        true,
    );

    doc.set_embedding_model_used(generator.model_type()); // Not required, but good practice
    doc.update_resource_embedding_blocking(&generator, Some(vec!["animal".to_string(), "wild life".to_string()]))
        .unwrap();

    // Prepare embeddings + data, then add it to the doc
    let fact1 = "Dogs are creatures with 4 legs that bark.";
    let fact1_embedding = generator.generate_embedding_default_blocking(fact1).unwrap();
    let fact2 = "Camels are slow animals with large humps.";
    let fact2_embedding = generator.generate_embedding_default_blocking(fact2).unwrap();
    let fact3 = "Seals swim in the ocean.";
    let fact3_embedding = generator.generate_embedding_default_blocking(fact3).unwrap();
    let _ = doc
        .append_text_node(fact1, None, fact1_embedding.clone(), &vec![])
        .unwrap();
    let _ = doc
        .append_text_node(fact2, None, fact2_embedding.clone(), &vec![])
        .unwrap();
    let _ = doc
        .append_text_node(fact3, None, fact3_embedding.clone(), &vec![])
        .unwrap();
    return doc;
}

fn default_vr_kai() -> VRKai {
    let resource = BaseVectorResource::Document(default_vector_resource_doc());
    VRKai::new(resource, None)
}

fn default_vr_pack() -> VRPack {
    let vrkai = default_vr_kai();
    let mut vrpack = VRPack::new_empty("");
    let _ = vrpack.insert_vrkai(&vrkai, VRPath::root(), true);
    vrpack
}

#[test]
fn test_vr_kai_prepare_and_parse_methods() {
    let vr_kai = default_vr_kai();

    // Test encode_as_base64 and from_base64
    let base64_encoded = vr_kai.encode_as_base64().expect("Failed to prepare as base64");
    let parsed_from_base64 = VRKai::from_base64(&base64_encoded).expect("Failed to parse from base64");
    assert_eq!(
        serde_json::to_string(&vr_kai).unwrap(),
        serde_json::to_string(&parsed_from_base64).unwrap()
    );

    // Test encode_as_bytes and from_bytes
    let bytes_encoded = vr_kai.encode_as_bytes().expect("Failed to prepare as bytes");
    let parsed_from_bytes = VRKai::from_bytes(&bytes_encoded).expect("Failed to parse from bytes");
    assert_eq!(
        serde_json::to_string(&vr_kai).unwrap(),
        serde_json::to_string(&parsed_from_bytes).unwrap()
    );

    // Test to_json and from_json for completeness
    let json_str = vr_kai.to_json().expect("Failed to convert to JSON");
    let parsed_from_json = VRKai::from_json(&json_str).expect("Failed to parse from JSON");
    assert_eq!(
        serde_json::to_string(&vr_kai).unwrap(),
        serde_json::to_string(&parsed_from_json).unwrap()
    );
}

#[test]
fn test_vr_pack_prepare_and_parse_methods() {
    let vr_pack = default_vr_pack();

    // Test encode_as_base64 and from_base64
    let base64_encoded = vr_pack.encode_as_base64().expect("Failed to prepare as base64");
    let parsed_from_base64 = VRPack::from_base64(&base64_encoded).expect("Failed to parse from base64");
    assert_eq!(
        serde_json::to_string(&vr_pack).unwrap(),
        serde_json::to_string(&parsed_from_base64).unwrap()
    );

    // Test encode_as_bytes and from_bytes
    let bytes_encoded = vr_pack.encode_as_bytes().expect("Failed to prepare as bytes");
    let parsed_from_bytes = VRPack::from_bytes(&bytes_encoded).expect("Failed to parse from bytes");
    assert_eq!(
        serde_json::to_string(&vr_pack).unwrap(),
        serde_json::to_string(&parsed_from_bytes).unwrap()
    );

    // Test to_json and from_json for completeness
    let json_str = vr_pack.to_json().expect("Failed to convert to JSON");
    let parsed_from_json = VRPack::from_json(&json_str).expect("Failed to parse from JSON");
    assert_eq!(
        serde_json::to_string(&vr_pack).unwrap(),
        serde_json::to_string(&parsed_from_json).unwrap()
    );
}

#[test]
fn test_remote_embedding_generation() {
    let generator = RemoteEmbeddingGenerator::new_default();

    let dog_embedding = generator.generate_embedding_default_blocking("dog").unwrap();
    let cat_embedding = generator.generate_embedding_default_blocking("cat").unwrap();

    assert_eq!(dog_embedding, dog_embedding);
    assert_eq!(cat_embedding, cat_embedding);
    assert_ne!(dog_embedding, cat_embedding);
}

#[tokio::test]
async fn test_remote_embedding_generation_async_batched() {
    let generator = RemoteEmbeddingGenerator::new_default();

    let inputs = vec![
        "dog", "cat", "lion", "tiger", "elephant", "giraffe", "zebra", "bear", "wolf", "fox",
    ]
    .into_iter()
    .map(|s| s.to_string())
    .collect::<Vec<_>>();
    let ids = vec!["".to_string(); inputs.len()];
    let embeddings = generator.generate_embeddings(&inputs, &ids).await.unwrap();

    for (animal, embedding) in inputs.iter().zip(embeddings.iter()) {
        println!("Embedding for {}: {:?}", animal, embedding);
    }

    assert_ne!(embeddings[0], embeddings[1]);
    assert_ne!(embeddings[0], embeddings[2]);
    assert_ne!(embeddings[0], embeddings[3]);
    assert_ne!(embeddings[0], embeddings[4]);
    assert_ne!(embeddings[0], embeddings[5]);
    assert_ne!(embeddings[0], embeddings[6]);
    assert_ne!(embeddings[0], embeddings[7]);
    assert_ne!(embeddings[0], embeddings[8]);
    assert_ne!(embeddings[0], embeddings[9]);
}

#[test]
fn test_manual_resource_vector_search() {
    let generator = RemoteEmbeddingGenerator::new_default();

    //
    // Create a first resource
    //
    let fact1 = "Dogs are creatures with 4 legs that bark.";
    let _fact1_embedding = generator.generate_embedding_default_blocking(fact1).unwrap();
    let fact2 = "Camels are slow animals with large humps.";
    let _fact2_embedding = generator.generate_embedding_default_blocking(fact2).unwrap();
    let fact3 = "Seals swim in the ocean.";
    let _fact3_embedding = generator.generate_embedding_default_blocking(fact3).unwrap();

    let doc = default_vector_resource_doc();

    // Testing JSON serialization/deserialization
    let json = doc.to_json().unwrap();
    let deserialized_doc: DocumentVectorResource = DocumentVectorResource::from_json(&json).unwrap();
    assert_eq!(doc, deserialized_doc);

    // Testing basic vector search works
    let query_string = "What animal barks?";
    let query_embedding1 = generator.generate_embedding_default_blocking(query_string).unwrap();
    let res = doc.vector_search(query_embedding1.clone(), 1);
    assert_eq!(fact1, res[0].node.get_text_content().unwrap().to_string());

    let query_string2 = "What animal is slow?";
    let query_embedding2 = generator.generate_embedding_default_blocking(query_string2).unwrap();
    let res2 = doc.vector_search(query_embedding2.clone(), 3);
    assert_eq!(fact2, res2[0].node.get_text_content().unwrap().to_string());

    let query_string3 = "What animal swims in the ocean?";
    let query_embedding3 = generator.generate_embedding_default_blocking(query_string3).unwrap();
    let res3 = doc.vector_search(query_embedding3, 2);
    assert_eq!(fact3, res3[0].node.get_text_content().unwrap().to_string());

    //
    // Create a 2nd resource, a MapVectorResource
    //
    let mut map_resource = MapVectorResource::new_empty(
        "Tech Facts",
        Some("A collection of facts about technology"),
        VRSourceReference::new_uri_ref("veryrealtechfacts.com"),
        true,
    );

    map_resource.set_embedding_model_used(generator.model_type()); // Not required, but good practice
    map_resource
        .update_resource_embedding_blocking(&generator, Some(vec!["technology".to_string(), "phones".to_string()]))
        .unwrap();

    // Prepare embeddings + data, then add it to the map resource
    let fact4 = "Phones provide the power of the internet in your pocket.";
    let fact4_embedding = generator.generate_embedding_default_blocking(fact4).unwrap();
    let _ = map_resource.insert_text_node(
        "some_key".to_string(),
        fact4.to_string(),
        None,
        fact4_embedding.clone(),
        &vec![],
    );

    // Insert the document resource into the map resource
    // To allow for this composability we need to convert the doc into a BaseVectorResource
    let doc_resource = BaseVectorResource::from(doc);
    let _ = map_resource.insert_vector_resource_node_auto("doc_key", doc_resource, None);

    //
    // Create a third resource, a DocumentVectorResource about fruits
    //
    let mut fruit_doc = DocumentVectorResource::new_empty(
        "Fruit Facts",
        Some("A collection of facts about fruits"),
        VRSourceReference::new_uri_ref("ostensiblyrealfruitfacts.com"),
        true,
    );
    fruit_doc.set_embedding_model_used(generator.model_type()); // Not required, but good practice

    // Prepare embeddings + data, then add it to the fruit doc
    let fact5 = "Apples are sweet and crunchy.";
    let fact5_embedding = generator.generate_embedding_default_blocking(fact5).unwrap();
    let fact6 = "Bananas are tasty and come in their own natural packaging.";
    let fact6_embedding = generator.generate_embedding_default_blocking(fact6).unwrap();
    let _ = fruit_doc.append_text_node(fact5, None, fact5_embedding.clone(), &vec![]);
    let _ = fruit_doc.append_text_node(fact6, None, fact6_embedding.clone(), &vec![]);

    // Insert the map resource into the fruit doc
    let map_resource = BaseVectorResource::from(map_resource);
    let mut new_map_resource = map_resource.as_map_resource_cloned().unwrap();
    let _ = fruit_doc.append_vector_resource_node_auto(map_resource, None);

    //
    // Perform Vector Search Tests Through All Levels/Resources
    //

    // Perform a vector search for data 2 levels lower in the fruit doc to ensure
    // that vector searches propagate inwards through all resources
    let res = fruit_doc.vector_search(query_embedding1.clone(), 5);
    assert_eq!(fact1, res[0].node.get_text_content().unwrap().to_string());
    // Perform a VRPath test to validate depth & path formatting
    assert_eq!("/3/doc_key/1", res[0].format_path_to_string());
    assert_eq!(2, res[0].retrieval_path.depth());

    // Perform a vector search for data 1 level lower in the tech map resource
    let query_string = "What can I use to access the internet?";
    let query_embedding = generator.generate_embedding_default_blocking(query_string).unwrap();
    let res = fruit_doc.vector_search(query_embedding, 5);
    assert_eq!(fact4, res[0].node.get_text_content().unwrap().to_string());
    // Perform a VRPath test to validate depth & path formatting
    assert_eq!("/3/some_key", res[0].format_path_to_string());
    assert_eq!(1, res[0].retrieval_path.depth());

    // Perform a vector search on the fruit doc
    // for data on the base level
    let query_string = "What fruit has its own packaging?";
    let query_embedding = generator.generate_embedding_default_blocking(query_string).unwrap();
    let res = fruit_doc.vector_search(query_embedding.clone(), 10);
    assert_eq!(fact6, res[0].node.get_text_content().unwrap().to_string());
    // Perform a VRPath test to validate depth & path formatting
    assert_eq!("/2", res[0].format_path_to_string());
    assert_eq!(0, res[0].retrieval_path.depth());

    //
    // Traversal Tests
    //
    // Perform UntilDepth(0) traversal to ensure it is working properly, assert the dog fact1 cant be found
    let res = fruit_doc.vector_search_customized(
        query_embedding1.clone(),
        5,
        TraversalMethod::Efficient,
        &vec![TraversalOption::UntilDepth(0)],
        None,
    );
    assert_ne!(fact1, res[0].node.get_text_content().unwrap().to_string());
    assert_eq!(0, res[0].retrieval_path.depth());
    // Perform UntilDepth(1) traversal to ensure it is working properly, assert the BaseVectorResource for animals is found (not fact1)
    let res = fruit_doc.vector_search_customized(
        query_embedding1.clone(),
        5,
        TraversalMethod::Exhaustive,
        &vec![TraversalOption::UntilDepth(1)],
        None,
    );
    assert_eq!(
        "3 Animal Facts",
        res[0]
            .node
            .get_vector_resource_content()
            .unwrap()
            .as_trait_object()
            .name()
    );
    // Perform UntilDepth(2) traversal to ensure it is working properly, assert dog fact1 is found at the correct depth
    let res = fruit_doc.vector_search_customized(
        query_embedding1.clone(),
        5,
        TraversalMethod::Exhaustive,
        &vec![TraversalOption::UntilDepth(2)],
        None,
    );
    assert_eq!(NodeContent::Text(fact1.to_string()), res[0].node.content);
    // Perform MinimumScore option with impossible score to ensure it is working properly
    let res = fruit_doc.vector_search_customized(
        query_embedding1.clone(),
        5,
        TraversalMethod::Exhaustive,
        &vec![TraversalOption::MinimumScore(0.99)],
        None,
    );
    assert_eq!(res.len(), 0);

    // Perform MinimumScore option with low score to ensure it is working properly
    let res = fruit_doc.vector_search_customized(
        query_embedding1.clone(),
        5,
        TraversalMethod::Exhaustive,
        &vec![TraversalOption::MinimumScore(0.01)],
        None,
    );
    assert!(!res.is_empty());

    // Perform a VRPath test to validate depth & path formatting
    assert_eq!("/3/doc_key/1", res[0].format_path_to_string());
    assert_eq!(2, res[0].retrieval_path.depth());

    // Perform Exhaustive traversal to ensure it is working properly, assert dog fact1 is found at the correct depth
    // By requesting only 1 result, Efficient traversal does not go deeper, while Exhaustive makes it all the way to the bottom
    let res = fruit_doc.vector_search_customized(
        query_embedding1.clone(),
        1,
        TraversalMethod::Exhaustive,
        &vec![TraversalOption::SetScoringMode(ScoringMode::HierarchicalAverageScoring)],
        None,
    );
    assert_eq!(NodeContent::Text(fact1.to_string()), res[0].node.content);
    let res = fruit_doc.vector_search_customized(
        query_embedding1.clone(),
        1,
        TraversalMethod::Efficient,
        &vec![TraversalOption::SetScoringMode(ScoringMode::HierarchicalAverageScoring)],
        None,
    );
    assert_ne!(NodeContent::Text(fact1.to_string()), res[0].node.content);

    //
    // Path Tests
    //
    let res = fruit_doc.vector_search_customized(
        query_embedding1.clone(),
        100,
        TraversalMethod::Exhaustive,
        &vec![TraversalOption::SetScoringMode(ScoringMode::HierarchicalAverageScoring)],
        None,
    );
    assert_eq!(res.len(), 6);
    let path = VRPath::from_string("/3/").unwrap();
    let res = fruit_doc.vector_search_customized(
        query_embedding1.clone(),
        100,
        TraversalMethod::Exhaustive,
        &vec![TraversalOption::SetScoringMode(ScoringMode::HierarchicalAverageScoring)],
        Some(path),
    );
    assert_eq!(res.len(), 4);
    let path = VRPath::from_string("/3/doc_key/").unwrap();
    let res = fruit_doc.vector_search_customized(
        query_embedding1.clone(),
        100,
        TraversalMethod::Exhaustive,
        &vec![TraversalOption::SetScoringMode(ScoringMode::HierarchicalAverageScoring)],
        Some(path),
    );
    assert_eq!(res.len(), 3);

    // Metadata Filter Tests
    let res = fruit_doc.vector_search_customized(
        query_embedding1.clone(),
        100,
        TraversalMethod::Exhaustive,
        &vec![TraversalOption::SetFilterMode(
            FilterMode::ContainsAnyMetadataKeyValues(vec![
                ("key".to_string(), Some("value".to_string())),
                ("other_key".to_string(), None),
            ]),
        )],
        None,
    );
    assert_eq!(res.len(), 0);

    let res = fruit_doc.vector_search_customized(
        query_embedding1.clone(),
        100,
        TraversalMethod::Exhaustive,
        &vec![TraversalOption::SetFilterMode(
            FilterMode::ContainsAllMetadataKeyValues(vec![
                ("key".to_string(), Some("value".to_string())),
                ("other_key".to_string(), None),
            ]),
        )],
        None,
    );
    assert_eq!(res.len(), 0);

    // Creating fake metadata to test with
    let mut hm1 = HashMap::new();
    hm1.insert("common_key".to_string(), "common_value".to_string());
    hm1.insert("unique_key1".to_string(), "unique_value1".to_string());

    let mut hm2 = HashMap::new();
    hm2.insert("common_key".to_string(), "common_value".to_string());
    hm2.insert("unique_key2".to_string(), "unique_value2".to_string());

    let _ = fruit_doc.append_text_node(fact5, Some(hm1), fact5_embedding.clone(), &vec![]);
    let _ = fruit_doc.append_text_node(fact6, Some(hm2), fact6_embedding.clone(), &vec![]);

    // Check any filtering, with the common key/value
    let res = fruit_doc.vector_search_customized(
        query_embedding1.clone(),
        100,
        TraversalMethod::Exhaustive,
        &vec![TraversalOption::SetFilterMode(
            FilterMode::ContainsAnyMetadataKeyValues(vec![
                ("uniq".to_string(), Some("e".to_string())),
                ("common_key".to_string(), Some("common_value".to_string())),
            ]),
        )],
        None,
    );
    assert_eq!(res.len(), 2);

    // Check all filtering, including with None value skipping
    let res = fruit_doc.vector_search_customized(
        query_embedding1.clone(),
        100,
        TraversalMethod::Exhaustive,
        &vec![TraversalOption::SetFilterMode(
            FilterMode::ContainsAllMetadataKeyValues(vec![
                ("common_key".to_string(), None),
                ("unique_key2".to_string(), Some("unique_value2".to_string())),
            ]),
        )],
        None,
    );
    assert_eq!(res.len(), 1);

    // Check Proximity search results mode
    let res = fruit_doc.vector_search_customized(
        query_embedding1.clone(),
        100,
        TraversalMethod::Exhaustive,
        &vec![TraversalOption::SetResultsMode(ResultsMode::ProximitySearch(1, 1))],
        None,
    );
    new_map_resource.print_all_nodes_exhaustive(None, true, false);
    assert_eq!(res.len(), 2);
    let res = fruit_doc.vector_search_customized(
        query_embedding2.clone(),
        100,
        TraversalMethod::Exhaustive,
        &vec![TraversalOption::SetResultsMode(ResultsMode::ProximitySearch(1, 1))],
        None,
    );
    new_map_resource.print_all_nodes_exhaustive(None, true, false);
    assert_eq!(res.len(), 3);

    // The nodes are already included in the first top results proximity, so this checks that there's no more.
    let res = fruit_doc.vector_search_customized(
        query_embedding2.clone(),
        100,
        TraversalMethod::Exhaustive,
        &vec![TraversalOption::SetResultsMode(ResultsMode::ProximitySearch(2, 1))],
        None,
    );
    assert_eq!(res.len(), 3);

    let _ = fruit_doc.append_text_node(fact6, None, fact6_embedding.clone(), &vec![]);
    let _ = fruit_doc.append_text_node(fact6, None, fact6_embedding.clone(), &vec![]);

    println!("\n\nFruit doc:");
    fruit_doc.print_all_nodes_exhaustive(None, true, false);

    // Check that proximity window works
    let query_string = "Whats an apple?";
    let query_embedding_fruit = generator.generate_embedding_default_blocking(query_string).unwrap();

    let res = fruit_doc.vector_search_customized(
        query_embedding_fruit.clone(),
        100,
        TraversalMethod::Exhaustive,
        &vec![TraversalOption::SetResultsMode(ResultsMode::ProximitySearch(1, 2))],
        None,
    );
    assert_eq!(res.len(), 5);

    let res = fruit_doc.vector_search_customized(
        query_embedding_fruit.clone(),
        100,
        TraversalMethod::Exhaustive,
        &vec![TraversalOption::SetResultsMode(ResultsMode::ProximitySearch(2, 2))],
        None,
    );

    assert_eq!(res.len(), 6);

    // Verify proximity grouping is working
    let res = fruit_doc.vector_search_customized(
        query_embedding_fruit.clone(),
        100,
        TraversalMethod::Exhaustive,
        &vec![TraversalOption::SetResultsMode(ResultsMode::ProximitySearch(1, 2))],
        None,
    );

    let grouped_results = RetrievedNode::group_proximity_results(&res).unwrap();

    for (index, group) in grouped_results.iter().enumerate() {
        println!("Group {}:", index);
        for result in group {
            println!("Result: {:?}", result.retrieval_path);
        }
    }
    assert_eq!(grouped_results.len(), 2);
    assert_eq!(grouped_results[0].len(), 3);
    assert_eq!(grouped_results[1].len(), 2);

    // Check the metadata_index
    println!("Metdata index: {:?}", fruit_doc.metadata_index());
    assert_eq!(fruit_doc.metadata_index().get_all_metadata_keys().len(), 3);

    // At path method tests

    // Insert/retrieve tests
    let path = VRPath::from_string("/doc_key/").unwrap();
    new_map_resource
        .insert_vector_resource_node_at_path(
            path,
            "4",
            BaseVectorResource::Map(new_map_resource.clone()),
            None,
            new_map_resource.resource_embedding().clone(),
        )
        .unwrap();
    let test_path = VRPath::from_string("/doc_key/4/doc_key/3").unwrap();
    let res = new_map_resource.retrieve_node_at_path(test_path.clone(), None).unwrap();
    assert_eq!(res.node.id, "3");
    assert_eq!(res.retrieval_path.to_string(), test_path.to_string());

    // Validate embedding retrieval works by regenerating the embedding from the text
    let embedding = new_map_resource.retrieve_embedding_at_path(test_path.clone()).unwrap();
    match res.node.content {
        NodeContent::Text(text) => {
            let regenerated_embedding = generator.generate_embedding_blocking(&text, "3").unwrap();
            assert_eq!(embedding, regenerated_embedding);
        }
        _ => panic!("Node content is not text"),
    }
    // Proximity retrieval test
    let test_path = VRPath::from_string("/doc_key/4/doc_key/3").unwrap();
    new_map_resource.print_all_nodes_exhaustive(None, true, false);
    let res = new_map_resource
        .proximity_retrieve_nodes_at_path(test_path.clone(), 1, None)
        .unwrap();
    assert_eq!(res.len(), 2);
    let test_path = VRPath::from_string("/doc_key/4/doc_key/2").unwrap();
    let res = new_map_resource
        .proximity_retrieve_nodes_at_path(test_path.clone(), 1, None)
        .unwrap();
    assert_eq!(res.len(), 3);
    let test_path = VRPath::from_string("/doc_key/4/doc_key/1").unwrap();
    let res = new_map_resource
        .proximity_retrieve_nodes_at_path(test_path.clone(), 1, None)
        .unwrap();
    assert_eq!(res.len(), 2);
    let res = new_map_resource
        .proximity_retrieve_nodes_at_path(test_path.clone(), 5000, None)
        .unwrap();
    assert_eq!(res.len(), 3);

    // Check that no node is retrieved after removing it by path
    let test_path = VRPath::from_string("/doc_key/4/doc_key/3").unwrap();
    let _ = new_map_resource.remove_node_at_path(test_path.clone(), true);
    let res = new_map_resource.retrieve_node_at_path(test_path.clone(), None);
    assert!(!res.is_ok());

    // Replace an existing node in a Map Resource and validate it's been changed
    let test_path = VRPath::from_string("/doc_key/4/some_key").unwrap();
    let initial_node = new_map_resource.retrieve_node_at_path(test_path.clone(), None).unwrap();
    new_map_resource
        .replace_with_text_node_at_path(
            test_path.clone(),
            "----My new node value----".to_string(),
            None,
            fact6_embedding.clone(),
            vec![],
        )
        .unwrap();
    let new_node = new_map_resource.retrieve_node_at_path(test_path.clone(), None).unwrap();
    assert_ne!(initial_node, new_node);
    assert_eq!(
        NodeContent::Text("----My new node value----".to_string()),
        new_node.node.content
    );

    // Replace an existing node in a Doc Resource and validate it's been changed
    let test_path = VRPath::from_string("/doc_key/4/doc_key/2").unwrap();
    let initial_node = new_map_resource.retrieve_node_at_path(test_path.clone(), None).unwrap();
    new_map_resource
        .replace_with_text_node_at_path(
            test_path.clone(),
            "----My new node value 2----".to_string(),
            None,
            fact6_embedding.clone(),
            vec![],
        )
        .unwrap();
    let new_node = new_map_resource.retrieve_node_at_path(test_path.clone(), None).unwrap();
    assert_ne!(initial_node, new_node);
    assert_eq!(
        NodeContent::Text("----My new node value 2----".to_string()),
        new_node.node.content
    );

    // Append a node into a Doc Resource and validate it's been added
    let mut fruit_doc = fruit_doc.clone();
    let path = VRPath::from_string("/3/doc_key/").unwrap();
    fruit_doc
        .append_text_node_at_path(
            path,
            "--- appended text node ---",
            None,
            new_map_resource.resource_embedding().clone(),
            &vec![],
        )
        .unwrap();
    let test_path = VRPath::from_string("/3/doc_key/4").unwrap();
    let res = fruit_doc.retrieve_node_at_path(test_path.clone(), None).unwrap();
    assert_eq!(res.node.id, "4");
    assert_eq!(res.retrieval_path.to_string(), test_path.to_string());

    // Pop the previously appended node
    let path = VRPath::from_string("/3/doc_key/").unwrap();
    fruit_doc.pop_node_at_path(path, true).unwrap();
    let test_path = VRPath::from_string("/3/doc_key/4").unwrap();
    let res = fruit_doc.retrieve_node_at_path(test_path.clone(), None);
    assert_eq!(res.is_ok(), false);

    //
    // Merkelization Tests
    //
    let path = VRPath::from_string("/3/doc_key/2").unwrap();
    let res = fruit_doc.retrieve_node_at_path(path.clone(), None).unwrap();
    let regened_merkle_hash = res.node._generate_merkle_hash().unwrap();
    assert_eq!(regened_merkle_hash, res.node.get_merkle_hash().unwrap());

    // Store the original Merkle hash
    let original_merkle_hash = fruit_doc.get_merkle_root().unwrap();

    // Append a node into a Doc Resource
    let path = VRPath::from_string("/3/doc_key/").unwrap();
    fruit_doc
        .append_text_node_at_path(
            path.clone(),
            "--- appended text node ---",
            None,
            new_map_resource.resource_embedding().clone(),
            &vec![],
        )
        .unwrap();

    // Retrieve and store the new Merkle hash
    let new_merkle_hash = fruit_doc.get_merkle_root().unwrap();
    assert_ne!(
        original_merkle_hash, new_merkle_hash,
        "Merkle hash should be different after append"
    );

    // Pop the previously appended node
    fruit_doc.pop_node_at_path(path, true).unwrap();

    // Retrieve the Merkle hash again and assert it's the same as the original
    let reverted_merkle_hash = fruit_doc.get_merkle_root().unwrap();
    assert_eq!(
        original_merkle_hash, reverted_merkle_hash,
        "Merkle hash should be the same as original after pop"
    );
}

#[test]
fn test_manual_syntactic_vector_search() {
    let generator = RemoteEmbeddingGenerator::new_default();

    //
    // Create a first resource
    //
    let mut doc = DocumentVectorResource::new_empty(
        "CV Data From Resume",
        Some("A bunch of data theoretically parsed out of a CV"),
        VRSourceReference::None,
        true,
    );
    doc.set_embedding_model_used(generator.model_type()); // Not required, but good practice
    doc.update_resource_embedding_blocking(&generator, Some(vec!["cv".to_string(), "email".to_string()]))
        .unwrap();

    // Manually create a few test tags
    let regex1 = r#"[€$¥£][0-9]{1,3}(,[0-9]{3})*(\.[0-9]{2})?\b|\b€[0-9]{1,3}(\.[0-9]{3})*,(0-9{2})?"#;
    let price_tag = DataTag::new("Price", "A price in a major currency", regex1).unwrap();

    let regex2 = r#"[a-zA-Z0-9._%+-]+@[a-zA-Z0-9.-]+\.[a-zA-Z]{2,}"#;
    let email_tag = DataTag::new("Email", "An email address", regex2).unwrap();

    let regex3 = r#"(19|20)\d\d[- /.](0[1-9]|1[012])[- /.](0[1-9]|[12][0-9]|3[01])|(0[1-9]|1[012])[- /.](0[1-9]|[12][0-9]|3[01])[- /.](19|20)\d\d|(0[1-9]|[12][0-9]|3[01])[- /.](0[1-9]|1[012])[- /.](19|20)\d\d"#;
    let date_tag = DataTag::new(
        "Date",
        "Captures dates in three common formats - YYYY-MM-DD, MM/DD/YYYY, and DD/MM/YYYY.",
        regex3,
    )
    .unwrap();

    let regex4 = r#"[0-9]+x"#;
    let multiplier_tag = DataTag::new("Multiplier", "Strings like `100x` which denote a multiplier.", regex4).unwrap();

    let data_tags = vec![
        price_tag.clone(),
        email_tag.clone(),
        date_tag.clone(),
        multiplier_tag.clone(),
    ];

    // Prepare embeddings + data, then add it to the doc
    let fact1 = "Name: Joe Smith - Email: joesmith@gmail.com";
    let fact1_embedding = generator.generate_embedding_default_blocking(fact1).unwrap();
    let fact2 = "Birthday: 23/03/1980";
    let fact2_embedding = generator.generate_embedding_default_blocking(fact2).unwrap();
    let fact3 = "Previous Accomplishments: Drove $1,500,000 in sales at my previous company, which translate to a 4x improvement compared to when I joined.";
    let fact3_embedding = generator.generate_embedding_default_blocking(fact3).unwrap();
    let _ = doc.append_text_node(fact1, None, fact1_embedding.clone(), &data_tags);
    let _ = doc.append_text_node(fact2, None, fact2_embedding.clone(), &data_tags);
    let _ = doc.append_text_node(fact3, None, fact3_embedding.clone(), &data_tags);

    // println!("Doc data tag index: {:?}", doc.data_tag_index());

    // Email syntactic vector search
    // In Shinkai the LLM Agent would do a Tag Vector Search in node DB to find the email_tag based on user's prompt
    // And then calls syntactic_vector_search to guarantee the data retrieved is of the correct structure/"type"
    let query = generator
        .generate_embedding_default_blocking("What is the applicant's email?")
        .unwrap();
    let fetched_data = doc.syntactic_vector_search(query, 1, &[email_tag.name.clone()]);
    let fetched_node = fetched_data.first().unwrap();
    assert_eq!(NodeContent::Text(fact1.to_string()), fetched_node.node.content);

    // Date syntactic vector search
    let query = generator
        .generate_embedding_default_blocking("What is the applicant's birthday?")
        .unwrap();
    let fetched_data = doc.syntactic_vector_search(query, 10, &[date_tag.name.clone()]);
    let fetched_node = fetched_data.first().unwrap();
    assert_eq!(NodeContent::Text(fact2.to_string()), fetched_node.node.content);

    // Price syntactic vector search
    let query = generator
        .generate_embedding_default_blocking("Any notable accomplishments in previous positions?")
        .unwrap();
    let fetched_data = doc.syntactic_vector_search(query, 2, &[price_tag.name.clone()]);
    let fetched_node = fetched_data.first().unwrap();
    assert_eq!(NodeContent::Text(fact3.to_string()), fetched_node.node.content);

    // Multiplier syntactic vector search
    let query = generator
        .generate_embedding_default_blocking("Any notable accomplishments in previous positions?")
        .unwrap();
    let fetched_data = doc.syntactic_vector_search(query, 5, &[multiplier_tag.name.clone()]);
    let fetched_node = fetched_data.first().unwrap();
    assert_eq!(NodeContent::Text(fact3.to_string()), fetched_node.node.content);
}

// #[test]
fn test_checking_embedding_similarity() {
    let generator = RemoteEmbeddingGenerator::new_default();

    //
    // Create a first resource
    //
    let mut doc = DocumentVectorResource::new_empty(
        "3 Animal Facts",
        Some("A bunch of facts about animals and wildlife"),
        VRSourceReference::new_uri_ref("animalwildlife.com"),
        true,
    );

    doc.set_embedding_model_used(generator.model_type()); // Not required, but good practice
    doc.update_resource_embedding_blocking(&generator, Some(vec!["animal".to_string(), "wild life".to_string()]))
        .unwrap();

    // Prepare embeddings + data, then add it to the doc
    let fact1 = "Dogs are creatures with 4 legs that bark.";
    let fact1_embedding = generator.generate_embedding_default_blocking(fact1).unwrap();
    let fact2 = "Camels are slow animals with large humps.";
    let fact2_embedding = generator.generate_embedding_default_blocking(fact2).unwrap();
    let fact3 = "Seals swim in the ocean.";
    let fact3_embedding = generator.generate_embedding_default_blocking(fact3).unwrap();
    doc.append_text_node(fact1, None, fact1_embedding.clone(), &vec![])
        .unwrap();
    doc.append_text_node(fact2, None, fact2_embedding.clone(), &vec![])
        .unwrap();
    doc.append_text_node(fact3, None, fact3_embedding.clone(), &vec![])
        .unwrap();

    // Testing small alternations to the input text still retain a high similarity score
    let res = doc.vector_search(fact1_embedding.clone(), 1);
    assert_eq!(fact1, res[0].node.get_text_content().unwrap().to_string());
    assert!(res[0].score > 0.98);

    let fact1_embedding_2 = generator.generate_embedding_default_blocking(fact1).unwrap();
    let res = doc.vector_search(fact1_embedding_2.clone(), 1);
    assert!(res[0].score > 0.98);

    let similar_to_fact_1 = "Dogs are creatures with 4 legs that bark .";
    let similar_fact1_embedding = generator
        .generate_embedding_default_blocking(similar_to_fact_1)
        .unwrap();
    let res = doc.vector_search(similar_fact1_embedding.clone(), 1);
    println!("{} : {}", res[0].score, similar_to_fact_1);
    assert!(res[0].score > 0.98);

    let similar_to_fact_1 = "Dogs are creatures with 4 legs that bark";
    let similar_fact1_embedding = generator
        .generate_embedding_default_blocking(similar_to_fact_1)
        .unwrap();
    let res = doc.vector_search(similar_fact1_embedding.clone(), 1);
    println!("{} : {}", res[0].score, similar_to_fact_1);
    assert!(res[0].score > 0.98);

    let similar_to_fact_1 = "Dogs   are   creatures with 4   legs that   bark";
    let similar_fact1_embedding = generator
        .generate_embedding_default_blocking(similar_to_fact_1)
        .unwrap();
    let res = doc.vector_search(similar_fact1_embedding.clone(), 1);
    println!("{} : {}", res[0].score, similar_to_fact_1);
    assert!(res[0].score > 0.98);

    let similar_to_fact_1 = "Dogs --   are ||  creatures ~ with 4 legs, that   bark";
    let similar_fact1_embedding = generator
        .generate_embedding_default_blocking(similar_to_fact_1)
        .unwrap();
    let res = doc.vector_search(similar_fact1_embedding.clone(), 1);
    println!("{} : {}", res[0].score, similar_to_fact_1);
    assert!(res[0].score < 0.98);
}

#[tokio::test]
async fn test_embeddings_coherence() {
    let generator = RemoteEmbeddingGenerator::new_default();

    let mut doc = DocumentVectorResource::new_empty(
        "3 Animal Facts",
        Some("A bunch of facts about animals and wildlife"),
        VRSourceReference::new_uri_ref("animalwildlife.com"),
        true,
    );

    doc.set_embedding_model_used(generator.model_type()); // Not required, but good practice
    doc.update_resource_embedding(&generator, Some(vec!["animal".to_string(), "wild life".to_string()]))
        .await
        .unwrap();

    // Prepare embeddings + data, then add it to the doc
    let fact1 = "Dogs are creatures with 4 legs that bark.";
    let fact1_embedding = generator.generate_embedding_default(fact1).await.unwrap();
    let fact2 = "Camels are slow animals with large humps.";
    let fact2_embedding = generator.generate_embedding_default(fact2).await.unwrap();
    let fact3 = "Seals swim in the ocean.";
    let fact3_embedding = generator.generate_embedding_default(fact3).await.unwrap();
    doc.append_text_node(fact1, None, fact1_embedding.clone(), &vec![])
        .unwrap();
    doc.append_text_node(fact2, None, fact2_embedding.clone(), &vec![])
        .unwrap();
    doc.append_text_node(fact3, None, fact3_embedding.clone(), &vec![])
        .unwrap();

    let cloned_doc = BaseVectorResource::Document(doc.clone());
    let _ = doc.append_vector_resource_node_auto(cloned_doc, None);

    assert!(doc.verify_internal_embeddings_coherence(&generator, 0.5).await.is_ok());
    assert!(doc.verify_internal_embeddings_coherence(&generator, 0.0).await.is_ok());
    assert!(doc.verify_internal_embeddings_coherence(&generator, 23.4).await.is_ok());
}

#[tokio::test]
async fn local_txt_parsing_test() {
    let generator = RemoteEmbeddingGenerator::new_default();
    let source_file_name = "canada.txt";
    let buffer = std::fs::read(format!("../../files/{}", source_file_name)).unwrap();
    let resource = ShinkaiFileParser::process_file_into_resource(
        buffer,
        &generator,
        source_file_name.to_string(),
        None,
        &vec![],
        generator.model_type().max_input_token_count() as u64,
        DistributionInfo::new_empty(),
        FileParser::Local,
    )
    .await
    .unwrap();

    // Perform vector search
    let query_string = "Who's donnacona?".to_string();
    let query_embedding = generator.generate_embedding_default(&query_string).await.unwrap();
    let results = resource.as_trait_object().vector_search(query_embedding, 3);

    assert!(results[0].score > 0.3);
    assert!(results[0].node.get_text_content().unwrap().contains("Donnacona"));
    for result in results {
        // println!("{}:{}", result.score, result.node.get_text_content().unwrap());
        assert!(result.node.get_text_content().unwrap().len() > 200);
    }
}

#[tokio::test]
async fn local_csv_parsing_test() {
    let generator = RemoteEmbeddingGenerator::new_default();
    let source_file_name = "cars.csv";
    let buffer = std::fs::read(format!("../../files/{}", source_file_name)).unwrap();
    let resource = ShinkaiFileParser::process_file_into_resource(
        buffer,
        &generator,
        source_file_name.to_string(),
        None,
        &vec![],
        generator.model_type().max_input_token_count() as u64,
        DistributionInfo::new_empty(),
        FileParser::Local,
    )
    .await
    .unwrap();

    // Perform vector search
    let query_string = "Which car has 495 horsepower?".to_string();
    let query_embedding = generator.generate_embedding_default(&query_string).await.unwrap();
    let results = resource.as_trait_object().vector_search(query_embedding, 3);

    assert!(results[0].score > 0.5);
    assert!(results[0].node.get_text_content().unwrap().contains("Corvette"));
}

#[tokio::test]
async fn local_malformed_csv_parsing_test() {
    let malformed_csv = "\
        Year,Make,Model,Description,Price
        1997,Ford,E350,\"ac, abs, moon\",3000
        1999,Chevy,\"Venture \"\"Extended Edition\"\"\",\"\"";

    let generator = RemoteEmbeddingGenerator::new_default();
    let source_file_name = "cars.csv";
    let buffer = malformed_csv.as_bytes().to_vec();
    let resource = ShinkaiFileParser::process_file_into_resource(
        buffer,
        &generator,
        source_file_name.to_string(),
        None,
        &vec![],
        generator.model_type().max_input_token_count() as u64,
        DistributionInfo::new_empty(),
        FileParser::Local,
    )
    .await
    .unwrap();

    // Perform vector search
    let query_string = "What is the price of E350?".to_string();
    let query_embedding = generator.generate_embedding_default(&query_string).await.unwrap();
    let results = resource.as_trait_object().vector_search(query_embedding, 3);

    assert!(results[0].score > 0.5);
    assert!(results[0].node.get_text_content().unwrap().contains("3000"));
}

#[tokio::test]
async fn local_txt_metadata_parsing_test() {
    let input_text = "\
        This is a test content with metadata
        timestamp: {{{timestamp:2024-04-17T23:41:30Z}}}
        Username: {{{username:myCoolUsername}}}

        Main content should remain unaffected.

        Custom {{{metadata-key:metadata-value}}} should be parsed correctly.
        
        Likes: {{{likes:999}}}
        Reposts: {{{reposts:99}}}
        Replies: {{{replies:9}}}

        Invalid metadata values should be ignored. {{{timestamp:br0K3n}}}
        
        Pure metadata should be removed.
        !{{{pg_nums:[19, 20]}}}!
        
        Make this long enough to exceed max node text size and add more metadata.
        Datetime {{{datetime:2000-01-2T02:17:59Z}}} should be parsed too.";

    let generator = RemoteEmbeddingGenerator::new_default();
    let source_file_name = "test_input.txt";
    let buffer = input_text.as_bytes().to_vec();
    let resource = ShinkaiFileParser::process_file_into_resource(
        buffer,
        &generator,
        source_file_name.to_string(),
        None,
        &vec![],
        generator.model_type().max_input_token_count() as u64,
        DistributionInfo::new_empty(),
        FileParser::Local,
    )
    .await
    .unwrap();

    // Perform vector search
    let query_string = "What is my username?".to_string();
    let query_embedding = generator.generate_embedding_default(&query_string).await.unwrap();
    let results = resource.as_trait_object().vector_search(query_embedding, 3);

    assert!(results[0].node.get_text_content().unwrap().contains("myCoolUsername"));
    assert!(!results[0]
        .node
        .get_text_content()
        .unwrap()
        .contains("{{{timestamp:2024-04-17T23:41:30Z}}}"));
    assert!(results[0]
        .node
        .get_text_content()
        .unwrap()
        .contains("2024-04-17T23:41:30Z"));
    assert!(results[0].node.metadata.as_ref().unwrap().contains_key("likes"));
    assert!(!results[0].node.get_text_content().unwrap().contains("pg_nums"));
    assert!(results[0].node.metadata.as_ref().unwrap().contains_key("pg_nums"));
    assert_ne!(
        results[0].node.metadata.as_ref().unwrap().get("datetime").unwrap(),
        "br0K3n"
    );

    // Perform another vector search
    let query_string2 = "What is the parsed datetime?".to_string();
    let query_embedding2 = generator.generate_embedding_default(&query_string2).await.unwrap();
    let results2 = resource.as_trait_object().vector_search(query_embedding2, 3);

    assert!(results2[0].node.get_text_content().unwrap().contains("2000"));
    assert!(results2[0].node.metadata.as_ref().unwrap().contains_key("datetime"));
}

#[tokio::test]
async fn local_csv_metadata_parsing_test() {
    let csv_data = "\
        Country,City,Airline,Price
        USA,New York,Delta Airlines,500
        USA,Los Angeles,United Airlines,450
        UK,London,British Airways,{{{price:600}}}
        France,Paris,Air France,550
        Germany,Berlin,Lufthansa,400
        Australia,Sydney,Qantas Airways !{{{carry_pets:true}}}!,700";

    let generator = RemoteEmbeddingGenerator::new_default();
    let source_file_name = "input.csv";
    let buffer = csv_data.as_bytes().to_vec();
    let resource = ShinkaiFileParser::process_file_into_resource(
        buffer,
        &generator,
        source_file_name.to_string(),
        None,
        &vec![],
        generator.model_type().max_input_token_count() as u64,
        DistributionInfo::new_empty(),
        FileParser::Local,
    )
    .await
    .unwrap();

    // Perform vector search
    let query_string = "What is the price of a London ticket?".to_string();
    let query_embedding = generator.generate_embedding_default(&query_string).await.unwrap();
    let results = resource.as_trait_object().vector_search(query_embedding, 3);

    assert!(results[0].score > 0.4);
    assert!(results[0].node.get_text_content().unwrap().contains("600"));
    assert!(!results[0].node.get_text_content().unwrap().contains("{{{price:600}}}"));
    assert_eq!(results[0].node.metadata.as_ref().unwrap().get("price").unwrap(), "600");

    // Perform another vector search
    let query_string2 = "Which airline goes to Sydney?".to_string();
    let query_embedding2 = generator.generate_embedding_default(&query_string2).await.unwrap();
    let results2 = resource.as_trait_object().vector_search(query_embedding2, 3);

    assert!(results2[0].score > 0.4);
    assert!(results2[0].node.get_text_content().unwrap().contains("Qantas"));
    assert!(!results2[0]
        .node
        .get_text_content()
        .unwrap()
        .contains("!{{{carry_pets:true}}}!"));
    assert_eq!(
        results2[0].node.metadata.as_ref().unwrap().get("carry_pets").unwrap(),
        "true"
    );
}

// #[tokio::test]
async fn local_md_parsing_test() {
    let generator = RemoteEmbeddingGenerator::new_default();
    let source_file_name = "parsed_channels.md";
    let buffer = std::fs::read(format!("../../files/{}", source_file_name)).unwrap();
    let resource = ShinkaiFileParser::process_file_into_resource(
        buffer,
        &generator,
        source_file_name.to_string(),
        None,
        &vec![],
        generator.model_type().max_input_token_count() as u64,
        DistributionInfo::new_empty(),
        FileParser::Local,
    )
    .await
    .unwrap();

    resource
        .as_trait_object()
        .print_all_nodes_exhaustive(None, false, false);

    // Perform vector search
    let query_string = "What is happening on OpenSea?".to_string();
    let query_embedding = generator.generate_embedding_default(&query_string).await.unwrap();
    let results = resource.as_trait_object().vector_search(query_embedding, 3);

    assert!(results[0].score > 0.7);
    assert!(results[0]
        .node
        .get_text_content()
        .unwrap()
        .contains("KoL Token has successfully launched"));
    assert_eq!(results[0].node.metadata.as_ref().unwrap().len(), 9);
    assert_eq!(results[0].node.metadata.as_ref().unwrap().get("recasts").unwrap(), "0");
    assert_eq!(
        results[0].node.metadata.as_ref().unwrap().get("hash").unwrap(),
        "0x43b9a4bc24246855e3d5f4459a7a3d79e50505e6"
    );

    // Get Farcaster Posts
    let query_string = "Get Farcaster Posts".to_string();
    let query_embedding = generator.generate_embedding_default(&query_string).await.unwrap();
    let results = resource.as_trait_object().vector_search(query_embedding, 3);

    assert!(results.iter().all(|node| node.score > 0.6));
    assert!(results
        .iter()
        .any(|node| node.node.get_text_content().unwrap().contains("Pepe Runner 2049")));
    assert!(results
        .iter()
        .any(|node| node.node.get_text_content().unwrap().contains("i never remember")));
    assert!(results
        .iter()
        .any(|node| node.node.get_text_content().unwrap().contains("wowow.shibuya.xyz")));

    // Shinkai Vector Resources
    let query_string = "Explain Shinkai Vector Resources".to_string();
    let query_embedding = generator.generate_embedding_default(&query_string).await.unwrap();
    let results = resource.as_trait_object().vector_search(query_embedding, 3);

    assert!(results[0].score > 0.6);
    assert!(results[0]
        .node
        .get_text_content()
        .unwrap()
        .contains("A powerful native Rust"));

    // Test URL metadata parsing
    let query_string = "How to import into project?".to_string();
    let query_embedding = generator.generate_embedding_default(&query_string).await.unwrap();
    let results = resource.as_trait_object().vector_search(query_embedding, 3);

    assert_eq!(
        results[0].node.metadata.as_ref().unwrap().get("link-urls").unwrap(),
        &serde_json::to_string(&vec!["[desktop-only](https://www.shinkai.com/)"]).unwrap()
    );
    assert!(results[0]
        .node
        .metadata
        .as_ref()
        .unwrap()
        .get("image-urls")
        .unwrap()
        .contains("WebAssembly_Logo.svg"));
    assert!(!results[0]
        .node
        .get_text_content()
        .unwrap()
        .contains("WebAssembly_Logo.svg"));
}

// #[tokio::test]
async fn local_html_parsing_test() {
    let generator = RemoteEmbeddingGenerator::new_default();
    let source_file_name = "sample.html";
    let buffer = std::fs::read(format!("../../files/{}", source_file_name)).unwrap();
    let resource = ShinkaiFileParser::process_file_into_resource(
        buffer,
        &generator,
        source_file_name.to_string(),
        None,
        &vec![],
        generator.model_type().max_input_token_count() as u64,
        DistributionInfo::new_empty(),
        FileParser::Local,
    )
    .await
    .unwrap();

    // Perform vector search
    let query_string = "Explain Benefits of AI in Video Processing".to_string();
    let query_embedding = generator.generate_embedding_default(&query_string).await.unwrap();
    let results = resource.as_trait_object().vector_search(query_embedding, 3);

    assert!(results[0].score > 0.8);
    assert!(results[0]
        .node
        .get_text_content()
        .unwrap()
        .contains("Improved video analysis"));

    // Test URL metadata parsing
    let query_string = "Video Processing Solutions with AI".to_string();
    let query_embedding = generator.generate_embedding_default(&query_string).await.unwrap();
    let results = resource.as_trait_object().vector_search(query_embedding, 3);

    assert!(results[0].score > 0.7);
    assert!(results.iter().any(|node| node
        .node
        .metadata
        .as_ref()
        .unwrap_or(&HashMap::new())
        .get("image-urls")
        .unwrap_or(&String::new())
        .contains("Video Processing")));
    assert!(results.iter().any(|node| node
        .node
        .metadata
        .as_ref()
        .unwrap_or(&HashMap::new())
        .get("link-urls")
        .unwrap_or(&String::new())
        .contains("AI Video")));
}

#[tokio::test]
async fn local_docx_parsing_test() {
    let generator = RemoteEmbeddingGenerator::new_default();
    let source_file_name = "decision_log.docx";
    let buffer = std::fs::read(format!("../../files/{}", source_file_name)).unwrap();
    let resource = ShinkaiFileParser::process_file_into_resource(
        buffer,
        &generator,
        source_file_name.to_string(),
        None,
        &vec![],
        generator.model_type().max_input_token_count() as u64,
        DistributionInfo::new_empty(),
        FileParser::Local,
    )
    .await
    .unwrap();

    resource
        .as_trait_object()
        .print_all_nodes_exhaustive(None, false, false);

    // Perform vector search
    let query_string = "What does this document track?".to_string();
    let query_embedding = generator.generate_embedding_default(&query_string).await.unwrap();
    let results = resource.as_trait_object().vector_search(query_embedding, 3);

    assert!(results[0].score > 0.5);
    assert!(results[0]
        .node
        .get_text_content()
        .unwrap()
        .contains("open and finalized decisions"));
}

#[tokio::test]
<<<<<<< HEAD
async fn metadata_parsing_with_unstructured_test() {
    let generator = RemoteEmbeddingGenerator::new_default();
    let source_file_name = "parsed_channels.md";
=======
async fn local_json_parsing_test() {
    let generator = RemoteEmbeddingGenerator::new_default();
    let source_file_name = "echo_definition.json";
>>>>>>> 63e937c4
    let buffer = std::fs::read(format!("../../files/{}", source_file_name)).unwrap();
    let resource = ShinkaiFileParser::process_file_into_resource(
        buffer,
        &generator,
        source_file_name.to_string(),
        None,
        &vec![],
        generator.model_type().max_input_token_count() as u64,
        DistributionInfo::new_empty(),
<<<<<<< HEAD
        FileParser::Unstructured(UnstructuredAPI::new_default()),
=======
        FileParser::Local,
>>>>>>> 63e937c4
    )
    .await
    .unwrap();

    resource
        .as_trait_object()
        .print_all_nodes_exhaustive(None, false, false);

    // Perform vector search
<<<<<<< HEAD
    let query_string = "Trading Party on OpenSea".to_string();
    let query_embedding = generator.generate_embedding_default(&query_string).await.unwrap();
    let results = resource.as_trait_object().vector_search(query_embedding, 3);

    let node = &results
        .iter()
        .find(|node| {
            node.node
                .get_text_content()
                .unwrap()
                .contains("KoL Token has successfully launched")
        })
        .unwrap()
        .node;

    // Verify templates in text are replaced
    assert!(node
        .get_text_content()
        .unwrap()
        .contains("Timestamp: 2024-04-15T18:32:45+00:00"));
    assert!(node.get_text_content().unwrap().contains("Recasts: 0"));

    // Verify metadata is added
    assert_eq!(
        node.metadata.as_ref().unwrap().get("datetime").unwrap(),
        "2024-04-15T18:32:45+00:00"
    );
    assert_eq!(node.metadata.as_ref().unwrap().get("recasts").unwrap(), "0");
    assert_eq!(
        node.metadata.as_ref().unwrap().get("hash").unwrap(),
        "0x43b9a4bc24246855e3d5f4459a7a3d79e50505e6"
    );
=======
    let query_string = "Shinkai echo description".to_string();
    let query_embedding = generator.generate_embedding_default(&query_string).await.unwrap();
    let results = resource.as_trait_object().vector_search(query_embedding, 3);

    assert!(results.iter().all(|node| node.score > 0.6));
    assert!(results.iter().any(|node| node
        .node
        .get_text_content()
        .unwrap()
        .contains("Echoes the input message")));
>>>>>>> 63e937c4
}<|MERGE_RESOLUTION|>--- conflicted
+++ resolved
@@ -1306,15 +1306,9 @@
 }
 
 #[tokio::test]
-<<<<<<< HEAD
-async fn metadata_parsing_with_unstructured_test() {
-    let generator = RemoteEmbeddingGenerator::new_default();
-    let source_file_name = "parsed_channels.md";
-=======
 async fn local_json_parsing_test() {
     let generator = RemoteEmbeddingGenerator::new_default();
     let source_file_name = "echo_definition.json";
->>>>>>> 63e937c4
     let buffer = std::fs::read(format!("../../files/{}", source_file_name)).unwrap();
     let resource = ShinkaiFileParser::process_file_into_resource(
         buffer,
@@ -1324,11 +1318,7 @@
         &vec![],
         generator.model_type().max_input_token_count() as u64,
         DistributionInfo::new_empty(),
-<<<<<<< HEAD
-        FileParser::Unstructured(UnstructuredAPI::new_default()),
-=======
         FileParser::Local,
->>>>>>> 63e937c4
     )
     .await
     .unwrap();
@@ -1338,7 +1328,41 @@
         .print_all_nodes_exhaustive(None, false, false);
 
     // Perform vector search
-<<<<<<< HEAD
+    let query_string = "Shinkai echo description".to_string();
+    let query_embedding = generator.generate_embedding_default(&query_string).await.unwrap();
+    let results = resource.as_trait_object().vector_search(query_embedding, 3);
+
+    assert!(results.iter().all(|node| node.score > 0.6));
+    assert!(results.iter().any(|node| node
+        .node
+        .get_text_content()
+        .unwrap()
+        .contains("Echoes the input message")));
+}
+
+#[tokio::test]
+async fn metadata_parsing_with_unstructured_test() {
+    let generator = RemoteEmbeddingGenerator::new_default();
+    let source_file_name = "parsed_channels.md";
+    let buffer = std::fs::read(format!("../../files/{}", source_file_name)).unwrap();
+    let resource = ShinkaiFileParser::process_file_into_resource(
+        buffer,
+        &generator,
+        source_file_name.to_string(),
+        None,
+        &vec![],
+        generator.model_type().max_input_token_count() as u64,
+        DistributionInfo::new_empty(),
+        FileParser::Unstructured(UnstructuredAPI::new_default()),
+    )
+    .await
+    .unwrap();
+
+    resource
+        .as_trait_object()
+        .print_all_nodes_exhaustive(None, false, false);
+
+    // Perform vector search
     let query_string = "Trading Party on OpenSea".to_string();
     let query_embedding = generator.generate_embedding_default(&query_string).await.unwrap();
     let results = resource.as_trait_object().vector_search(query_embedding, 3);
@@ -1371,16 +1395,4 @@
         node.metadata.as_ref().unwrap().get("hash").unwrap(),
         "0x43b9a4bc24246855e3d5f4459a7a3d79e50505e6"
     );
-=======
-    let query_string = "Shinkai echo description".to_string();
-    let query_embedding = generator.generate_embedding_default(&query_string).await.unwrap();
-    let results = resource.as_trait_object().vector_search(query_embedding, 3);
-
-    assert!(results.iter().all(|node| node.score > 0.6));
-    assert!(results.iter().any(|node| node
-        .node
-        .get_text_content()
-        .unwrap()
-        .contains("Echoes the input message")));
->>>>>>> 63e937c4
 }