use std::env;

use crate::tools::error::ToolError;
use crate::tools::rust_tools::RustTool;
use serde_json::{self, Value};

use shinkai_message_primitives::schemas::tool_router_key::ToolRouterKey;
use shinkai_message_primitives::schemas::{
    indexable_version::IndexableVersion,
    shinkai_tool_offering::{ShinkaiToolOffering, UsageType},
};

use super::agent_tool_wrapper::AgentToolWrapper;
use super::tool_config::OAuth;
use super::tool_playground::{SqlQuery, SqlTable};
use super::tool_types::{OperatingSystem, RunnerType};
use super::{
    deno_tools::DenoTool, network_tool::NetworkTool, parameters::Parameters, python_tools::PythonTool,
    tool_config::ToolConfig, tool_output_arg::ToolOutputArg,
};

pub type IsEnabled = bool;

#[derive(Debug, Clone, serde::Serialize, serde::Deserialize)]
#[serde(tag = "type", content = "content")]
pub enum ShinkaiTool {
    Rust(RustTool, IsEnabled),
    Network(NetworkTool, IsEnabled),
    Deno(DenoTool, IsEnabled),
    Python(PythonTool, IsEnabled),
    Agent(AgentToolWrapper, IsEnabled),
}

#[derive(Debug, Clone, PartialEq, serde::Serialize, serde::Deserialize)]
pub struct Assets {
    pub file_name: String,
    pub data: String,
}

#[derive(Debug, Clone, serde::Serialize, serde::Deserialize)]
pub struct ShinkaiToolWithAssets {
    pub tool: ShinkaiTool,
    pub assets: Option<Vec<Assets>>,
}

#[derive(Debug, Clone, PartialEq, serde::Serialize, serde::Deserialize)]
pub struct ShinkaiToolHeader {
    pub name: String,
    pub description: String,
    pub tool_router_key: String,
    pub tool_type: String,
    pub formatted_tool_summary_for_ui: String,
    pub author: String,
    pub version: String,
    pub enabled: bool,
    pub mcp_enabled: Option<bool>,
    pub input_args: Parameters,
    pub output_arg: ToolOutputArg,
    pub config: Option<Vec<ToolConfig>>,
    pub usage_type: Option<UsageType>, // includes pricing
    // Note: do we need usage_type? it's already contained in the tool_offering
    pub tool_offering: Option<ShinkaiToolOffering>,
}

impl ShinkaiToolHeader {
    /// Sanitize the config by removing key-values from BasicConfig
    pub fn sanitize_config(&mut self) {
        if let Some(configs) = &self.config {
            self.config = Some(configs.iter().map(|config| config.sanitize()).collect());
        }
    }
}

impl ShinkaiTool {
    /// Generate a ShinkaiToolHeader from a ShinkaiTool
    pub fn to_header(&self) -> ShinkaiToolHeader {
        ShinkaiToolHeader {
            name: self.name(),
            description: self.description(),
            tool_router_key: self.tool_router_key().to_string_without_version(),
            tool_type: self.tool_type().to_string(),
            formatted_tool_summary_for_ui: self.formatted_tool_summary_for_ui(),
            author: self.author(),
            version: self.version(),
            enabled: self.is_enabled(),
            mcp_enabled: Some(self.is_mcp_enabled()),
            input_args: self.input_args(),
            output_arg: self.output_arg(),
            config: self.get_js_tool_config().cloned(),
            usage_type: self.get_usage_type(),
            tool_offering: None,
        }
    }

    /// The key that this tool will be stored under in the tool router
    pub fn tool_router_key(&self) -> ToolRouterKey {
<<<<<<< HEAD
        match self {
            ShinkaiTool::Rust(r, _) => ToolRouterKey::new("local".to_string(), r.author(), r.name.clone(), None),
            ShinkaiTool::Network(n, _) => {
                ToolRouterKey::new(n.provider.to_string(), n.author.to_string(), n.name.clone(), None)
            }
            ShinkaiTool::Deno(d, _) => {
                if let Some(key) = &d.tool_router_key {
                    key.clone()
                } else {
                    ToolRouterKey::new("local".to_string(), d.author.clone(), d.name.clone(), None)
                }
            }
            ShinkaiTool::Python(p, _) => {
                if let Some(key) = &p.tool_router_key {
                    key.clone()
                } else {
                    ToolRouterKey::new("local".to_string(), p.author.clone(), p.name.clone(), None)
                }
            }
            ShinkaiTool::Agent(a, _) => {
                ToolRouterKey::new("local".to_string(), a.author.clone(), a.agent_id.clone(), None)
            }
        }
=======
        let (provider, author, name) = match self {
            ShinkaiTool::Rust(r, _) => ("local".to_string(), r.author(), r.name.clone()),
            ShinkaiTool::Network(n, _) => (n.provider.to_string(), n.author.to_string(), n.name.clone()),
            ShinkaiTool::Deno(d, _) => ("local".to_string(), d.author.clone(), d.name.clone()),
            ShinkaiTool::Python(p, _) => ("local".to_string(), p.author.clone(), p.name.clone()),
            ShinkaiTool::Agent(a, _) => ("local".to_string(), a.author.clone(), a.agent_id.clone()),
        };
        ToolRouterKey::new(provider, author, name, None)
>>>>>>> 1ebc242c
    }

    /// Sanitize the config by removing key-values from BasicConfig
    pub fn sanitize_config(&mut self) {
        match self {
            ShinkaiTool::Deno(d, _) => {
                d.config = d.config.clone().iter().map(|config| config.sanitize()).collect();
            }
            ShinkaiTool::Python(p, _) => {
                p.config = p.config.clone().iter().map(|config| config.sanitize()).collect();
            }
            _ => (),
        }
    }

    /// Tool name
    pub fn name(&self) -> String {
        match self {
            ShinkaiTool::Rust(r, _) => r.name.clone(),
            ShinkaiTool::Network(n, _) => n.name.clone(),
            ShinkaiTool::Deno(d, _) => d.name.clone(),
            ShinkaiTool::Python(p, _) => p.name.clone(),
            ShinkaiTool::Agent(a, _) => a.name.clone(),
        }
    }
    /// Tool description
    pub fn description(&self) -> String {
        match self {
            ShinkaiTool::Rust(r, _) => r.description.clone(),
            ShinkaiTool::Network(n, _) => n.description.clone(),
            ShinkaiTool::Deno(d, _) => d.description.clone(),
            ShinkaiTool::Python(p, _) => p.description.clone(),
            ShinkaiTool::Agent(a, _) => a.description.clone(),
        }
    }

    /// Returns the input arguments of the tool
    pub fn input_args(&self) -> Parameters {
        match self {
            ShinkaiTool::Rust(r, _) => r.input_args.clone(),
            ShinkaiTool::Network(n, _) => n.input_args.clone(),
            ShinkaiTool::Deno(d, _) => d.input_args.clone(),
            ShinkaiTool::Python(p, _) => p.input_args.clone(),
            ShinkaiTool::Agent(a, _) => a.input_args.clone(),
        }
    }

    /// Returns the input arguments of the tool
    pub fn output_arg(&self) -> ToolOutputArg {
        match self {
            ShinkaiTool::Rust(r, _) => r.output_arg.clone(),
            ShinkaiTool::Network(n, _) => n.output_arg.clone(),
            ShinkaiTool::Deno(d, _) => d.output_arg.clone(),
            ShinkaiTool::Python(p, _) => p.output_arg.clone(),
            ShinkaiTool::Agent(a, _) => a.output_arg.clone(),
        }
    }

    /// Returns the output arguments of the tool
    pub fn tool_type(&self) -> &'static str {
        match self {
            ShinkaiTool::Rust(_, _) => "Rust",
            ShinkaiTool::Network(_, _) => "Network",
            ShinkaiTool::Deno(_, _) => "Deno",
            ShinkaiTool::Python(_, _) => "Python",
            ShinkaiTool::Agent(_, _) => "Agent",
        }
    }

    /// Returns the SQL queries of the tool
    pub fn sql_queries(&self) -> Vec<SqlQuery> {
        match self {
            ShinkaiTool::Deno(d, _) => d.sql_queries.clone().unwrap_or_default(),
            ShinkaiTool::Python(p, _) => p.sql_queries.clone().unwrap_or_default(),
            _ => vec![],
        }
    }

    /// Returns the SQL tables of the tool
    pub fn sql_tables(&self) -> Vec<SqlTable> {
        match self {
            ShinkaiTool::Deno(d, _) => d.sql_tables.clone().unwrap_or_default(),
            ShinkaiTool::Python(p, _) => p.sql_tables.clone().unwrap_or_default(),
            _ => vec![],
        }
    }

    pub fn get_oauth(&self) -> Option<Vec<OAuth>> {
        match self {
            ShinkaiTool::Deno(d, _) => d.oauth.clone(),
            ShinkaiTool::Python(p, _) => p.oauth.clone(),
            _ => None,
        }
    }

    pub fn get_tools(&self) -> Vec<ToolRouterKey> {
        match self {
            ShinkaiTool::Deno(d, _) => d.tools.clone(),
            ShinkaiTool::Python(p, _) => p.tools.clone(),
            _ => vec![],
        }
    }

    pub fn get_assets(&self) -> Option<Vec<String>> {
        match self {
            ShinkaiTool::Deno(d, _) => d.assets.clone(),
            ShinkaiTool::Python(p, _) => p.assets.clone(),
            _ => None,
        }
    }

    pub fn get_homepage(&self) -> Option<String> {
        match self {
            ShinkaiTool::Deno(d, _) => d.homepage.clone(),
            ShinkaiTool::Python(p, _) => p.homepage.clone(),
            _ => None,
        }
    }

    /// Returns a formatted summary of the tool
    pub fn formatted_tool_summary_for_ui(&self) -> String {
        format!(
            "Tool Name: {}\nAuthor: {}\nDescription: {}",
            self.name(),
            self.author(),
            self.description(),
        )
    }

    pub fn get_code(&self) -> String {
        match self {
            ShinkaiTool::Deno(d, _) => d.js_code.clone(),
            ShinkaiTool::Python(p, _) => p.py_code.clone(),
            _ => unreachable!(),
        }
    }

    pub fn update_name(&mut self, name: String) {
        match self {
            ShinkaiTool::Deno(d, _) => d.name = name,
            ShinkaiTool::Python(p, _) => p.name = name,
            _ => unreachable!(),
        }
    }

    pub fn update_author(&mut self, author: String) {
        match self {
            ShinkaiTool::Deno(d, _) => d.author = author,
            ShinkaiTool::Python(p, _) => p.author = author,
            _ => unreachable!(),
        }
    }

    pub fn get_runner(&self) -> RunnerType {
        match self {
            ShinkaiTool::Deno(d, _) => d.runner.clone(),
            ShinkaiTool::Python(p, _) => p.runner.clone(),
            _ => RunnerType::Any,
        }
    }

    pub fn get_operating_system(&self) -> Vec<OperatingSystem> {
        match self {
            ShinkaiTool::Deno(d, _) => d.operating_system.clone(),
            ShinkaiTool::Python(p, _) => p.operating_system.clone(),
            _ => vec![OperatingSystem::Linux, OperatingSystem::MacOS, OperatingSystem::Windows],
        }
    }

    pub fn get_tool_set(&self) -> Option<String> {
        match self {
            ShinkaiTool::Deno(d, _) => d.tool_set.clone(),
            ShinkaiTool::Python(p, _) => p.tool_set.clone(),
            _ => None,
        }
    }

    /// Sets the embedding for the tool
    pub fn set_embedding(&mut self, embedding: Vec<f32>) {
        match self {
            ShinkaiTool::Rust(r, _) => r.tool_embedding = Some(embedding),
            ShinkaiTool::Network(n, _) => n.embedding = Some(embedding),
            ShinkaiTool::Deno(d, _) => d.embedding = Some(embedding),
            ShinkaiTool::Python(p, _) => p.embedding = Some(embedding),
            ShinkaiTool::Agent(a, _) => a.embedding = Some(embedding),
        }
    }

    /// Returns the tool formatted as a JSON object for the function call format
    pub fn json_function_call_format(&self) -> Result<serde_json::Value, ToolError> {
        // Get the ToolRouterKey instance
        let tool_router_key = self.tool_router_key();

        // Extract the tool name directly from the ToolRouterKey
        let tool_name = tool_router_key.name.clone();

        let summary = serde_json::json!({
            "type": "function",
            "function": {
                "name": tool_name,
                "description": self.description(),
                "tool_router_key": tool_router_key.to_string_without_version(),
                "parameters": self.input_args()
            },
        });

        Ok(summary)
    }

    pub fn json_string_function_call_format(&self) -> Result<String, ToolError> {
        let summary_value = self.json_function_call_format()?;
        serde_json::to_string(&summary_value).map_err(|_| ToolError::FailedJSONParsing)
    }

    /// Formats the tool's info into a String to be used for generating the tool's embedding.
    pub fn format_embedding_string(&self) -> String {
        let formatted_name = self.name().replace("shinkai__", "").replace('_', " ");
        format!("{} {}", formatted_name, self.description())
    }

    /// Returns the embedding if it exists
    pub fn get_embedding(&self) -> Option<Vec<f32>> {
        match self {
            ShinkaiTool::Rust(r, _) => r.tool_embedding.clone(),
            ShinkaiTool::Network(n, _) => n.embedding.clone(),
            ShinkaiTool::Deno(d, _) => d.embedding.clone(),
            ShinkaiTool::Python(p, _) => p.embedding.clone(),
            ShinkaiTool::Agent(a, _) => a.embedding.clone(),
        }
    }

    /// Returns an Option<ToolConfig> based on an environment variable
    pub fn get_config_from_env(&self) -> Option<ToolConfig> {
        // Get the ToolRouterKey instance and convert it to a string
        let tool_key = self.tool_router_key().to_string_without_version().replace(":::", "___");
        let env_var_key = format!("TOOLKIT_{}", tool_key);

        if let Ok(env_value) = env::var(env_var_key) {
            // Attempt to parse the environment variable as JSON
            if let Ok(value) = serde_json::from_str::<Value>(&env_value) {
                // Attempt to deserialize the JSON value into a ToolConfig
                return ToolConfig::from_value(&value);
            }
        }

        None
    }

    /// Returns the author of the tool
    pub fn author(&self) -> String {
        match self {
            ShinkaiTool::Rust(r, _) => r.author(),
            ShinkaiTool::Network(n, _) => n.author.clone(),
            ShinkaiTool::Deno(d, _) => d.author.clone(),
            ShinkaiTool::Python(p, _) => p.author.clone(),
            ShinkaiTool::Agent(a, _) => a.author.clone(),
        }
    }

    /// Returns the version of the tool
    pub fn version(&self) -> String {
        match self {
            ShinkaiTool::Rust(_r, _) => "1.0.0".to_string(),
            ShinkaiTool::Network(n, _) => n.version.clone(),
            ShinkaiTool::Deno(d, _) => d.version.clone(),
            ShinkaiTool::Python(p, _) => p.version.clone(),
            ShinkaiTool::Agent(_a, _) => "1.0.0".to_string(),
        }
    }

    /// Get the usage type, only valid for NetworkTool
    pub fn get_usage_type(&self) -> Option<UsageType> {
        if let ShinkaiTool::Network(n, _) = self {
            Some(n.usage_type.clone())
        } else {
            None
        }
    }

    /// Check if the tool is enabled
    pub fn is_enabled(&self) -> bool {
        match self {
            ShinkaiTool::Rust(_, enabled) => *enabled,
            ShinkaiTool::Network(_, enabled) => *enabled,
            ShinkaiTool::Deno(_, enabled) => *enabled,
            ShinkaiTool::Python(_, enabled) => *enabled,
            ShinkaiTool::Agent(_a, enabled) => *enabled,
        }
    }

    /// Check if the tool is enabled for MCP
    pub fn is_mcp_enabled(&self) -> bool {
        match self {
            ShinkaiTool::Rust(tool, is_enabled) => *is_enabled && tool.mcp_enabled.unwrap_or(false),
            ShinkaiTool::Network(tool, is_enabled) => *is_enabled && tool.mcp_enabled.unwrap_or(false),
            ShinkaiTool::Deno(tool, is_enabled) => *is_enabled && tool.mcp_enabled.unwrap_or(false),
            ShinkaiTool::Python(tool, is_enabled) => *is_enabled && tool.mcp_enabled.unwrap_or(false),
            ShinkaiTool::Agent(a, is_enabled) => *is_enabled && a.mcp_enabled.unwrap_or(false),
        }
    }

    /// Enable the tool
    pub fn enable(&mut self) {
        match self {
            ShinkaiTool::Rust(_, enabled) => *enabled = true,
            ShinkaiTool::Network(_, enabled) => *enabled = true,
            ShinkaiTool::Deno(_, enabled) => *enabled = true,
            ShinkaiTool::Python(_, enabled) => *enabled = true,
            ShinkaiTool::Agent(_, enabled) => *enabled = true,
        }
    }

    pub fn enable_mcp(&mut self) {
        match self {
            ShinkaiTool::Rust(tool, _) => tool.mcp_enabled = Some(true),
            ShinkaiTool::Network(tool, _) => tool.mcp_enabled = Some(true),
            ShinkaiTool::Deno(tool, _) => tool.mcp_enabled = Some(true),
            ShinkaiTool::Python(tool, _) => tool.mcp_enabled = Some(true),
            ShinkaiTool::Agent(tool, _) => tool.mcp_enabled = Some(true),
        }
    }

    /// Disable the tool
    pub fn disable(&mut self) {
        match self {
            ShinkaiTool::Rust(_, enabled) => *enabled = false,
            ShinkaiTool::Network(_, enabled) => *enabled = false,
            ShinkaiTool::Deno(_, enabled) => *enabled = false,
            ShinkaiTool::Python(_, enabled) => *enabled = false,
            ShinkaiTool::Agent(_, enabled) => *enabled = false,
        }
    }

    pub fn disable_mcp(&mut self) {
        match self {
            ShinkaiTool::Rust(tool, _) => tool.mcp_enabled = Some(false),
            ShinkaiTool::Network(tool, _) => tool.mcp_enabled = Some(false),
            ShinkaiTool::Deno(tool, _) => tool.mcp_enabled = Some(false),
            ShinkaiTool::Python(tool, _) => tool.mcp_enabled = Some(false),
            ShinkaiTool::Agent(tool, _) => tool.mcp_enabled = Some(false),
        }
    }

    /// Get the config from a JSTool, return None if it's another type
    pub fn get_js_tool_config(&self) -> Option<&Vec<ToolConfig>> {
        if let ShinkaiTool::Deno(js_tool, _) = self {
            Some(&js_tool.config)
        } else {
            None
        }
    }

    pub fn get_config(&self) -> Vec<ToolConfig> {
        match self {
            ShinkaiTool::Rust(_, _) => vec![],
            ShinkaiTool::Network(_, _) => vec![],
            ShinkaiTool::Deno(js_tool, _) => js_tool.config.clone(),
            ShinkaiTool::Python(python_tool, _) => python_tool.config.clone(),
            ShinkaiTool::Agent(_a, _) => vec![],
        }
    }

    /// Check if the tool can be enabled
    pub fn can_be_enabled(&self) -> bool {
        match self {
            ShinkaiTool::Rust(_, _) => true,
            ShinkaiTool::Network(n_tool, _) => n_tool.check_required_config_fields(),
            ShinkaiTool::Deno(deno_tool, _) => deno_tool.check_required_config_fields(),
            ShinkaiTool::Python(_, _) => true,
            ShinkaiTool::Agent(_, _) => true,
        }
    }

    pub fn can_be_mcp_enabled(&self) -> bool {
        if !self.is_enabled() || self.is_mcp_enabled() {
            return false;
        }
        true
    }

    /// Convert to json
    pub fn to_json(&self) -> Result<String, ToolError> {
        serde_json::to_string(self).map_err(|_| ToolError::FailedJSONParsing)
    }

    /// Convert from json
    pub fn from_json(json: &str) -> Result<Self, ToolError> {
        let deserialized: Self = serde_json::from_str(json).map_err(|e| ToolError::ParseError(e.to_string()))?;
        Ok(deserialized)
    }

    /// Check if the tool is Rust-based
    pub fn is_rust_based(&self) -> bool {
        matches!(self, ShinkaiTool::Rust(_, _))
    }

    /// Check if the tool is JS-based
    pub fn is_js_based(&self) -> bool {
        matches!(self, ShinkaiTool::Deno(_, _))
    }

    /// Check if the tool is Workflow-based
    pub fn is_network_based(&self) -> bool {
        matches!(self, ShinkaiTool::Network(_, _))
    }

    pub fn version_indexable(&self) -> Result<IndexableVersion, String> {
        IndexableVersion::from_string(&self.version())
    }

    /// Returns the version number using IndexableVersion
    pub fn version_number(&self) -> Result<u64, String> {
        let indexable_version = self.version_indexable()?;
        Ok(indexable_version.get_version_number())
    }

    /// Returns a sanitized version of the tool name where all characters are lowercase
    /// and any non-alphanumeric characters (except '-' and '_') are replaced with underscores
    pub fn internal_sanitized_name(&self) -> String {
        let name_to_sanitize = match self {
            ShinkaiTool::Agent(agent, _) => agent.agent_id.clone(),
            _ => self.name(),
        };

        name_to_sanitize
            .chars()
            .map(|c| {
                if c.is_alphanumeric() || c == '_' || c == '-' {
                    c.to_ascii_lowercase()
                } else {
                    '_'
                }
            })
            .collect::<String>()
    }

    pub fn get_keywords(&self) -> Vec<String> {
        match self {
            ShinkaiTool::Rust(_, _) => vec![],
            ShinkaiTool::Network(_, _) => vec![],
            ShinkaiTool::Deno(d, _) => d.keywords.clone(),
            ShinkaiTool::Python(p, _) => p.keywords.clone(),
            ShinkaiTool::Agent(_a, _) => vec![],
        }
    }
}

impl From<RustTool> for ShinkaiTool {
    fn from(tool: RustTool) -> Self {
        ShinkaiTool::Rust(tool, true)
    }
}

impl From<DenoTool> for ShinkaiTool {
    fn from(tool: DenoTool) -> Self {
        ShinkaiTool::Deno(tool, true)
    }
}

impl From<NetworkTool> for ShinkaiTool {
    fn from(tool: NetworkTool) -> Self {
        ShinkaiTool::Network(tool, true)
    }
}

#[cfg(test)]
mod tests {
    use super::*;
    use crate::tools::deno_tools::DenoTool;
    use crate::tools::parameters::Property;
    use crate::tools::tool_types::{OperatingSystem, RunnerType, ToolResult};
    use serde_json::json;
    use shinkai_message_primitives::schemas::tool_router_key::ToolRouterKey;
    use shinkai_tools_runner::tools::tool_definition::ToolDefinition;

    #[test]
    fn test_gen_router_key() {
        // Create a mock DenoTool with all required fields
        let tool_router_key = ToolRouterKey::new(
            "local".to_string(),
            "@@official.shinkai".to_string(),
            "Shinkai: Download Pages".to_string(),
            None,
        );

        let deno_tool = DenoTool {
            name: "Shinkai: Download Pages".to_string(),
            tool_router_key: Some(tool_router_key.clone()),
            homepage: Some("http://127.0.0.1/index.html".to_string()),
            description: "Downloads one or more URLs and converts their HTML content to Markdown".to_string(),
            mcp_enabled: Some(false),
            input_args: Parameters::new(),
            output_arg: ToolOutputArg { json: "".to_string() },
            config: vec![],
            author: "@@official.shinkai".to_string(),
            version: "1.0.0".to_string(),
            js_code: "".to_string(),
            tools: vec![],
            keywords: vec![],
            activated: false,
            embedding: None,
            result: ToolResult::new(
                "object".to_string(),
                json!({
                    "markdowns": { "type": "array", "items": { "type": "string" } }
                }),
                vec!["markdowns".to_string()],
            ),
            sql_tables: None,
            sql_queries: None,
            file_inbox: None,
            oauth: None,
            assets: None,
            runner: RunnerType::OnlyHost,
            operating_system: vec![OperatingSystem::Linux],
            tool_set: None,
        };

        // Create a ShinkaiTool instance
        let shinkai_tool = ShinkaiTool::Deno(deno_tool, false);

        // Generate the router key
        let router_key = shinkai_tool.tool_router_key();

        // Expected pattern: [^a-z0-9_]+ (plus the :::)
        let expected_key = "local:::__official_shinkai:::shinkai__download_pages";

        // Assert that the generated key matches the expected pattern
        assert_eq!(router_key.to_string_without_version(), expected_key);
    }

    #[test]
    fn test_set_playground_tool() {
        let tool_definition = ToolDefinition {
            id: "shinkai-tool-download-website".to_string(),
            name: "Download Website".to_string(),
            description: "Downloads a website and converts its content into Markdown.".to_string(),
            configurations: json!({
                "type": "object",
                "properties": {},
                "required": []
            }),
            parameters: json!({
                "type": "object",
                "properties": {
                    "url": {
                        "type": "string",
                        "description": "The URL to fetch"
                    }
                },
                "required": ["url"]
            }),
            result: json!({
                "type": "object",
                "properties": {},
                "required": []
            }),
            author: "@@my_local_ai.sep-shinkai".to_string(),
            keywords: vec![
                "Deno".to_string(),
                "Markdown".to_string(),
                "HTML to Markdown".to_string(),
            ],
            code: Some("import { getHomePath } from './shinkai-local-support.ts';\n\n...".to_string()), /* Truncated for brevity */
            embedding_metadata: None,
        };

        let input_args = Parameters::with_single_property("url", "string", "The URL to fetch", true);

        let tool_router_key = ToolRouterKey::new(
            "local".to_string(),
            tool_definition.author.clone(),
            "shinkai__download_website".to_string(),
            None,
        );

        let deno_tool = DenoTool {
            name: "shinkai__download_website".to_string(),
            tool_router_key: Some(tool_router_key.clone()),
            homepage: Some("http://127.0.0.1/index.html".to_string()),
            version: "1.0.0".to_string(),
            mcp_enabled: Some(false),
            description: tool_definition.description.clone(),
            input_args: input_args.clone(),
            output_arg: ToolOutputArg {
                json: tool_definition.result.to_string(),
            },
            config: vec![],
            author: tool_definition.author.clone(),
            js_code: tool_definition.code.clone().unwrap_or_default(),
            tools: vec![],
            keywords: tool_definition.keywords.clone(),
            activated: false,
            embedding: None,
            result: ToolResult::new(
                "object".to_string(),
                tool_definition.result["properties"].clone(),
                vec![],
            ),
            sql_tables: None,
            sql_queries: None,
            file_inbox: None,
            oauth: None,
            assets: None,
            runner: RunnerType::OnlyHost,
            operating_system: vec![OperatingSystem::Windows],
            tool_set: None,
        };

        let shinkai_tool = ShinkaiTool::Deno(deno_tool, true);
        eprintln!("shinkai_tool: {:?}", shinkai_tool);

        eprintln!("shinkai params: {:?}", shinkai_tool.input_args());

        assert_eq!(shinkai_tool.name(), "shinkai__download_website");
        assert_eq!(
            shinkai_tool.description(),
            "Downloads a website and converts its content into Markdown."
        );
        assert_eq!(shinkai_tool.tool_type(), "Deno");
        assert!(shinkai_tool.is_enabled());
    }

    #[test]
    fn test_deserialize_shinkai_tool() {
        let json_payload = r#"
        {
            "type": "Deno",
            "content": [
                {
                    "description": "Tool for getting the default address of a Coinbase wallet",
                    "version": "1.0.0",
                    "activated": false,
                    "assets": null,
                    "author": "Shinkai",
                    "file_inbox": null,
                    "toolkit_name": "shinkai-tool-coinbase-get-my-address",
                    "sql_tables": [],
                    "sql_queries": [],
                    "embedding": [],
                    "oauth": null,
                    "config": [],
                    "keywords": [
                        "coinbase",
                        "address",
                        "shinkai"
                    ],
                    "tools": [],
                    "result": {
                        "type": "object",
                        "properties": {
                            "address": {
                                "type": "string",
                                "description": "hey"
                            }
                        },
                        "required": [
                            "address"
                        ]
                    },
                    "input_args": {
                        "type": "object",
                        "properties": {
                            "walletId": {
                                "type": "string",
                                "nullable": true,
                                "description": "The ID of the wallet to get the address for"
                            }
                        },
                        "required": []
                    },
                    "output_arg": {
                        "json": ""
                    },
                    "name": "Shinkai: Coinbase My Address Getter",
                    "js_code": "import { Coinbase, CoinbaseOptions } from 'npm:@coinbase/coinbase-sdk@0.0.16';\\n\\ntype Configurations = {\\n name: string;\\n privateKey: string;\\n walletId?: string;\\n useServerSigner?: string;\\n};\\ntype Parameters = {\\n walletId?: string;\\n};\\ntype Result = {\\n address: string;\\n};\\nexport type Run<C extends Record<string, any>, I extends Record<string, any>, R extends Record<string, any>> = (config: C, inputs: I) => Promise<R>;\\n\\nexport const run: Run<Configurations, Parameters, Result> = async (\\n configurations: Configurations,\\n params: Parameters,\\n): Promise<Result> => {\\n const coinbaseOptions: CoinbaseOptions = {\\n apiKeyName: configurations.name,\\n privateKey: configurations.privateKey,\\n useServerSigner: configurations.useServerSigner === 'true',\\n };\\n const coinbase = new Coinbase(coinbaseOptions);\\n const user = await coinbase.getDefaultUser();\\n\\n // Prioritize walletId from Params over Config\\n const walletId = params.walletId || configurations.walletId;\\n\\n // Throw an error if walletId is not defined\\n if (!walletId) {\\n throw new Error('walletId must be defined in either params or config');\\n }\\n\\n const wallet = await user.getWallet(walletId);\\n console.log(`Wallet retrieved: `, wallet.toString());\\n\\n // Retrieve the list of balances for the wallet\\n const address = await wallet.getDefaultAddress();\\n console.log(`Default Address: `, address);\\n\\n return {\\n address: address?.getId() || '',\\n };\\n};",
                    "homepage": null,
                    "runner": "any",
                    "operating_system": ["linux"],
                    "tool_set": null
                },
                false
            ]
        }
        "#;

        let deserialized_tool: Result<ShinkaiTool, _> = serde_json::from_str(json_payload);
        eprintln!("deserialized_tool: {:?}", deserialized_tool);

        assert!(deserialized_tool.is_ok(), "Failed to deserialize ShinkaiTool");

        if let Ok(ShinkaiTool::Deno(deno_tool, _)) = deserialized_tool {
            assert_eq!(deno_tool.name, "Shinkai: Coinbase My Address Getter");
            assert_eq!(deno_tool.author, "Shinkai");
            assert_eq!(deno_tool.version, "1.0.0");
            assert_eq!(deno_tool.runner, RunnerType::Any);
            assert_eq!(deno_tool.operating_system, vec![OperatingSystem::Linux]);
        } else {
            panic!("Expected Deno tool variant");
        }
    }

    #[test]
    fn test_serialize_deserialize_agent_tool() {
        // Create an AgentToolWrapper instance
        let agent_wrapper = AgentToolWrapper {
            name: "new pirate".to_string(),
            agent_id: "new_pirate".to_string(),
            author: "@@my_local_ai.sep-shinkai".to_string(),
            description: "".to_string(),
            input_args: Parameters {
                schema_type: "object".to_string(),
                properties: {
                    let mut props = std::collections::HashMap::new();
                    props.insert(
                        "prompt".to_string(),
                        Property::new("string".to_string(), "Message to the agent".to_string()),
                    );
                    props.insert(
                        "session_id".to_string(),
                        Property::new("string".to_string(), "Session identifier".to_string()),
                    );

                    let item_prop = Property::new("string".to_string(), "Image URL".to_string());
                    props.insert(
                        "images".to_string(),
                        Property::with_array_items("Array of image URLs".to_string(), item_prop),
                    );
                    props
                },
                required: vec!["prompt".to_string()],
            },
            output_arg: ToolOutputArg {
                json: "{\"type\":\"string\",\"description\":\"Agent response\"}".to_string(),
            },
            mcp_enabled: Some(false),
            embedding: None,
        };

        // Create a ShinkaiTool::Agent instance
        let original_tool = ShinkaiTool::Agent(agent_wrapper, true);

        // Serialize to JSON
        let serialized = serde_json::to_string(&original_tool).expect("Failed to serialize Agent tool");

        // Deserialize from JSON
        let deserialized: ShinkaiTool = serde_json::from_str(&serialized).expect("Failed to deserialize Agent tool");

        // Verify the tool was properly deserialized
        match deserialized {
            ShinkaiTool::Agent(agent, enabled) => {
                assert_eq!(agent.name, "new pirate");
                assert_eq!(agent.agent_id, "new_pirate");
                assert_eq!(agent.author, "@@my_local_ai.sep-shinkai");
                assert_eq!(agent.description, "");
                assert!(enabled);

                // Verify the input_args structure
                assert_eq!(agent.input_args.schema_type, "object");
                assert!(agent.input_args.properties.contains_key("prompt"));
                assert!(agent.input_args.properties.contains_key("session_id"));
                assert!(agent.input_args.properties.contains_key("images"));

                // Verify required fields
                assert_eq!(agent.input_args.required, vec!["prompt".to_string()]);

                // Verify output_arg
                assert_eq!(
                    agent.output_arg.json,
                    "{\"type\":\"string\",\"description\":\"Agent response\"}"
                );

                // Verify mcp_enabled
                assert_eq!(agent.mcp_enabled, Some(false));
            }
            _ => panic!("Deserialized tool is not an Agent variant"),
        }
    }
}<|MERGE_RESOLUTION|>--- conflicted
+++ resolved
@@ -94,7 +94,6 @@
 
     /// The key that this tool will be stored under in the tool router
     pub fn tool_router_key(&self) -> ToolRouterKey {
-<<<<<<< HEAD
         match self {
             ShinkaiTool::Rust(r, _) => ToolRouterKey::new("local".to_string(), r.author(), r.name.clone(), None),
             ShinkaiTool::Network(n, _) => {
@@ -118,16 +117,6 @@
                 ToolRouterKey::new("local".to_string(), a.author.clone(), a.agent_id.clone(), None)
             }
         }
-=======
-        let (provider, author, name) = match self {
-            ShinkaiTool::Rust(r, _) => ("local".to_string(), r.author(), r.name.clone()),
-            ShinkaiTool::Network(n, _) => (n.provider.to_string(), n.author.to_string(), n.name.clone()),
-            ShinkaiTool::Deno(d, _) => ("local".to_string(), d.author.clone(), d.name.clone()),
-            ShinkaiTool::Python(p, _) => ("local".to_string(), p.author.clone(), p.name.clone()),
-            ShinkaiTool::Agent(a, _) => ("local".to_string(), a.author.clone(), a.agent_id.clone()),
-        };
-        ToolRouterKey::new(provider, author, name, None)
->>>>>>> 1ebc242c
     }
 
     /// Sanitize the config by removing key-values from BasicConfig
