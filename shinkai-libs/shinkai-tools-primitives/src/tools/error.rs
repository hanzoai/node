use reqwest::Error as ReqwestError;
use serde_json::Error as SerdeError;
use std::error::Error;
use std::fmt::{self};

#[derive(Debug)]
pub enum ToolError {
    RegexError(regex::Error),
    FailedJSONParsing,
    ParseError(String),
    ToolkitNotFound,
    ToolkitVersionAlreadyInstalled(String, String),
    RequestError(ReqwestError),
    ToolNotFound(String),
    ToolAlreadyInstalled(String),
    ToolkitAlreadyActivated(String),
    ToolkitAlreadyDeactivated(String),
    SerializationError(String),
    InvalidProfile(String),
    AlreadyStarted,
    NotStarted,
    ToolNotRunnable(String),
    ExecutionError(String),
    DatabaseError(String),
    MissingEmbedding,
    EmbeddingGenerationError(String),
    MissingConfigError(String),
    MissingParameterError(String),
    InvalidFunctionArguments(String),
    InvalidToolRouterKey(String),
    OAuthError(String),
<<<<<<< HEAD
    NetworkError(String),
=======
    AutocontainedError(String),
>>>>>>> 5a1b9f2a
}

impl fmt::Display for ToolError {
    fn fmt(&self, f: &mut fmt::Formatter) -> fmt::Result {
        match *self {
            ToolError::RegexError(ref e) => write!(f, "Regex error: {}", e),
            ToolError::FailedJSONParsing => write!(f, "Failed JSON parsing."),
            ToolError::ParseError(ref s) => write!(f, "Failed to parse {}", s),
            ToolError::ToolkitNotFound => write!(f, "Toolkit was not found."),
            ToolError::ToolkitVersionAlreadyInstalled(ref s, ref e) => {
                write!(f, "Toolkit with the same version is already installed: {} {}", s, e)
            }
            ToolError::RequestError(ref e) => write!(f, "Request error: {}", e),
            ToolError::ToolNotFound(ref t) => write!(f, "Tool not found: {}", t),
            ToolError::ToolAlreadyInstalled(ref t) => write!(f, "Tool already installed: {}", t),
            ToolError::ToolkitAlreadyActivated(ref t) => write!(f, "Toolkit is already activated: {}", t),
            ToolError::ToolkitAlreadyDeactivated(ref t) => write!(f, "Toolkit is already deactivated: {}", t),
            ToolError::SerializationError(ref e) => write!(f, "Serialization error: {}", e),
            ToolError::InvalidProfile(ref e) => write!(f, "Invalid profile: {}", e),
            ToolError::AlreadyStarted => write!(f, "Tool is already started."),
            ToolError::NotStarted => write!(f, "Tool is not started."),
            ToolError::ToolNotRunnable(ref t) => write!(f, "Tool is not runnable: {}", t),
            ToolError::ExecutionError(ref e) => write!(f, "Execution error: {}", e),
            ToolError::DatabaseError(ref e) => write!(f, "Database error: {}", e),
            ToolError::MissingEmbedding => write!(f, "Missing embedding."),
            ToolError::MissingParameterError(ref e) => write!(f, "Missing parameter error: {}", e),
            ToolError::EmbeddingGenerationError(ref e) => write!(f, "Embedding generation error: {}", e),
            ToolError::MissingConfigError(ref e) => write!(f, "Missing config error: {}", e),
            ToolError::InvalidFunctionArguments(ref e) => write!(f, "Invalid function arguments: {}", e),
            ToolError::InvalidToolRouterKey(ref e) => write!(f, "Invalid tool router key: {}", e),
            ToolError::OAuthError(ref e) => write!(f, "OAuth not setup: {}", e),
<<<<<<< HEAD
            ToolError::NetworkError(ref e) => write!(f, "Network error: {}", e),
=======
            ToolError::AutocontainedError(ref e) => write!(f, "{}", e),
>>>>>>> 5a1b9f2a
        }
    }
}

impl Error for ToolError {}

impl From<ReqwestError> for ToolError {
    fn from(err: ReqwestError) -> ToolError {
        ToolError::RequestError(err)
    }
}

impl From<regex::Error> for ToolError {
    fn from(err: regex::Error) -> ToolError {
        ToolError::RegexError(err)
    }
}

impl From<SerdeError> for ToolError {
    fn from(error: SerdeError) -> Self {
        match error.classify() {
            serde_json::error::Category::Io => ToolError::ParseError(error.to_string()),
            serde_json::error::Category::Syntax => ToolError::ParseError(error.to_string()),
            serde_json::error::Category::Data => ToolError::ParseError(error.to_string()),
            serde_json::error::Category::Eof => ToolError::ParseError(error.to_string()),
        }
    }
}

impl From<anyhow::Error> for ToolError {
    fn from(err: anyhow::Error) -> ToolError {
        ToolError::ParseError(err.to_string())
    }
}

impl From<String> for ToolError {
    fn from(err: String) -> ToolError {
        ToolError::ParseError(err)
    }
}<|MERGE_RESOLUTION|>--- conflicted
+++ resolved
@@ -29,11 +29,8 @@
     InvalidFunctionArguments(String),
     InvalidToolRouterKey(String),
     OAuthError(String),
-<<<<<<< HEAD
+    AutocontainedError(String),
     NetworkError(String),
-=======
-    AutocontainedError(String),
->>>>>>> 5a1b9f2a
 }
 
 impl fmt::Display for ToolError {
@@ -65,11 +62,8 @@
             ToolError::InvalidFunctionArguments(ref e) => write!(f, "Invalid function arguments: {}", e),
             ToolError::InvalidToolRouterKey(ref e) => write!(f, "Invalid tool router key: {}", e),
             ToolError::OAuthError(ref e) => write!(f, "OAuth not setup: {}", e),
-<<<<<<< HEAD
+            ToolError::AutocontainedError(ref e) => write!(f, "{}", e),
             ToolError::NetworkError(ref e) => write!(f, "Network error: {}", e),
-=======
-            ToolError::AutocontainedError(ref e) => write!(f, "{}", e),
->>>>>>> 5a1b9f2a
         }
     }
 }
