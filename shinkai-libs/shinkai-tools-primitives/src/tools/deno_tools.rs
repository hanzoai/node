--- conflicted
+++ resolved
@@ -2,12 +2,8 @@
 use std::path::PathBuf;
 use std::{env, thread};
 
-<<<<<<< HEAD
 use super::tool_config::ToolConfig;
-=======
 use super::argument::ToolOutputArg;
-use super::js_toolkit_headers::ToolConfig;
->>>>>>> 2a33b8e5
 use crate::tools::argument::ToolArgument;
 use crate::tools::error::ToolError;
 use serde::{Deserialize, Deserializer, Serialize, Serializer};
@@ -32,7 +28,6 @@
     pub activated: bool,
     pub embedding: Option<Embedding>,
     pub result: JSToolResult,
-    pub output: String,
 }
 
 impl DenoTool {
