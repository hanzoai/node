--- conflicted
+++ resolved
@@ -489,14 +489,7 @@
         &self,
         profile_name_identity: StandardIdentity,
     ) -> Result<Vec<SmartInbox>, ShinkaiDBError> {
-        // Start the timer
-        let start = Instant::now();
-
         let inboxes = self.get_inboxes_for_profile(profile_name_identity.clone())?;
-
-        // Measure the elapsed time
-        let duration = start.elapsed();
-        println!("Time taken to get inboxes: {:?}", duration);
 
         let mut smart_inboxes = Vec::new();
 
@@ -553,20 +546,11 @@
                         if inbox_id.starts_with("job_inbox::") {
                             match InboxName::new(inbox_id.clone())? {
                                 InboxName::JobInbox { unique_id, .. } => {
-<<<<<<< HEAD
-                                    let job = self.get_job(&unique_id)?;
+                                    // Start the timer
+                                    let job = self.get_job_with_options(&unique_id, false, false)?;
                                     let agent_id = job.parent_agent_or_llm_provider_id;
-=======
-                                    // Start the timer
-                                    let start = Instant::now();
-                                    let job = self.get_job_with_options(&unique_id, false, false)?;
-                                    // Measure the elapsed time
-                                    let duration = start.elapsed();
-                                    println!("Time taken to get job: {:?}", duration);
-
-                                    let agent_id = job.parent_llm_provider_id;
+
                                     // TODO: add caching so we don't call this every time for the same agent_id
->>>>>>> 4fb45357
                                     match self.get_llm_provider(&agent_id, &p) {
                                         Ok(agent) => agent.map(LLMProviderSubset::from_serialized_llm_provider),
                                         Err(_) => None,
@@ -582,10 +566,6 @@
                 }
             };
 
-            // Measure the elapsed time
-            let duration = start.elapsed();
-            println!("Time taken to get agent subset: {:?}", duration);
-
             let smart_inbox = SmartInbox {
                 inbox_id: inbox_id.clone(),
                 custom_name,
@@ -600,9 +580,6 @@
             smart_inboxes.push(smart_inbox);
         }
 
-        // Start the timer
-        let start = Instant::now();
-
         // Sort the smart_inboxes by the timestamp of the last message
         smart_inboxes.sort_by(|a, b| match (&a.last_message, &b.last_message) {
             (Some(a_msg), Some(b_msg)) => {
@@ -615,10 +592,6 @@
             (None, None) => std::cmp::Ordering::Equal,
         });
 
-        // Measure the elapsed time
-        let duration = start.elapsed();
-        println!("Time taken to sort smart inboxes: {:?}", duration);
-
         Ok(smart_inboxes)
     }
 
