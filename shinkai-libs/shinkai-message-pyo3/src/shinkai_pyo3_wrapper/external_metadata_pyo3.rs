--- conflicted
+++ resolved
@@ -1,11 +1,7 @@
 use pyo3::{exceptions::PyValueError, prelude::*, types::PyDict};
 use shinkai_message_primitives::{
     shinkai_message::shinkai_message::{
-<<<<<<< HEAD
-        EncryptedShinkaiBody, ExternalMetadata, MessageBody, NodeApiData, ShinkaiBody, ShinkaiMessage, ShinkaiVersion,
-=======
         EncryptedShinkaiBody, ExternalMetadata, MessageBody, NodeApiData, ShinkaiBody, ShinkaiMessage, ShinkaiVersion
->>>>>>> 6d82fda7
     },
     shinkai_utils::encryption::EncryptionMethod,
 };
