--- conflicted
+++ resolved
@@ -147,30 +147,16 @@
         Ok(())
     }
 
-<<<<<<< HEAD
-    // Retrieves a ToolPlayground entry based on its tool_router_key
-    pub fn get_tool_playground(
-        &self,
-        tool_router_key: &str,
-        version: Option<String>,
-    ) -> Result<ToolPlayground, SqliteManagerError> {
-=======
     /// Retrieves a ToolPlayground by router_key (still no version needed for the call)
     pub fn get_tool_playground(&self, tool_router_key: &str) -> Result<ToolPlayground, SqliteManagerError> {
->>>>>>> 3cea4ec0
         let conn = self.get_connection()?;
         // TODO: Add version to the query
         let mut stmt = conn.prepare(
-<<<<<<< HEAD
-            "SELECT name, description, author, keywords, configurations, parameters, result, tool_router_key, job_id, job_id_history, code, language, version
-             FROM tool_playground WHERE tool_router_key = ?1 ORDER BY version DESC LIMIT 1",
-=======
             "SELECT 
                 name, description, author, keywords, configurations, parameters,
                 result, tool_router_key, job_id, job_id_history, code, language
              FROM tool_playground 
              WHERE tool_router_key = ?1",
->>>>>>> 3cea4ec0
         )?;
 
         let tool = stmt
@@ -242,13 +228,9 @@
     pub fn get_all_tool_playground(&self) -> Result<Vec<ToolPlayground>, SqliteManagerError> {
         let conn = self.get_connection()?;
         let mut stmt = conn.prepare(
-<<<<<<< HEAD
-            "SELECT name, description, author, keywords, configurations, parameters, result, tool_router_key, job_id, job_id_history, code, language, version
-=======
             "SELECT
                 name, description, author, keywords, configurations, parameters, 
                 result, tool_router_key, job_id, job_id_history, code, language
->>>>>>> 3cea4ec0
              FROM tool_playground",
         )?;
 
