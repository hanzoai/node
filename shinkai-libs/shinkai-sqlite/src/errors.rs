use thiserror::Error;

#[derive(Error, Debug)]
pub enum SqliteManagerError {
    #[error("Tool already exists with key: {0}")]
    ToolAlreadyExists(String),
    #[error("Database error: {0}")]
    DatabaseError(#[from] rusqlite::Error),
    #[error("Embedding generation error: {0}")]
    EmbeddingGenerationError(String),
    #[error("Serialization error: {0}")]
    SerializationError(String),
    #[error("Tool not found with key: {0}")]
    ToolNotFound(String),
    #[error("ToolPlayground already exists with job_id: {0}")]
    ToolPlaygroundAlreadyExists(String),
    #[error("ToolPlayground not found with job_id: {0}")]
    ToolPlaygroundNotFound(String),
    #[error("JSON error: {0}")]
    JsonError(#[from] serde_json::Error),
    #[error("Tool offering not found with key: {0}")]
    ToolOfferingNotFound(String),
    #[error("DateTime parse error: {0}")]
    DateTimeParseError(String),
    #[error("Subscription not found with id: {0}")]
    SubscriptionNotFound(String),
    #[error("Wallet manager not found")]
    WalletManagerNotFound,
    #[error("Data not found")]
    DataNotFound,
    #[error("Data already exists")]
    DataAlreadyExists,
    #[error("Invalid identity name: {0}")]
    InvalidIdentityName(String),
    #[error("Invoice not found with id: {0}")]
    InvoiceNotFound(String),
    #[error("Network error not found with id: {0}")]
    InvoiceNetworkErrorNotFound(String),
    #[error("Profile does not exist: {0}")]
    ProfileNotFound(String),
    #[error("Profile name already exists")]
    ProfileNameAlreadyExists,
    #[error("Invalid profile name: {0}")]
    InvalidProfileName(String),
    #[error("Invalid attribute name: {0}")]
    InvalidAttributeName(String),
    #[error("Registration code does not exist")]
    CodeNonExistent,
    #[error("Registration code already used")]
    CodeAlreadyUsed,
    #[error("Error: {0}")]
    SomeError(String),
    #[error("Missing value: {0}")]
    MissingValue(String),
    #[error("Inbox not found: {0}")]
    InboxNotFound(String),
    #[error("Lock error")]
    LockError,
    #[error("Invalid data")]
    InvalidData,
    #[error("Failed fetching value")]
    FailedFetchingValue,
    #[error("Query error: {query}, source: {source}")]
    QueryError {
        query: String,
        source: rusqlite::Error,
    },
    #[error("Directory not empty")]
    DirectoryNotEmpty,
    #[error("Directory not found")]
    DirectoryNotFound,
    #[error("Unsupported embedding length: {0}")]
    UnsupportedEmbeddingLength(usize),
<<<<<<< HEAD
    #[error("Deserialization error")]
    DeserializationError,
    #[error("Chrono parse error: {0}")]
    ChronoParseError(chrono::ParseError),
=======
    #[error("Version Converson Error: {0}")]
    VersionConversionError(String),
    #[error("Tool key not found: {0}")]
    ToolKeyNotFound(String),
>>>>>>> a3c0cdf1
    // Add other error variants as needed
}

impl From<&str> for SqliteManagerError {
    fn from(err: &str) -> SqliteManagerError {
        SqliteManagerError::SomeError(err.to_string())
    }
}

<<<<<<< HEAD
impl From<chrono::ParseError> for SqliteManagerError {
    fn from(err: chrono::ParseError) -> SqliteManagerError {
        SqliteManagerError::ChronoParseError(err)
=======
impl From<String> for SqliteManagerError {
    fn from(err: String) -> SqliteManagerError {
        SqliteManagerError::SomeError(err)
>>>>>>> a3c0cdf1
    }
}<|MERGE_RESOLUTION|>--- conflicted
+++ resolved
@@ -71,17 +71,14 @@
     DirectoryNotFound,
     #[error("Unsupported embedding length: {0}")]
     UnsupportedEmbeddingLength(usize),
-<<<<<<< HEAD
     #[error("Deserialization error")]
     DeserializationError,
     #[error("Chrono parse error: {0}")]
     ChronoParseError(chrono::ParseError),
-=======
     #[error("Version Converson Error: {0}")]
     VersionConversionError(String),
     #[error("Tool key not found: {0}")]
     ToolKeyNotFound(String),
->>>>>>> a3c0cdf1
     // Add other error variants as needed
 }
 
@@ -91,14 +88,12 @@
     }
 }
 
-<<<<<<< HEAD
 impl From<chrono::ParseError> for SqliteManagerError {
     fn from(err: chrono::ParseError) -> SqliteManagerError {
         SqliteManagerError::ChronoParseError(err)
-=======
+
 impl From<String> for SqliteManagerError {
     fn from(err: String) -> SqliteManagerError {
         SqliteManagerError::SomeError(err)
->>>>>>> a3c0cdf1
     }
 }