--- conflicted
+++ resolved
@@ -584,11 +584,7 @@
     }
 
     fn initialize_tools_table(conn: &rusqlite::Connection) -> Result<()> {
-<<<<<<< HEAD
-        conn.execute(
-=======
-        let _result = conn.execute(
->>>>>>> f1ea867c
+        conn.execute(
             "CREATE TABLE IF NOT EXISTS shinkai_tools (
                 name TEXT NOT NULL,
                 description TEXT,
