--- conflicted
+++ resolved
@@ -31,12 +31,8 @@
 pub mod shared_folder_req_manager;
 pub mod sheet_manager;
 pub mod shinkai_tool_manager;
-<<<<<<< HEAD
 pub mod subscriber_manager;
 pub mod tool_payment_req_manager;
-=======
-pub mod cron_task_manager;
->>>>>>> 009d7eed
 pub mod tool_playground;
 pub mod uploaded_file_links_manager;
 pub mod wallet_manager;
@@ -136,7 +132,8 @@
     // Initializes the required tables in the SQLite database
     fn initialize_tables(conn: &rusqlite::Connection) -> Result<()> {
         Self::initialize_agents_table(conn)?;
-        Self::initialize_cron_task_table(conn)?;
+        Self::initialize_cron_tasks_table(conn)?;
+        Self::initialize_cron_task_executions_table(conn)?;
         Self::initialize_device_identities_table(conn)?;
         Self::initialize_folder_subscriptions_requirements_table(conn)?;
         Self::initialize_folder_subscriptions_upload_credentials_table(conn)?;
@@ -170,7 +167,6 @@
         Self::initialize_tool_playground_code_history_table(conn)?;
         Self::initialize_uploaded_file_links_table(conn)?;
         Self::initialize_version_table(conn)?;
-<<<<<<< HEAD
         Self::initialize_wallets_table(conn)?;
         Ok(())
     }
@@ -188,25 +184,6 @@
                 tools TEXT NOT NULL,
                 debug_mode INTEGER NOT NULL,
                 config TEXT -- Store as a JSON string
-            );",
-            [],
-        )?;
-
-        Ok(())
-    }
-
-    fn initialize_cron_task_table(conn: &rusqlite::Connection) -> Result<()> {
-        conn.execute(
-            "CREATE TABLE IF NOT EXISTS cron_tasks (
-                full_identity_name TEXT NOT NULL,
-                task_id TEXT NOT NULL,
-                cron TEXT NOT NULL,
-                prompt TEXT NOT NULL,
-                subprompt TEXT NOT NULL,
-                url TEXT NOT NULL,
-                crawl_links INTEGER NOT NULL,
-                created_at TEXT NOT NULL,
-                llm_provider_id TEXT NOT NULL
             );",
             [],
         )?;
@@ -541,10 +518,6 @@
             );",
             [],
         )?;
-=======
-        Self::initialize_cron_tasks_table(conn)?;
-        Self::initialize_cron_task_executions_table(conn)?;
->>>>>>> 009d7eed
         Ok(())
     }
 
