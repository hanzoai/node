use embedding_function::EmbeddingFunction;
use errors::SqliteManagerError;
use r2d2::Pool;
use r2d2_sqlite::SqliteConnectionManager;
use rusqlite::{ffi::sqlite3_auto_extension, Result, Row, ToSql};
use shinkai_vector_resources::model_type::EmbeddingModelType;
use sqlite_vec::sqlite3_vec_init;
use std::path::Path;
use std::sync::Arc;
use std::time::Duration;

pub mod agent_manager;
pub mod cron_task_manager;
pub mod embedding_function;
pub mod errors;
pub mod file_inbox_manager;
pub mod file_system;
pub mod files;
pub mod identity_manager;
pub mod identity_registration;
pub mod inbox_manager;
pub mod invoice_manager;
pub mod invoice_request_manager;
pub mod job_manager;
pub mod job_queue_manager;
pub mod keys_manager;
pub mod llm_provider_manager;
pub mod oauth_manager;
pub mod prompt_manager;
pub mod retry_manager;
pub mod settings_manager;
pub mod sheet_manager;
pub mod shinkai_tool_manager;
pub mod source_file_manager;
pub mod tool_payment_req_manager;
pub mod tool_playground;
pub mod vector_fs_manager;
pub mod vector_resource_manager;
pub mod wallet_manager;

// Updated struct to manage SQLite connections using a connection pool
pub struct SqliteManager {
    pool: Arc<Pool<SqliteConnectionManager>>,
    fts_pool: Arc<Pool<SqliteConnectionManager>>,
    api_url: String,
    model_type: EmbeddingModelType,
}

impl std::fmt::Debug for SqliteManager {
    fn fmt(&self, f: &mut std::fmt::Formatter<'_>) -> std::fmt::Result {
        f.debug_struct("SqliteManager")
            .field("api_url", &self.api_url)
            .field("model_type", &self.model_type)
            .finish()
    }
}

impl SqliteManager {
    // Creates a new SqliteManager with a connection pool to the specified database path
    pub fn new<P: AsRef<Path>>(
        db_path: P,
        api_url: String,
        model_type: EmbeddingModelType,
    ) -> Result<Self, SqliteManagerError> {
        // Register the sqlite-vec extension
        unsafe {
            sqlite3_auto_extension(Some(std::mem::transmute(sqlite3_vec_init as *const ())));
        }

        let mut db_path = db_path.as_ref().to_path_buf();
        if db_path.extension().and_then(|ext| ext.to_str()) != Some("db") {
            db_path.set_extension("db");
        }

        // Create all subfolders if they don't exist
        if let Some(parent) = db_path.parent() {
            std::fs::create_dir_all(parent)
                .map_err(|e| rusqlite::Error::SqliteFailure(rusqlite::ffi::Error::new(1), Some(e.to_string())))?;
        }

        let manager = SqliteConnectionManager::file(db_path);
        let pool = Pool::builder()
            .max_size(10)
            .connection_timeout(Duration::from_secs(60))
            .build(manager)
            .map_err(|e| rusqlite::Error::SqliteFailure(rusqlite::ffi::Error::new(1), Some(e.to_string())))?;

        let conn = pool
            .get()
            .map_err(|e| rusqlite::Error::SqliteFailure(rusqlite::ffi::Error::new(1), Some(e.to_string())))?;

        // Enable WAL mode, set some optimizations, and enable foreign keys
        conn.execute_batch(
            "PRAGMA journal_mode=WAL;
                 PRAGMA synchronous=FULL;
                 PRAGMA temp_store=MEMORY;
                 PRAGMA optimize;
                 PRAGMA busy_timeout = 5000;
                 PRAGMA mmap_size=262144000; -- 250 MB in bytes (250 * 1024 * 1024)
                 PRAGMA foreign_keys = ON;", // Enable foreign key support
        )?;

        // Initialize tables in the persistent database
        Self::initialize_tables(&conn)?;

        // Create a connection pool for the in-memory database
        let fts_manager = SqliteConnectionManager::memory();
        let fts_pool = Pool::builder()
            .max_size(5) // Adjust the pool size as needed
            .build(fts_manager)
            .map_err(|e| rusqlite::Error::SqliteFailure(rusqlite::ffi::Error::new(1), Some(e.to_string())))?;

        // Initialize FTS table in the in-memory database
        {
            let fts_conn = fts_pool
                .get()
                .map_err(|e| rusqlite::Error::SqliteFailure(rusqlite::ffi::Error::new(1), Some(e.to_string())))?;
            fts_conn.execute_batch(
                "PRAGMA foreign_keys = ON;", // Enable foreign key support for in-memory connection
            )?;
            Self::initialize_fts_tables(&fts_conn)?;
        }

        // Synchronize the FTS table with the main database
        let manager = SqliteManager {
            pool: Arc::new(pool),
            fts_pool: Arc::new(fts_pool), // Use the in-memory connection pool
            api_url,
            model_type,
        };
        let fts_sync_result = manager.sync_tools_fts_table();
        if let Err(e) = fts_sync_result {
            eprintln!("Error synchronizing Tools FTS table: {}", e);
        }

        let fts_sync_result = manager.sync_prompts_fts_table();
        if let Err(e) = fts_sync_result {
            eprintln!("Error synchronizing Prompts FTS table: {}", e);
        }

        Ok(manager)
    }

    // Initializes the required tables in the SQLite database
    fn initialize_tables(conn: &rusqlite::Connection) -> Result<()> {
        Self::initialize_agents_table(conn)?;
        Self::initialize_cron_tasks_table(conn)?;
        Self::initialize_cron_task_executions_table(conn)?;
        Self::initialize_device_identities_table(conn)?;
        Self::initialize_standard_identities_table(conn)?;
        Self::initialize_file_inboxes_table(conn)?;
        Self::initialize_inboxes_table(conn)?;
        Self::initialize_inbox_messages_table(conn)?;
        Self::initialize_inbox_profile_permissions_table(conn)?;
        Self::initialize_invoice_network_errors_table(conn)?;
        Self::initialize_invoice_requests_table(conn)?;
        Self::initialize_invoice_table(conn)?;
        Self::initialize_jobs_table(conn)?;
        Self::initialize_forked_jobs_table(conn)?;
        Self::initialize_job_queue_table(conn)?;
        Self::initialize_llm_providers_table(conn)?;
        Self::initialize_local_node_keys_table(conn)?;
        Self::initialize_message_box_symmetric_keys_table(conn)?;
        Self::initialize_prompt_table(conn)?;
        Self::initialize_prompt_vector_tables(conn)?;
        Self::initialize_registration_code_table(conn)?;
        Self::initialize_retry_messages_table(conn)?;
        Self::initialize_settings_table(conn)?;
        Self::initialize_sheets_table(conn)?;
        Self::initialize_source_file_maps_table(conn)?;
        Self::initialize_step_history_table(conn)?;
        Self::initialize_tools_table(conn)?;
        Self::initialize_tool_micropayments_requirements_table(conn)?;
        Self::initialize_tool_playground_table(conn)?;
        Self::initialize_tool_playground_code_history_table(conn)?;
        Self::initialize_vector_fs_internals_table(conn)?;
        Self::initialize_vector_resources_table(conn)?;
        Self::initialize_vector_resource_embeddings_tables(conn)?;
        Self::initialize_vector_resource_nodes_table(conn)?;
        Self::initialize_vector_resource_headers_table(conn)?;
        Self::initialize_version_table(conn)?;
        Self::initialize_wallets_table(conn)?;
<<<<<<< HEAD
        Self::initialize_filesystem_tables(conn)?;
=======
        Self::initialize_oauth_table(conn)?;
        // Vector tables
        Self::initialize_tools_vector_table(conn)?;
        Ok(())
    }

    fn initialize_fts_tables(conn: &rusqlite::Connection) -> Result<()> {
        Self::initialize_tools_fts_table(conn)?;
        Self::initialize_prompts_fts_table(conn)?;
>>>>>>> 151ddd00
        Ok(())
    }

    fn initialize_agents_table(conn: &rusqlite::Connection) -> Result<()> {
        conn.execute(
            "CREATE TABLE IF NOT EXISTS shinkai_agents (
                agent_id TEXT NOT NULL UNIQUE,
                name TEXT NOT NULL,
                full_identity_name TEXT NOT NULL,
                llm_provider_id TEXT NOT NULL,
                ui_description TEXT NOT NULL,
                knowledge TEXT NOT NULL,
                storage_path TEXT NOT NULL,
                tools TEXT NOT NULL,
                debug_mode INTEGER NOT NULL,
                config TEXT, -- Store as a JSON string
                scope TEXT NOT NULL -- Change this line to use TEXT instead of BLOB
            );",
            [],
        )?;

        // Create an index for the agent_id column
        conn.execute(
            "CREATE INDEX IF NOT EXISTS idx_shinkai_agents_agent_id ON shinkai_agents (agent_id);",
            [],
        )?;

        Ok(())
    }

    fn initialize_device_identities_table(conn: &rusqlite::Connection) -> Result<()> {
        conn.execute(
            "CREATE TABLE IF NOT EXISTS device_identities (
                device_name TEXT NOT NULL UNIQUE,
                profile_encryption_public_key BLOB NOT NULL,
                profile_signature_public_key BLOB NOT NULL,
                device_encryption_public_key BLOB NOT NULL,
                device_signature_public_key BLOB NOT NULL,
                permission_type TEXT NOT NULL
            );",
            [],
        )?;

        Ok(())
    }

    fn initialize_standard_identities_table(conn: &rusqlite::Connection) -> Result<()> {
        conn.execute(
            "CREATE TABLE IF NOT EXISTS standard_identities (
                profile_name TEXT NOT NULL UNIQUE,
                addr BLOB,
                profile_encryption_public_key BLOB,
                profile_signature_public_key BLOB,
                identity_type TEXT NOT NULL,
                permission_type TEXT NOT NULL
            );",
            [],
        )?;

        Ok(())
    }

    fn initialize_inboxes_table(conn: &rusqlite::Connection) -> Result<()> {
        conn.execute(
            "CREATE TABLE IF NOT EXISTS inboxes (
                inbox_name TEXT NOT NULL UNIQUE,
                smart_inbox_name TEXT NOT NULL,
                read_up_to_message_hash TEXT
            );",
            [],
        )?;

        // Create an index for the inbox_name column
        conn.execute(
            "CREATE INDEX IF NOT EXISTS idx_inboxes_inbox_name ON inboxes (inbox_name);",
            [],
        )?;

        Ok(())
    }

    fn initialize_inbox_messages_table(conn: &rusqlite::Connection) -> Result<()> {
        conn.execute(
            "CREATE TABLE IF NOT EXISTS inbox_messages (
                message_hash TEXT NOT NULL UNIQUE,
                inbox_name TEXT NOT NULL,
                shinkai_message BLOB NOT NULL,
                parent_message_hash TEXT,
                time_key TEXT NOT NULL
            );",
            [],
        )?;

        // Create an index for the inbox_name column
        conn.execute(
            "CREATE INDEX IF NOT EXISTS idx_inbox_messages_inbox_name ON inbox_messages (inbox_name);",
            [],
        )?;

        // Create an index for the message_hash column
        conn.execute(
            "CREATE INDEX IF NOT EXISTS idx_inbox_messages_message_hash ON inbox_messages (message_hash);",
            [],
        )?;

        // Create an index for the time_key column
        conn.execute(
            "CREATE INDEX IF NOT EXISTS idx_inbox_messages_time_key ON inbox_messages (time_key);",
            [],
        )?;

        Ok(())
    }

    fn initialize_inbox_profile_permissions_table(conn: &rusqlite::Connection) -> Result<()> {
        conn.execute(
            "CREATE TABLE IF NOT EXISTS inbox_profile_permissions (
                inbox_name TEXT NOT NULL,
                profile_name TEXT NOT NULL,
                permission TEXT NOT NULL,

                PRIMARY KEY (inbox_name, profile_name),
                FOREIGN KEY (inbox_name) REFERENCES inboxes(inbox_name),
                FOREIGN KEY (profile_name) REFERENCES standard_identities(profile_name)
            );",
            [],
        )?;

        Ok(())
    }

    fn initialize_jobs_table(conn: &rusqlite::Connection) -> Result<()> {
        conn.execute(
            "CREATE TABLE IF NOT EXISTS jobs (
                job_id TEXT NOT NULL UNIQUE,
                is_hidden INTEGER NOT NULL,
                datetime_created TEXT NOT NULL,
                is_finished INTEGER NOT NULL,
                parent_agent_or_llm_provider_id TEXT NOT NULL,
                scope BLOB NOT NULL,
                scope_with_files BLOB,
                conversation_inbox_name TEXT NOT NULL,
                execution_context BLOB,
                associated_ui BLOB,
                config BLOB
            );",
            [],
        )?;

        Ok(())
    }

    fn initialize_step_history_table(conn: &rusqlite::Connection) -> Result<()> {
        conn.execute(
            "CREATE TABLE IF NOT EXISTS step_history (
                message_key TEXT NOT NULL,
                job_id TEXT NOT NULL,
                job_step_result BLOB NOT NULL
            );",
            [],
        )?;

        Ok(())
    }

    fn initialize_forked_jobs_table(conn: &rusqlite::Connection) -> Result<()> {
        conn.execute(
            "CREATE TABLE IF NOT EXISTS forked_jobs (
                parent_job_id TEXT NOT NULL,
                forked_job_id TEXT NOT NULL,
                message_id TEXT NOT NULL
            );",
            [],
        )?;

        Ok(())
    }

    fn initialize_job_queue_table(conn: &rusqlite::Connection) -> Result<()> {
        conn.execute(
            "CREATE TABLE IF NOT EXISTS job_queues (
                job_id TEXT NOT NULL,
                queue_data BLOB NOT NULL
            );",
            [],
        )?;

        Ok(())
    }

    fn initialize_llm_providers_table(conn: &rusqlite::Connection) -> Result<()> {
        conn.execute(
            "CREATE TABLE IF NOT EXISTS llm_providers (
                db_llm_provider_id TEXT NOT NULL UNIQUE,
                id TEXT NOT NULL,
                full_identity_name TEXT NOT NULL,
                external_url TEXT,
                api_key TEXT,
                model TEXT
            );",
            [],
        )?;

        Ok(())
    }

    fn initialize_local_node_keys_table(conn: &rusqlite::Connection) -> Result<()> {
        conn.execute(
            "CREATE TABLE IF NOT EXISTS local_node_keys (
                node_name TEXT NOT NULL UNIQUE,
                node_encryption_public_key BLOB NOT NULL,
                node_signature_public_key BLOB NOT NULL
            );",
            [],
        )?;

        Ok(())
    }

    fn initialize_message_box_symmetric_keys_table(conn: &rusqlite::Connection) -> Result<()> {
        conn.execute(
            "CREATE TABLE IF NOT EXISTS message_box_symmetric_keys (
                hex_blake3_hash TEXT NOT NULL UNIQUE,
                symmetric_key BLOB NOT NULL
            );",
            [],
        )?;

        Ok(())
    }

    fn initialize_registration_code_table(conn: &rusqlite::Connection) -> Result<()> {
        conn.execute(
            "CREATE TABLE IF NOT EXISTS registration_code (
                code TEXT NOT NULL UNIQUE,
                code_data BLOB NOT NULL
            );",
            [],
        )?;

        Ok(())
    }

    fn initialize_retry_messages_table(conn: &rusqlite::Connection) -> Result<()> {
        conn.execute(
            "CREATE TABLE IF NOT EXISTS retry_messages (
                hash_key TEXT NOT NULL,
                time_key TEXT NOT NULL,
                message BLOB NOT NULL
            );",
            [],
        )?;

        Ok(())
    }

    fn initialize_settings_table(conn: &rusqlite::Connection) -> Result<()> {
        conn.execute(
            "CREATE TABLE IF NOT EXISTS shinkai_settings (
                key TEXT NOT NULL UNIQUE,
                value TEXT
            );",
            [],
        )?;

        Ok(())
    }

    fn initialize_sheets_table(conn: &rusqlite::Connection) -> Result<()> {
        conn.execute(
            "CREATE TABLE IF NOT EXISTS shinkai_sheets (
                profile_hash TEXT NOT NULL,
                sheet_uuid TEXT NOT NULL,
                sheet_data BLOB NOT NULL,

                PRIMARY KEY (profile_hash, sheet_uuid)
            );",
            [],
        )?;
        Ok(())
    }

    // Initializes the shinkai_prompts table and its indexes
    fn initialize_prompt_table(conn: &rusqlite::Connection) -> Result<()> {
        conn.execute(
            "CREATE TABLE IF NOT EXISTS shinkai_prompts (
                id INTEGER PRIMARY KEY AUTOINCREMENT,
                name TEXT NOT NULL,
                is_system INTEGER NOT NULL,
                is_enabled INTEGER NOT NULL,
                version TEXT NOT NULL,
                prompt TEXT NOT NULL,
                is_favorite INTEGER NOT NULL
            );",
            [],
        )?;

        // Create indexes for the shinkai_prompts table if needed
        conn.execute(
            "CREATE INDEX IF NOT EXISTS idx_shinkai_prompts_name ON shinkai_prompts (name);",
            [],
        )?;

        Ok(())
    }

    // New method to initialize prompt vector and associated information tables
    fn initialize_prompt_vector_tables(conn: &rusqlite::Connection) -> Result<()> {
        // Create a table for prompt vector embeddings
        conn.execute(
            "CREATE VIRTUAL TABLE IF NOT EXISTS prompt_vec_items USING vec0(
                embedding float[384],
                is_enabled integer,
                +prompt_id integer
            )",
            [],
        )?;

        Ok(())
    }

    // Updated method to initialize the tools table with name and description columns at the top
    fn initialize_tools_table(conn: &rusqlite::Connection) -> Result<()> {
        conn.execute(
            "CREATE TABLE IF NOT EXISTS shinkai_tools (
                name TEXT NOT NULL,
                description TEXT,
                tool_key TEXT NOT NULL UNIQUE,
                embedding_seo TEXT NOT NULL,
                tool_data BLOB NOT NULL,
                tool_header BLOB NOT NULL,
                tool_type TEXT NOT NULL,
                author TEXT NOT NULL,
                version TEXT NOT NULL,
                is_enabled INTEGER NOT NULL,
                on_demand_price REAL,
                is_network INTEGER NOT NULL
            );",
            [],
        )?;

        // Create indexes for the shinkai_tools table if needed
        conn.execute(
            "CREATE INDEX IF NOT EXISTS idx_shinkai_tools_key ON shinkai_tools (tool_key);",
            [],
        )?;

        Ok(())
    }

    // New method to initialize the tools vector table
    fn initialize_tools_vector_table(conn: &rusqlite::Connection) -> Result<()> {
        // Create a table for tool vector embeddings with metadata columns
        conn.execute(
            "CREATE VIRTUAL TABLE IF NOT EXISTS shinkai_tools_vec_items USING vec0(
                embedding float[384],
                is_enabled integer,
                is_network integer,
                +tool_key text
            )",
            [],
        )?;

        Ok(())
    }

    // Initialize the FTS table for tool names
    fn initialize_tools_fts_table(conn: &rusqlite::Connection) -> Result<()> {
        conn.execute(
            "CREATE VIRTUAL TABLE IF NOT EXISTS shinkai_tools_fts USING fts5(name)",
            [],
        )?;
        Ok(())
    }

    // Initialize the FTS table for prompt names
    fn initialize_prompts_fts_table(conn: &rusqlite::Connection) -> Result<()> {
        conn.execute(
            "CREATE VIRTUAL TABLE IF NOT EXISTS shinkai_prompts_fts USING fts5(name)",
            [],
        )?;
        Ok(())
    }

    // Updated method to initialize the tool_playground table with non-nullable and unique tool_router_key
    fn initialize_tool_playground_table(conn: &rusqlite::Connection) -> Result<()> {
        conn.execute(
            "CREATE TABLE IF NOT EXISTS tool_playground (
                id INTEGER PRIMARY KEY AUTOINCREMENT,
                name TEXT NOT NULL,
                description TEXT,
                author TEXT,
                keywords TEXT, -- Store as a comma-separated list
                configurations TEXT, -- Store as a JSON string
                parameters TEXT, -- Store as a JSON string
                result TEXT, -- Store as a JSON string
                tool_router_key TEXT NOT NULL UNIQUE, -- Non-nullable and unique
                job_id TEXT, -- Allow NULL values
                job_id_history TEXT, -- Store as a comma-separated list
                code TEXT NOT NULL,
                language TEXT NOT NULL,
                FOREIGN KEY(tool_router_key) REFERENCES shinkai_tools(tool_key) -- Foreign key constraint
            );",
            [],
        )?;
        Ok(())
    }

    // New method to initialize the tool_playground_code_history table
    fn initialize_tool_playground_code_history_table(conn: &rusqlite::Connection) -> Result<()> {
        conn.execute(
            "CREATE TABLE IF NOT EXISTS tool_playground_code_history (
                message_id TEXT PRIMARY KEY,
                tool_router_key TEXT NOT NULL,
                code TEXT NOT NULL,
                FOREIGN KEY(tool_router_key) REFERENCES tool_playground(tool_router_key)
            );",
            [],
        )?;
        Ok(())
    }

    fn initialize_wallets_table(conn: &rusqlite::Connection) -> Result<()> {
        conn.execute(
            "CREATE TABLE IF NOT EXISTS shinkai_wallet (
                id INTEGER PRIMARY KEY AUTOINCREMENT,
                wallet_data BLOB NOT NULL
            );",
            [],
        )?;

        Ok(())
    }

    fn initialize_tool_micropayments_requirements_table(conn: &rusqlite::Connection) -> Result<()> {
        conn.execute(
            "CREATE TABLE IF NOT EXISTS tool_micropayments_requirements (
                tool_key TEXT NOT NULL UNIQUE,
                usage_type TEXT NOT NULL,
                meta_description TEXT
            );",
            [],
        )?;

        Ok(())
    }

    fn initialize_invoice_requests_table(conn: &rusqlite::Connection) -> Result<()> {
        conn.execute(
            "CREATE TABLE IF NOT EXISTS invoice_requests (
                unique_id TEXT NOT NULL UNIQUE,
                provider_name TEXT NOT NULL,
                requester_name TEXT NOT NULL,
                tool_key_name TEXT NOT NULL,
                usage_type_inquiry TEXT NOT NULL,
                date_time TEXT NOT NULL,
                secret_prehash TEXT NOT NULL
            );",
            [],
        )?;

        Ok(())
    }

    fn initialize_invoice_table(conn: &rusqlite::Connection) -> Result<()> {
        conn.execute(
            "CREATE TABLE IF NOT EXISTS invoices (
                invoice_id TEXT NOT NULL UNIQUE,
                provider_name TEXT NOT NULL,
                requester_name TEXT NOT NULL,
                usage_type_inquiry TEXT NOT NULL,
                shinkai_offering_key TEXT NOT NULL,
                request_date_time TEXT NOT NULL,
                invoice_date_time TEXT NOT NULL,
                expiration_time TEXT NOT NULL,
                status TEXT NOT NULL,
                payment TEXT, -- Store as a JSON string
                address TEXT NOT NULL, -- Store as a JSON string
                tool_data BLOB,
                response_date_time TEXT,
                result_str TEXT,

                FOREIGN KEY(shinkai_offering_key) REFERENCES tool_micropayments_requirements(tool_key)
            );",
            [],
        )?;

        Ok(())
    }

    fn initialize_invoice_network_errors_table(conn: &rusqlite::Connection) -> Result<()> {
        conn.execute(
            "CREATE TABLE IF NOT EXISTS invoice_network_errors (
                invoice_id TEXT NOT NULL UNIQUE,
                provider_name TEXT NOT NULL,
                requester_name TEXT NOT NULL,
                request_date_time TEXT NOT NULL,
                response_date_time TEXT NOT NULL,
                user_error_message TEXT,
                error_message TEXT NOT NULL
            );",
            [],
        )?;

        Ok(())
    }

    // New method to initialize the version table
    fn initialize_version_table(conn: &rusqlite::Connection) -> Result<()> {
        conn.execute(
            "CREATE TABLE IF NOT EXISTS app_version (
                version TEXT NOT NULL UNIQUE,
                needs_global_reset INTEGER NOT NULL CHECK (needs_global_reset IN (0, 1))
            );",
            [],
        )?;
        Ok(())
    }

    // Updated method to initialize the cron_tasks table
    fn initialize_cron_tasks_table(conn: &rusqlite::Connection) -> Result<()> {
        conn.execute(
            "CREATE TABLE IF NOT EXISTS cron_tasks (
                task_id INTEGER PRIMARY KEY AUTOINCREMENT,
                name TEXT NOT NULL,
                description TEXT,
                cron TEXT NOT NULL,
                created_at TEXT NOT NULL, -- Field to track when the task was created
                last_modified TEXT NOT NULL,
                last_executed TEXT, -- Field to track the last execution time
                action TEXT NOT NULL -- Store serialized CronTaskAction
            );",
            [],
        )?;
        Ok(())
    }

    // New method to initialize the cron_task_executions table
    fn initialize_cron_task_executions_table(conn: &rusqlite::Connection) -> Result<()> {
        conn.execute(
            "CREATE TABLE IF NOT EXISTS cron_task_executions (
                execution_id INTEGER PRIMARY KEY AUTOINCREMENT,
                task_id INTEGER NOT NULL,
                execution_time TEXT NOT NULL,
                success INTEGER NOT NULL CHECK (success IN (0, 1)),
                error_message TEXT,
                FOREIGN KEY(task_id) REFERENCES cron_tasks(task_id)
            );",
            [],
        )?;
        Ok(())
    }

    fn initialize_file_inboxes_table(conn: &rusqlite::Connection) -> Result<()> {
        conn.execute(
            "CREATE TABLE IF NOT EXISTS file_inboxes (
                file_inbox_name TEXT NOT NULL,
                file_name TEXT NOT NULL,

                PRIMARY KEY (file_inbox_name, file_name)
            );",
            [],
        )?;

        // Create an index for the file_inbox_name column
        conn.execute(
            "CREATE INDEX IF NOT EXISTS idx_file_inboxes_file_inbox_name ON file_inboxes (file_inbox_name);",
            [],
        )?;

        Ok(())
    }

    fn initialize_oauth_table(conn: &rusqlite::Connection) -> Result<()> {
        conn.execute(
            "CREATE TABLE IF NOT EXISTS oauth_tokens (
                id INTEGER PRIMARY KEY,       
                connection_name TEXT NOT NULL, -- name used to identify the connection from the app
                state TEXT NOT NULL UNIQUE,    -- verification code
                code TEXT,
                app_id TEXT NOT NULL,          -- app id
                tool_id TEXT NOT NULL,         -- tool id
                tool_key TEXT NOT NULL,        -- tool key
                access_token TEXT,
                refresh_token TEXT,
                token_secret TEXT,             -- For OAuth 1.0 if needed
                token_type TEXT,
                id_token TEXT,                 -- For OIDC tokens
                scope TEXT,
                expires_at TIMESTAMP,
                metadata_json TEXT,
                authorization_url TEXT,
                token_url TEXT,
                client_id TEXT,
                client_secret TEXT,
                redirect_url TEXT,
                version TEXT NOT NULL DEFAULT '1.0.0',  -- Added version field with default
                created_at TIMESTAMP DEFAULT CURRENT_TIMESTAMP,
                updated_at TIMESTAMP DEFAULT CURRENT_TIMESTAMP
            );",
            [],
        )?;
        conn.execute(
            "CREATE UNIQUE INDEX IF NOT EXISTS idx_oauth_tokens_connection_name_tool_key ON oauth_tokens (connection_name, tool_key);",
            [],
        )?;

        Ok(())
    }

    fn initialize_source_file_maps_table(conn: &rusqlite::Connection) -> Result<()> {
        conn.execute(
            "CREATE TABLE IF NOT EXISTS source_file_maps (
                profile_name TEXT NOT NULL,
                vector_resource_id TEXT NOT NULL,
                vr_path TEXT NOT NULL,
                source_file_type TEXT NOT NULL,
                file_name TEXT NOT NULL,
                file_type TEXT NOT NULL,
                distribution_info BLOB
            );",
            [],
        )?;

        // Create an index for the profile_name column
        conn.execute(
            "CREATE INDEX IF NOT EXISTS idx_source_file_maps_profile_name ON source_file_maps (profile_name);",
            [],
        )?;

        // Create an index for the vector_resource_id column
        conn.execute(
            "CREATE INDEX IF NOT EXISTS idx_source_file_maps_vector_resource_id ON source_file_maps (vector_resource_id);",
            [],
        )?;

        Ok(())
    }

    fn initialize_vector_fs_internals_table(conn: &rusqlite::Connection) -> Result<()> {
        conn.execute(
            "CREATE TABLE IF NOT EXISTS vector_fs_internals (
                profile_name TEXT NOT NULL UNIQUE,
                core_resource_id TEXT NOT NULL,
                permissions_index BLOB NOT NULL,
                subscription_index BLOB NOT NULL,
                supported_embedding_models BLOB NOT NULL,
                last_read_index BLOB NOT NULL
            );",
            [],
        )?;

        Ok(())
    }

    fn initialize_vector_resources_table(conn: &rusqlite::Connection) -> Result<()> {
        conn.execute(
            "CREATE TABLE IF NOT EXISTS vector_resources (
                profile_name TEXT NOT NULL,
                vector_resource_id TEXT NOT NULL UNIQUE,
                name TEXT NOT NULL,
                description TEXT,
                source TEXT NOT NULL,
                resource_id TEXT NOT NULL,
                resource_base_type TEXT NOT NULL,
                embedding_model_used_string TEXT NOT NULL,
                node_count INTEGER NOT NULL,
                data_tag_index BLOB NOT NULL,
                created_datetime TEXT NOT NULL,
                last_written_datetime TEXT NOT NULL,
                metadata_index BLOB NOT NULL,
                merkle_root TEXT,
                keywords BLOB NOT NULL,
                distribution_info BLOB NOT NULL
            );",
            [],
        )?;

        // Create an index for the profile_name column
        conn.execute(
            "CREATE INDEX IF NOT EXISTS idx_vector_resources_profile_name ON vector_resources (profile_name);",
            [],
        )?;

        // Create an index for the vector_resource_id column
        conn.execute(
            "CREATE INDEX IF NOT EXISTS idx_vector_resources_vector_resource_id ON vector_resources (vector_resource_id);",
            [],
        )?;

        Ok(())
    }

    fn initialize_vector_resource_embeddings_tables(conn: &rusqlite::Connection) -> Result<()> {
        conn.execute(
            "CREATE VIRTUAL TABLE IF NOT EXISTS vector_resource_embeddings_384 USING vec0 (
                profile_name text,
                vector_resource_id text partition key,
                is_resource_embedding integer,
                id text,
                embedding float[384]
            );",
            [],
        )?;

        conn.execute(
            "CREATE VIRTUAL TABLE IF NOT EXISTS vector_resource_embeddings_768 USING vec0 (
                profile_name text,
                vector_resource_id text partition key,
                is_resource_embedding integer,
                id text,
                embedding float[768]
            );",
            [],
        )?;

        Ok(())
    }

    fn initialize_vector_resource_nodes_table(conn: &rusqlite::Connection) -> Result<()> {
        conn.execute(
            "CREATE TABLE IF NOT EXISTS vector_resource_nodes (
                profile_name TEXT NOT NULL,
                vector_resource_id TEXT NOT NULL,
                id TEXT NOT NULL,
                content_type TEXT NOT NULL,
                content_value TEXT NOT NULL,
                metadata TEXT,
                data_tag_names TEXT NOT NULL,
                last_written_datetime TEXT NOT NULL,
                merkle_hash TEXT
            );",
            [],
        )?;

        // Create an index for the profile_name column
        conn.execute(
            "CREATE INDEX IF NOT EXISTS idx_vector_resource_nodes_profile_name ON vector_resource_nodes (profile_name);",
            [],
        )?;

        // Create an index for the vector_resource_id column
        conn.execute(
            "CREATE INDEX IF NOT EXISTS idx_vector_resource_nodes_vector_resource_id ON vector_resource_nodes (vector_resource_id);",
            [],
        )?;

        Ok(())
    }

    fn initialize_vector_resource_headers_table(conn: &rusqlite::Connection) -> Result<()> {
        conn.execute(
            "CREATE TABLE IF NOT EXISTS vector_resource_headers (
                profile_name TEXT NOT NULL,
                vector_resource_id TEXT NOT NULL UNIQUE,
                resource_name TEXT NOT NULL,
                resource_id TEXT NOT NULL,
                resource_base_type TEXT NOT NULL,
                resource_source TEXT NOT NULL,
                resource_created_datetime TEXT NOT NULL,
                resource_last_written_datetime TEXT NOT NULL,
                resource_embedding_model_used TEXT NOT NULL,
                resource_merkle_root TEXT,
                resource_keywords BLOB NOT NULL,
                resource_distribution_info BLOB NOT NULL,
                data_tag_names TEXT NOT NULL,
                metadata_index_keys TEXT NOT NULL
            );",
            [],
        )?;

        // Create an index for the profile_name column
        conn.execute(
            "CREATE INDEX IF NOT EXISTS idx_vector_resource_headers_profile_name ON vector_resource_headers (profile_name);",
            [],
        )?;

        // Create an index for the vector_resource_id column
        conn.execute(
            "CREATE INDEX IF NOT EXISTS idx_vector_resource_headers_vector_resource_id ON vector_resource_headers (vector_resource_id);",
            [],
        )?;

        Ok(())
    }

    // Returns a connection from the pool
    pub fn get_connection(&self) -> Result<r2d2::PooledConnection<SqliteConnectionManager>> {
        self.pool.get().map_err(|e| {
            rusqlite::Error::SqliteFailure(
                rusqlite::ffi::Error::new(1), // Using a generic error code
                Some(e.to_string()),
            )
        })
    }

    // Execute a SQL query with parameters
    pub fn execute(&self, sql: &str, params: &[&dyn ToSql]) -> Result<usize> {
        let conn = self.get_connection()?;
        conn.execute(sql, params)
    }

    // Query a row from the database
    pub fn query_row<T, F>(&self, sql: &str, params: &[&dyn ToSql], f: F) -> Result<T>
    where
        F: FnOnce(&Row<'_>) -> Result<T>,
    {
        let conn = self.get_connection()?;
        conn.query_row(sql, params, f)
    }

    // New method to generate embeddings
    pub async fn generate_embeddings(&self, prompt: &str) -> Result<Vec<f32>> {
        let embedding_function = EmbeddingFunction::new(&self.api_url, self.model_type.clone());
        embedding_function.request_embeddings(prompt).await
    }

    // Utility function to generate a vector of length 384 filled with a specified value
    pub fn generate_vector_for_testing(value: f32) -> Vec<f32> {
        vec![value; 384]
    }

    pub fn get_default_embedding_model(&self) -> Result<EmbeddingModelType, SqliteManagerError> {
        Ok(self.model_type.clone())
    }

    pub fn update_default_embedding_model(&mut self, model: EmbeddingModelType) -> Result<(), SqliteManagerError> {
        self.model_type = model;
        Ok(())
    }
    // Method to set the version and determine if a global reset is needed
    pub fn set_version(&self, version: &str) -> Result<()> {
        // Note: add breaking versions here as needed
        let breaking_versions = ["0.9.0", "0.9.1", "0.9.2"];

        let needs_global_reset = self.get_version().map_or(false, |(current_version, _)| {
            breaking_versions
                .iter()
                .any(|&breaking_version| current_version.as_str() < breaking_version && version >= breaking_version)
        });

        let conn = self.get_connection()?;
        conn.execute("DELETE FROM app_version;", [])?;
        conn.execute(
            "INSERT INTO app_version (version, needs_global_reset) VALUES (?, ?);",
            [&version as &dyn ToSql, &(needs_global_reset as i32) as &dyn ToSql],
        )?;

        Ok(())
    }

    // Method to get the version and reset status
    pub fn get_version(&self) -> Result<(String, bool)> {
        let conn = self.get_connection()?;
        conn.query_row(
            "SELECT version, needs_global_reset FROM app_version LIMIT 1;",
            [],
            |row| {
                let version: String = row.get(0)?;
                let needs_global_reset: i32 = row.get(1)?;
                Ok((version, needs_global_reset != 0))
            },
        )
    }
}

#[cfg(test)]
mod tests {
    use super::*;
    use shinkai_vector_resources::model_type::OllamaTextEmbeddingsInference;
    use std::path::PathBuf;
    use std::sync::{Arc, RwLock};
    use std::thread;
    use tempfile::NamedTempFile;

    async fn setup_test_db() -> SqliteManager {
        let temp_file = NamedTempFile::new().unwrap();
        let db_path = PathBuf::from(temp_file.path());
        let api_url = String::new();
        let model_type =
            EmbeddingModelType::OllamaTextEmbeddingsInference(OllamaTextEmbeddingsInference::SnowflakeArcticEmbed_M);

        SqliteManager::new(db_path, api_url, model_type).unwrap()
    }

    #[tokio::test]
    async fn test_set_version_no_reset_needed() {
        let manager = setup_test_db().await;
        manager.set_version("1.0.0").unwrap();
        let (version, needs_reset) = manager.get_version().unwrap();
        assert_eq!(version, "1.0.0");
        assert!(!needs_reset);
    }

    #[tokio::test]
    async fn test_set_version_reset_needed() {
        let manager = setup_test_db().await;
        manager.set_version("0.8.0").unwrap();
        let (version, needs_reset) = manager.get_version().unwrap();
        assert_eq!(version, "0.8.0");
        assert!(!needs_reset);
    }

    #[tokio::test]
    async fn test_set_version_update_no_reset() {
        let manager = setup_test_db().await;
        manager.set_version("0.8.0").unwrap();
        manager.set_version("1.0.0").unwrap();
        let (version, needs_reset) = manager.get_version().unwrap();
        eprintln!("version: {}", version);
        assert_eq!(version, "1.0.0");
        assert!(needs_reset);
    }

    // #[tokio::test]
    async fn test_update_from_breaking_version_no_reset() {
        let manager = setup_test_db().await;
        manager.set_version("0.9.1").unwrap();
        manager.set_version("0.9.5").unwrap();
        let (version, needs_reset) = manager.get_version().unwrap();
        assert_eq!(version, "0.9.5");
        assert!(!needs_reset);
    }

    #[tokio::test]
    async fn test_set_version_update_to_breaking_version() {
        let manager = setup_test_db().await;
        manager.set_version("0.8.0").unwrap();
        manager.set_version("0.9.0").unwrap();
        let (version, needs_reset) = manager.get_version().unwrap();
        assert_eq!(version, "0.9.0");
        assert!(needs_reset);
    }

    #[tokio::test]
    async fn test_concurrent_get_version_reads() {
        let manager = setup_test_db().await;
        manager.set_version("1.0.0").unwrap();

        // Wrap the manager in an Arc<RwLock>
        let manager = Arc::new(RwLock::new(manager));

        // Create a vector to hold the thread handles
        let mut handles = vec![];

        // Spawn multiple threads to read the version concurrently
        for _ in 0..10 {
            let manager_clone = Arc::clone(&manager);
            let handle = thread::spawn(move || {
                let manager_read = manager_clone.read().unwrap();
                let (version, needs_reset) = manager_read.get_version().unwrap();
                assert_eq!(version, "1.0.0");
                assert!(!needs_reset);
            });
            handles.push(handle);
        }

        // Wait for all threads to complete
        for handle in handles {
            handle.join().unwrap();
        }
    }
}<|MERGE_RESOLUTION|>--- conflicted
+++ resolved
@@ -180,9 +180,7 @@
         Self::initialize_vector_resource_headers_table(conn)?;
         Self::initialize_version_table(conn)?;
         Self::initialize_wallets_table(conn)?;
-<<<<<<< HEAD
         Self::initialize_filesystem_tables(conn)?;
-=======
         Self::initialize_oauth_table(conn)?;
         // Vector tables
         Self::initialize_tools_vector_table(conn)?;
@@ -192,7 +190,6 @@
     fn initialize_fts_tables(conn: &rusqlite::Connection) -> Result<()> {
         Self::initialize_tools_fts_table(conn)?;
         Self::initialize_prompts_fts_table(conn)?;
->>>>>>> 151ddd00
         Ok(())
     }
 
