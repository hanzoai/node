--- conflicted
+++ resolved
@@ -164,8 +164,8 @@
         Self::initialize_tool_micropayments_requirements_table(conn)?;
         Self::initialize_tool_playground_table(conn)?;
         Self::initialize_tool_playground_code_history_table(conn)?;
-<<<<<<< HEAD
         Self::initialize_uploaded_file_links_table(conn)?;
+        Self::initialize_version_table(conn)?;
         Self::initialize_wallets_table(conn)?;
         Ok(())
     }
@@ -536,9 +536,6 @@
             );",
             [],
         )?;
-=======
-        Self::initialize_version_table(conn)?;
->>>>>>> 8ad035a4
         Ok(())
     }
 
@@ -679,7 +676,6 @@
         Ok(())
     }
 
-<<<<<<< HEAD
     fn initialize_uploaded_file_links_table(conn: &rusqlite::Connection) -> Result<()> {
         conn.execute(
             "CREATE TABLE IF NOT EXISTS uploaded_file_links (
@@ -775,7 +771,9 @@
             [],
         )?;
 
-=======
+        Ok(())
+    }
+
     // New method to initialize the version table
     fn initialize_version_table(conn: &rusqlite::Connection) -> Result<()> {
         conn.execute(
@@ -785,7 +783,6 @@
             );",
             [],
         )?;
->>>>>>> 8ad035a4
         Ok(())
     }
 
@@ -825,7 +822,6 @@
         vec![value; 384]
     }
 
-<<<<<<< HEAD
     pub fn get_default_embedding_model(&self) -> Result<EmbeddingModelType, SqliteManagerError> {
         Ok(self.model_type.clone())
     }
@@ -834,7 +830,6 @@
         self.model_type = model;
         Ok(())
     }
-=======
     // Method to set the version and determine if a global reset is needed
     pub fn set_version(&self, version: &str) -> Result<()> {
         // Note: add breaking versions here as needed
@@ -936,5 +931,4 @@
         assert_eq!(version, "0.9.0");
         assert!(needs_reset);
     }
->>>>>>> 8ad035a4
 }