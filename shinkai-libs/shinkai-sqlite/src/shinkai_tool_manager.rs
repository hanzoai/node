--- conflicted
+++ resolved
@@ -808,7 +808,6 @@
             duplicate_result,
             Err(SqliteManagerError::ToolAlreadyExists(_))
         ));
-<<<<<<< HEAD
     }
 
     #[tokio::test]
@@ -895,7 +894,5 @@
         // Test no match
         let results = manager.search_tools_by_name("nonexistent").unwrap();
         assert_eq!(results.len(), 0);
-=======
->>>>>>> 6085755b
     }
 }