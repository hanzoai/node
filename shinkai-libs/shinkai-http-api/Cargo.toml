--- conflicted
+++ resolved
@@ -1,10 +1,6 @@
 [package]
 name = "shinkai_http_api"
-<<<<<<< HEAD
-version = "0.8.6"
-=======
 version = "0.8.8"
->>>>>>> 7fe80736
 edition = "2021"
 
 [dependencies]
