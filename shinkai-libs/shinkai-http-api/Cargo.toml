[package]
name = "shinkai_http_api"
version = { workspace = true }
edition = { workspace = true }
authors = { workspace = true }

[dependencies]
utoipa = { workspace = true }
utoipa-swagger-ui = "7.1.0"
chrono = { workspace = true }
bytes = "1.10.1"
async-trait = { workspace = true }
once_cell = "1.19.0"
warp = { workspace = true, features = ["compression-gzip", "tls"] }
serde_json = { workspace = true }
futures = { workspace = true }
async-channel = { workspace = true }
x25519-dalek = { workspace = true }
ed25519-dalek = { workspace = true }
shinkai_message_primitives = { workspace = true }
shinkai_tools_primitives = { workspace = true }
reqwest = { workspace = true }
tokio-stream = "0.1.10"
rand = { workspace = true }
tokio = { workspace = true }
tokio-rustls = "0.23"
rustls = "0.20"
hyper = { version = "0.14.30", features = ["server"] }
rustls-pemfile = "1.0.3"
<<<<<<< HEAD
tokio-util = { version = "0.7.10", features = ["codec"] }
uuid = { version = "1.7.0", features = ["v4"] }
=======
tokio-util = { workspace = true, features = ["codec"] }
uuid = { workspace = true, features = ["v4"] }
>>>>>>> 1430fdaf
tracing = "0.1.40"
tracing-subscriber = "0.3.18"
anyhow = { workspace = true }
rmcp = { version = "0.1", features = ["server", "macros"] }

[dependencies.serde]
workspace = true
features = ["derive"]<|MERGE_RESOLUTION|>--- conflicted
+++ resolved
@@ -27,13 +27,8 @@
 rustls = "0.20"
 hyper = { version = "0.14.30", features = ["server"] }
 rustls-pemfile = "1.0.3"
-<<<<<<< HEAD
-tokio-util = { version = "0.7.10", features = ["codec"] }
-uuid = { version = "1.7.0", features = ["v4"] }
-=======
 tokio-util = { workspace = true, features = ["codec"] }
 uuid = { workspace = true, features = ["v4"] }
->>>>>>> 1430fdaf
 tracing = "0.1.40"
 tracing-subscriber = "0.3.18"
 anyhow = { workspace = true }
