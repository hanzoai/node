use async_channel::Sender;
use bytes::Buf;
use futures::TryStreamExt;
use reqwest::StatusCode;
use serde::Deserialize;
use serde_json::json;
use shinkai_message_primitives::schemas::llm_providers::agent::Agent;
use shinkai_message_primitives::schemas::llm_providers::serialized_llm_provider::{
    Exo, Gemini, Groq, LLMProviderInterface, Ollama, OpenAI, ShinkaiBackend
};
use shinkai_message_primitives::schemas::llm_providers::shinkai_backend::QuotaResponse;
use shinkai_message_primitives::schemas::shinkai_name::{ShinkaiName, ShinkaiSubidentityType};
use shinkai_message_primitives::shinkai_message::shinkai_message::{
    EncryptedShinkaiBody, EncryptedShinkaiData, ExternalMetadata, InternalMetadata, MessageBody, MessageData, NodeApiData, ShinkaiBody, ShinkaiData, ShinkaiMessage, ShinkaiVersion
};
use shinkai_message_primitives::shinkai_message::shinkai_message_schemas::MessageSchemaType;
use shinkai_message_primitives::shinkai_utils::encryption::EncryptionMethod;
use shinkai_message_primitives::{
    schemas::llm_providers::serialized_llm_provider::SerializedLLMProvider, shinkai_message::shinkai_message_schemas::APIAddOllamaModels
};
use std::collections::HashMap;
use utoipa::{OpenApi, ToSchema};
use warp::filters::multipart::FormData;
use warp::Filter;

use crate::node_api_router::APIUseRegistrationCodeSuccessResponse;
use crate::{
    node_api_router::{APIError, GetPublicKeysResponse}, node_commands::NodeCommand
};

use super::api_v2_handlers_mcp_servers::{
    add_mcp_server_handler,
    list_mcp_servers_handler,
    get_all_mcp_server_tools_handler,
    GetAllMCPServerToolsRequest,
};
use super::api_v2_router::{create_success_response, with_node_name, with_sender};

pub fn general_routes(
    node_commands_sender: Sender<NodeCommand>,
    node_name: String,
) -> impl Filter<Extract = impl warp::Reply, Error = warp::Rejection> + Clone {
    let public_keys_route = warp::path("public_keys")
        .and(warp::get())
        .and(with_sender(node_commands_sender.clone()))
        .and_then(get_public_keys);

    let health_check_route = warp::path("health_check")
        .and(warp::get())
        .and(with_sender(node_commands_sender.clone()))
        .and(with_node_name(node_name.clone()))
        .and_then(health_check);

    let initial_registration_route = warp::path("initial_registration")
        .and(warp::post())
        .and(with_sender(node_commands_sender.clone()))
        .and(warp::body::json())
        .and_then(initial_registration_handler);

    let get_storage_location_route = warp::path("storage_location")
        .and(warp::get())
        .and(with_sender(node_commands_sender.clone()))
        .and(warp::header::<String>("authorization"))
        .and_then(get_storage_location_handler);

    let get_default_embedding_model_route = warp::path("default_embedding_model")
        .and(warp::get())
        .and(with_sender(node_commands_sender.clone()))
        .and(warp::header::<String>("authorization"))
        .and_then(get_default_embedding_model_handler);

    let get_supported_embedding_models_route = warp::path("supported_embedding_models")
        .and(warp::get())
        .and(with_sender(node_commands_sender.clone()))
        .and(warp::header::<String>("authorization"))
        .and_then(get_supported_embedding_models_handler);

    let update_default_embedding_model_route = warp::path("default_embedding_model")
        .and(warp::post())
        .and(with_sender(node_commands_sender.clone()))
        .and(warp::header::<String>("authorization"))
        .and(warp::body::json())
        .and_then(update_default_embedding_model_handler);

    let update_supported_embedding_models_route = warp::path("supported_embedding_models")
        .and(warp::post())
        .and(with_sender(node_commands_sender.clone()))
        .and(warp::header::<String>("authorization"))
        .and(warp::body::json())
        .and_then(update_supported_embedding_models_handler);

    let add_llm_provider_route = warp::path("add_llm_provider")
        .and(warp::post())
        .and(with_sender(node_commands_sender.clone()))
        .and(warp::header::<String>("authorization"))
        .and(warp::body::json())
        .and_then(add_llm_provider_handler);

    let remove_llm_provider_route = warp::path("remove_llm_provider")
        .and(warp::post())
        .and(with_sender(node_commands_sender.clone()))
        .and(warp::header::<String>("authorization"))
        .and(warp::body::json())
        .and_then(remove_llm_provider_handler);

    let modify_llm_provider_route = warp::path("modify_llm_provider")
        .and(warp::post())
        .and(with_sender(node_commands_sender.clone()))
        .and(warp::header::<String>("authorization"))
        .and(warp::body::json())
        .and_then(modify_llm_provider_handler);

    let change_node_name_route = warp::path("change_node_name")
        .and(warp::post())
        .and(with_sender(node_commands_sender.clone()))
        .and(warp::header::<String>("authorization"))
        .and(warp::body::json())
        .and_then(change_node_name_handler);

    let is_pristine_route = warp::path("is_pristine")
        .and(warp::get())
        .and(with_sender(node_commands_sender.clone()))
        .and(warp::header::<String>("authorization"))
        .and_then(is_pristine_handler);

    let shinkai_backend_quota_route = warp::path("shinkai_backend_quota")
        .and(warp::get())
        .and(with_sender(node_commands_sender.clone()))
        .and(warp::header::<String>("authorization"))
        .and(warp::query::<HashMap<String, String>>())
        .and_then(|sender, auth, params: HashMap<String, String>| {
            let model_type = params
                .get("model")
                .cloned()
                .unwrap_or_else(|| "FREE_TEXT_INFERENCE".to_string());
            shinkai_backend_quota_handler(sender, auth, model_type)
        });

    let scan_ollama_models_route = warp::path("scan_ollama_models")
        .and(warp::get())
        .and(with_sender(node_commands_sender.clone()))
        .and(warp::header::<String>("authorization"))
        .and_then(scan_ollama_models_handler);

    let add_ollama_models_route = warp::path("add_ollama_models")
        .and(warp::post())
        .and(with_sender(node_commands_sender.clone()))
        .and(warp::header::<String>("authorization"))
        .and(warp::body::json())
        .and_then(add_ollama_models_handler);

    let stop_llm_route = warp::path("stop_llm")
        .and(warp::post())
        .and(with_sender(node_commands_sender.clone()))
        .and(warp::header::<String>("authorization"))
        .and(warp::body::json())
        .and_then(stop_llm_handler);

    let add_agent_route = warp::path("add_agent")
        .and(warp::post())
        .and(with_sender(node_commands_sender.clone()))
        .and(warp::header::<String>("authorization"))
        .and(warp::body::json())
        .and_then(add_agent_handler);

    let remove_agent_route = warp::path("remove_agent")
        .and(warp::post())
        .and(with_sender(node_commands_sender.clone()))
        .and(warp::header::<String>("authorization"))
        .and(warp::body::json())
        .and_then(remove_agent_handler);

    let update_agent_route = warp::path("update_agent")
        .and(warp::post())
        .and(with_sender(node_commands_sender.clone()))
        .and(warp::header::<String>("authorization"))
        .and(warp::body::json())
        .and_then(update_agent_handler);

    let get_agent_route = warp::path("get_agent")
        .and(warp::get())
        .and(with_sender(node_commands_sender.clone()))
        .and(warp::header::<String>("authorization"))
        .and(warp::path::param::<String>())
        .and_then(get_agent_handler);

    let get_all_agents_route = warp::path("get_all_agents")
        .and(warp::get())
        .and(with_sender(node_commands_sender.clone()))
        .and(warp::header::<String>("authorization"))
        .and(warp::query::<HashMap<String, String>>())
        .and_then(|sender, auth, params| get_all_agents_handler(sender, auth, Some(params)));

    let export_agent_route = warp::path("export_agent")
        .and(warp::get())
        .and(with_sender(node_commands_sender.clone()))
        .and(warp::header::<String>("authorization"))
        .and(warp::query::<HashMap<String, String>>())
        .and_then(export_agent_handler);

    let publish_agent_route = warp::path("publish_agent")
        .and(warp::get())
        .and(with_sender(node_commands_sender.clone()))
        .and(warp::header::<String>("authorization"))
        .and(warp::query::<HashMap<String, String>>())
        .and_then(publish_agent_handler);

    let import_agent_route = warp::path("import_agent")
        .and(warp::post())
        .and(with_sender(node_commands_sender.clone()))
        .and(warp::header::<String>("authorization"))
        .and(warp::body::json())
        .and_then(import_agent_handler);

    let import_agent_zip_route = warp::path("import_agent_zip")
        .and(warp::post())
        .and(with_sender(node_commands_sender.clone()))
        .and(warp::header::<String>("authorization"))
        .and(warp::multipart::form().max_length(50 * 1024 * 1024))
        .and_then(import_agent_zip_handler);

    let test_llm_provider_route = warp::path("test_llm_provider")
        .and(warp::post())
        .and(with_sender(node_commands_sender.clone()))
        .and(warp::header::<String>("authorization"))
        .and(warp::body::json())
        .and_then(test_llm_provider_handler);

    let add_regex_pattern_route = warp::path("add_regex_pattern")
        .and(warp::post())
        .and(with_sender(node_commands_sender.clone()))
        .and(warp::header::<String>("authorization"))
        .and(warp::body::json())
        .and_then(add_regex_pattern_handler);

    let compute_quests_status_route = warp::path("compute_quests_status")
        .and(warp::post())
        .and(with_sender(node_commands_sender.clone()))
        .and(warp::header::<String>("authorization"))
        .and_then(compute_quests_status_handler);

    let compute_and_send_quests_status_route = warp::path("compute_and_send_quests_status")
        .and(warp::post())
        .and(with_sender(node_commands_sender.clone()))
        .and(warp::header::<String>("authorization"))
        .and_then(compute_and_send_quests_status_handler);

    // Route for setting preferences
    let set_preferences_route = warp::path("set_preferences")
        .and(warp::post())
        .and(with_sender(node_commands_sender.clone()))
        .and(warp::header::<String>("authorization"))
        .and(warp::body::json::<HashMap<String, serde_json::Value>>())
        .and_then(set_preferences_handler);

    let get_preferences_route = warp::path("get_preferences")
        .and(warp::get())
        .and(with_sender(node_commands_sender.clone()))
        .and(warp::header::<String>("authorization"))
        .and_then(get_preferences_handler);

    let check_default_tools_sync_route = warp::path("check_default_tools_sync")
        .and(warp::get())
        .and(with_sender(node_commands_sender.clone()))
        .and(warp::header::<String>("authorization"))
        .and_then(check_default_tools_sync_handler);
    let list_mcp_servers_route = warp::path("list_mcp_servers")
        .and(warp::get())
        .and(with_sender(node_commands_sender.clone()))
        .and(warp::header::<String>("authorization"))
        .and_then(list_mcp_servers_handler);

    let add_mcp_server_route = warp::path("add_mcp_server")
        .and(warp::post())
        .and(with_sender(node_commands_sender.clone()))
        .and(warp::header::<String>("authorization"))
        .and(warp::body::json())
        .and_then(add_mcp_server_handler);

    let get_all_mcp_server_tools_route = warp::path("get_all_mcp_server_tools")
        .and(warp::get())
        .and(with_sender(node_commands_sender.clone()))
        .and(warp::header::<String>("authorization"))
        .and(warp::query::<GetAllMCPServerToolsRequest>())
        .and_then(get_all_mcp_server_tools_handler);

    let docker_status_route = warp::path("docker_status")
        .and(warp::get())
        .and(with_sender(node_commands_sender.clone()))
        .and_then(docker_status_handler);

    public_keys_route
        .or(health_check_route)
        .or(initial_registration_route)
        .or(get_storage_location_route)
        .or(get_default_embedding_model_route)
        .or(get_supported_embedding_models_route)
        .or(update_default_embedding_model_route)
        .or(update_supported_embedding_models_route)
        .or(add_llm_provider_route)
        .or(remove_llm_provider_route)
        .or(modify_llm_provider_route)
        .or(change_node_name_route)
        .or(is_pristine_route)
        .or(shinkai_backend_quota_route)
        .or(scan_ollama_models_route)
        .or(add_ollama_models_route)
        .or(stop_llm_route)
        .or(add_agent_route)
        .or(remove_agent_route)
        .or(update_agent_route)
        .or(get_agent_route)
        .or(get_all_agents_route)
        .or(export_agent_route)
        .or(publish_agent_route)
        .or(import_agent_route)
        .or(import_agent_zip_route)
        .or(test_llm_provider_route)
        .or(add_regex_pattern_route)
        .or(compute_quests_status_route)
        .or(compute_and_send_quests_status_route)
        .or(set_preferences_route)
        .or(get_preferences_route)
        .or(check_default_tools_sync_route)
<<<<<<< HEAD
        .or(list_mcp_servers_route)
        .or(add_mcp_server_route)
        .or(get_all_mcp_server_tools_route)
=======
        .or(docker_status_route)
>>>>>>> 9d383205
}

#[derive(Deserialize)]
pub struct InitialRegistrationRequest {
    pub profile_encryption_pk: String,
    pub profile_identity_pk: String,
}

#[derive(Deserialize)]
pub struct ChangeNodeNameRequest {
    pub new_name: String,
}

#[utoipa::path(
    get,
    path = "/v2/public_keys",
    responses(
        (status = 200, description = "Successfully retrieved public keys", body = GetPublicKeysResponse),
        (status = 500, description = "Internal server error", body = APIError)
    )
)]
pub async fn get_public_keys(sender: Sender<NodeCommand>) -> Result<impl warp::Reply, warp::Rejection> {
    let (res_sender, res_receiver) = async_channel::bounded(1);
    sender
        .send(NodeCommand::V2ApiGetPublicKeys { res: res_sender })
        .await
        .map_err(|_| warp::reject::reject())?;

    let result = res_receiver.recv().await.map_err(|_| warp::reject::reject())?;

    match result {
        Ok(response) => Ok(warp::reply::json(&response)),
        Err(error) => Err(warp::reject::custom(error)),
    }
}

#[utoipa::path(
    get,
    path = "/v2/health_check",
    responses(
        (status = 200, description = "Health check successful", body = Value),
        (status = 500, description = "Internal server error", body = APIError)
    )
)]
pub async fn health_check(sender: Sender<NodeCommand>, node_name: String) -> Result<impl warp::Reply, warp::Rejection> {
    let (res_sender, res_receiver) = async_channel::bounded(1);
    println!("Health check route called");

    // Send the APIHealthCheck command to retrieve the pristine state and public HTTPS certificate
    sender
        .send(NodeCommand::V2ApiHealthCheck { res: res_sender })
        .await
        .map_err(|_| warp::reject::reject())?;

    let health_check_state = res_receiver.recv().await.map_err(|_| warp::reject::reject())?;

    if let Err(error) = health_check_state {
        return Ok(warp::reply::json(&json!({ "status": "error", "error": error })));
    }

    let mut response = json!({ "status": "ok", "node_name": node_name });
    if let Ok(state) = health_check_state {
        if let serde_json::Value::Object(ref mut map) = response {
            if let serde_json::Value::Object(state_map) = state {
                map.extend(state_map);
            }
        }
    }

    Ok(warp::reply::json(&response))
}

#[utoipa::path(
    post,
    path = "/v2/initial_registration",
    request_body = ShinkaiMessage,
    responses(
        (status = 200, description = "Successfully used registration code", body = APIUseRegistrationCodeSuccessResponse),
        (status = 400, description = "Bad request", body = APIError),
        (status = 500, description = "Internal server error", body = APIError)
    )
)]
pub async fn initial_registration_handler(
    node_commands_sender: Sender<NodeCommand>,
    payload: InitialRegistrationRequest,
) -> Result<impl warp::Reply, warp::Rejection> {
    let node_commands_sender = node_commands_sender.clone();
    let (res_sender, res_receiver) = async_channel::bounded(1);
    node_commands_sender
        .send(NodeCommand::V2ApiInitialRegistration {
            payload,
            res: res_sender,
        })
        .await
        .map_err(|_| warp::reject::reject())?;
    let result = res_receiver.recv().await.map_err(|_| warp::reject::reject())?;

    match result {
        Ok(response) => {
            let response = create_success_response(response);
            Ok(warp::reply::with_status(warp::reply::json(&response), StatusCode::OK))
        }
        Err(error) => Ok(warp::reply::with_status(
            warp::reply::json(&error),
            StatusCode::from_u16(error.code).unwrap(),
        )),
    }
}

#[utoipa::path(
    get,
    path = "/v2/storage_location",
    responses(
        (status = 200, description = "Successfully retrieved storage location", body = String),
        (status = 500, description = "Internal server error", body = APIError),
    )
)]
pub async fn get_storage_location_handler(
    sender: Sender<NodeCommand>,
    authorization: String,
) -> Result<impl warp::Reply, warp::Rejection> {
    let bearer = authorization.strip_prefix("Bearer ").unwrap_or("").to_string();
    let (res_sender, res_receiver) = async_channel::bounded(1);
    sender
        .send(NodeCommand::V2ApiGetStorageLocation {
            bearer,
            res: res_sender,
        })
        .await
        .map_err(|_| warp::reject::reject())?;

    let result = res_receiver.recv().await.map_err(|_| warp::reject::reject())?;

    match result {
        Ok(response) => Ok(warp::reply::json(&json!({ "storage_location": response }))),
        Err(error) => Err(warp::reject::custom(error)),
    }
}

#[utoipa::path(
    get,
    path = "/v2/default_embedding_model",
    responses(
        (status = 200, description = "Successfully retrieved default embedding model", body = String),
        (status = 500, description = "Internal server error", body = APIError)
    )
)]
pub async fn get_default_embedding_model_handler(
    sender: Sender<NodeCommand>,
    authorization: String,
) -> Result<impl warp::Reply, warp::Rejection> {
    let bearer = authorization.strip_prefix("Bearer ").unwrap_or("").to_string();
    let (res_sender, res_receiver) = async_channel::bounded(1);
    sender
        .send(NodeCommand::V2ApiGetDefaultEmbeddingModel {
            bearer,
            res: res_sender,
        })
        .await
        .map_err(|_| warp::reject::reject())?;

    let result = res_receiver.recv().await.map_err(|_| warp::reject::reject())?;

    match result {
        Ok(response) => Ok(warp::reply::json(&response)),
        Err(error) => Err(warp::reject::custom(error)),
    }
}

#[utoipa::path(
    get,
    path = "/v2/supported_embedding_models",
    responses(
        (status = 200, description = "Successfully retrieved supported embedding models", body = Vec<String>),
        (status = 500, description = "Internal server error", body = APIError)
    )
)]
pub async fn get_supported_embedding_models_handler(
    sender: Sender<NodeCommand>,
    authorization: String,
) -> Result<impl warp::Reply, warp::Rejection> {
    let bearer = authorization.strip_prefix("Bearer ").unwrap_or("").to_string();
    let (res_sender, res_receiver) = async_channel::bounded(1);
    sender
        .send(NodeCommand::V2ApiGetSupportedEmbeddingModels {
            bearer,
            res: res_sender,
        })
        .await
        .map_err(|_| warp::reject::reject())?;

    let result = res_receiver.recv().await.map_err(|_| warp::reject::reject())?;

    match result {
        Ok(response) => Ok(warp::reply::json(&response)),
        Err(error) => Err(warp::reject::custom(error)),
    }
}

#[utoipa::path(
    post,
    path = "/v2/default_embedding_model",
    request_body = String,
    responses(
        (status = 200, description = "Successfully updated default embedding model", body = String),
        (status = 500, description = "Internal server error", body = APIError)
    )
)]
pub async fn update_default_embedding_model_handler(
    sender: Sender<NodeCommand>,
    authorization: String,
    model_name: String,
) -> Result<impl warp::Reply, warp::Rejection> {
    let bearer = authorization.strip_prefix("Bearer ").unwrap_or("").to_string();
    let (res_sender, res_receiver) = async_channel::bounded(1);
    sender
        .send(NodeCommand::V2ApiUpdateDefaultEmbeddingModel {
            bearer,
            model_name,
            res: res_sender,
        })
        .await
        .map_err(|_| warp::reject::reject())?;

    let result = res_receiver.recv().await.map_err(|_| warp::reject::reject())?;

    match result {
        Ok(response) => Ok(warp::reply::json(&response)),
        Err(error) => Err(warp::reject::custom(error)),
    }
}

#[utoipa::path(
    post,
    path = "/v2/supported_embedding_models",
    request_body = Vec<String>,
    responses(
        (status = 200, description = "Successfully updated supported embedding models", body = String),
        (status = 500, description = "Internal server error", body = APIError)
    )
)]
pub async fn update_supported_embedding_models_handler(
    sender: Sender<NodeCommand>,
    authorization: String,
    models: Vec<String>,
) -> Result<impl warp::Reply, warp::Rejection> {
    let bearer = authorization.strip_prefix("Bearer ").unwrap_or("").to_string();
    let (res_sender, res_receiver) = async_channel::bounded(1);
    sender
        .send(NodeCommand::V2ApiUpdateSupportedEmbeddingModels {
            bearer,
            models,
            res: res_sender,
        })
        .await
        .map_err(|_| warp::reject::reject())?;

    let result = res_receiver.recv().await.map_err(|_| warp::reject::reject())?;

    match result {
        Ok(response) => Ok(warp::reply::json(&response)),
        Err(error) => Err(warp::reject::custom(error)),
    }
}

#[utoipa::path(
    post,
    path = "/v2/add_llm_provider",
    request_body = SerializedLLMProvider,
    responses(
        (status = 200, description = "Successfully added LLM provider", body = String),
        (status = 500, description = "Internal server error", body = APIError)
    )
)]
pub async fn add_llm_provider_handler(
    sender: Sender<NodeCommand>,
    authorization: String,
    agent: SerializedLLMProvider,
) -> Result<impl warp::Reply, warp::Rejection> {
    let bearer = authorization.strip_prefix("Bearer ").unwrap_or("").to_string();
    let (res_sender, res_receiver) = async_channel::bounded(1);
    sender
        .send(NodeCommand::V2ApiAddLlmProvider {
            bearer,
            agent,
            res: res_sender,
        })
        .await
        .map_err(|_| warp::reject::reject())?;

    let result = res_receiver.recv().await.map_err(|_| warp::reject::reject())?;

    match result {
        Ok(response) => Ok(warp::reply::json(&response)),
        Err(error) => Err(warp::reject::custom(error)),
    }
}

#[utoipa::path(
    post,
    path = "/v2/remove_llm_provider",
    request_body = HashMap<String, String>,
    responses(
        (status = 200, description = "Successfully removed LLM provider", body = String),
        (status = 500, description = "Internal server error", body = APIError)
    )
)]
pub async fn remove_llm_provider_handler(
    sender: Sender<NodeCommand>,
    authorization: String,
    payload: HashMap<String, String>,
) -> Result<impl warp::Reply, warp::Rejection> {
    let bearer = authorization.strip_prefix("Bearer ").unwrap_or("").to_string();
    let llm_provider_id = payload.get("llm_provider_id").cloned().unwrap_or_default();
    let (res_sender, res_receiver) = async_channel::bounded(1);
    sender
        .send(NodeCommand::V2ApiRemoveLlmProvider {
            bearer,
            llm_provider_id,
            res: res_sender,
        })
        .await
        .map_err(|_| warp::reject::reject())?;

    let result = res_receiver.recv().await.map_err(|_| warp::reject::reject())?;

    match result {
        Ok(response) => Ok(warp::reply::json(&response)),
        Err(error) => Err(warp::reject::custom(error)),
    }
}

#[utoipa::path(
    post,
    path = "/v2/modify_llm_provider",
    request_body = SerializedLLMProvider,
    responses(
        (status = 200, description = "Successfully modified LLM provider", body = String),
        (status = 500, description = "Internal server error", body = APIError)
    )
)]
pub async fn modify_llm_provider_handler(
    sender: Sender<NodeCommand>,
    authorization: String,
    agent: SerializedLLMProvider,
) -> Result<impl warp::Reply, warp::Rejection> {
    let bearer = authorization.strip_prefix("Bearer ").unwrap_or("").to_string();
    let (res_sender, res_receiver) = async_channel::bounded(1);
    sender
        .send(NodeCommand::V2ApiModifyLlmProvider {
            bearer,
            agent,
            res: res_sender,
        })
        .await
        .map_err(|_| warp::reject::reject())?;

    let result = res_receiver.recv().await.map_err(|_| warp::reject::reject())?;

    match result {
        Ok(response) => Ok(warp::reply::json(&response)),
        Err(error) => Err(warp::reject::custom(error)),
    }
}

#[utoipa::path(
    post,
    path = "/v2/change_node_name",
    request_body = ChangeNodeNameRequest,
    responses(
        (status = 200, description = "Successfully changed node name", body = String),
        (status = 500, description = "Internal server error", body = APIError)
    )
)]
pub async fn change_node_name_handler(
    sender: Sender<NodeCommand>,
    authorization: String,
    payload: ChangeNodeNameRequest,
) -> Result<impl warp::Reply, warp::Rejection> {
    let bearer = authorization.strip_prefix("Bearer ").unwrap_or("").to_string();
    let (res_sender, res_receiver) = async_channel::bounded(1);
    sender
        .send(NodeCommand::V2ApiChangeNodesName {
            bearer,
            new_name: payload.new_name,
            res: res_sender,
        })
        .await
        .map_err(|_| warp::reject::reject())?;

    let result = res_receiver.recv().await.map_err(|_| warp::reject::reject())?;

    match result {
        Ok(_) => Ok(warp::reply::json(&json!({"status": "success"}))),
        Err(error) => Err(warp::reject::custom(error)),
    }
}

#[utoipa::path(
    get,
    path = "/v2/shinkai_backend_quota",
    responses(
        (status = 200, description = "Successfully checked Shinkai backend quota", body = QuotaResponse),
        (status = 500, description = "Internal server error", body = APIError)
    )
)]
pub async fn shinkai_backend_quota_handler(
    sender: Sender<NodeCommand>,
    authorization: String,
    model_type: String,
) -> Result<impl warp::Reply, warp::Rejection> {
    let bearer = authorization.strip_prefix("Bearer ").unwrap_or("").to_string();
    let (res_sender, res_receiver) = async_channel::bounded(1);
    sender
        .send(NodeCommand::V2ApiShinkaiBackendGetQuota {
            bearer,
            model_type,
            res: res_sender,
        })
        .await
        .map_err(|_| warp::reject::reject())?;

    let result = res_receiver.recv().await.map_err(|_| warp::reject::reject())?;

    match result {
        Ok(response) => Ok(warp::reply::json(&response)),
        Err(error) => Err(warp::reject::custom(error)),
    }
}

#[utoipa::path(
    get,
    path = "/v2/is_pristine",
    responses(
        (status = 200, description = "Successfully checked pristine state", body = bool),
        (status = 500, description = "Internal server error", body = APIError)
    )
)]
pub async fn is_pristine_handler(
    sender: Sender<NodeCommand>,
    authorization: String,
) -> Result<impl warp::Reply, warp::Rejection> {
    let bearer = authorization.strip_prefix("Bearer ").unwrap_or("").to_string();
    let (res_sender, res_receiver) = async_channel::bounded(1);
    sender
        .send(NodeCommand::V2ApiIsPristine {
            bearer,
            res: res_sender,
        })
        .await
        .map_err(|_| warp::reject::reject())?;

    let result = res_receiver.recv().await.map_err(|_| warp::reject::reject())?;

    match result {
        Ok(response) => Ok(warp::reply::json(&response)),
        Err(error) => Err(warp::reject::custom(error)),
    }
}

#[utoipa::path(
    get,
    path = "/v2/scan_ollama_models",
    responses(
        (status = 200, description = "Successfully scanned Ollama models", body = Vec<serde_json::Value>),
        (status = 500, description = "Internal server error", body = APIError)
    )
)]
pub async fn scan_ollama_models_handler(
    sender: Sender<NodeCommand>,
    authorization: String,
) -> Result<impl warp::Reply, warp::Rejection> {
    let bearer = authorization.strip_prefix("Bearer ").unwrap_or("").to_string();
    let (res_sender, res_receiver) = async_channel::bounded(1);
    sender
        .send(NodeCommand::V2ApiScanOllamaModels {
            bearer,
            res: res_sender,
        })
        .await
        .map_err(|_| warp::reject::reject())?;

    let result = res_receiver.recv().await.map_err(|_| warp::reject::reject())?;

    match result {
        Ok(response) => Ok(warp::reply::json(&response)),
        Err(error) => Err(warp::reject::custom(error)),
    }
}

#[utoipa::path(
    post,
    path = "/v2/add_ollama_models",
    request_body = APIAddOllamaModels,
    responses(
        (status = 200, description = "Successfully added Ollama models", body = String),
        (status = 500, description = "Internal server error", body = APIError)
    )
)]
pub async fn add_ollama_models_handler(
    sender: Sender<NodeCommand>,
    authorization: String,
    payload: APIAddOllamaModels,
) -> Result<impl warp::Reply, warp::Rejection> {
    let bearer = authorization.strip_prefix("Bearer ").unwrap_or("").to_string();
    let (res_sender, res_receiver) = async_channel::bounded(1);
    sender
        .send(NodeCommand::V2ApiAddOllamaModels {
            bearer,
            payload,
            res: res_sender,
        })
        .await
        .map_err(|_| warp::reject::reject())?;

    let result = res_receiver.recv().await.map_err(|_| warp::reject::reject())?;

    match result {
        Ok(_) => Ok(warp::reply::json(&json!({"status": "success"}))),
        Err(error) => Err(warp::reject::custom(error)),
    }
}

#[derive(Deserialize, ToSchema)]
pub struct StopLLMRequest {
    pub inbox_name: String,
}

#[utoipa::path(
    post,
    path = "/v2/stop_llm",
    request_body = StopLLMRequest,
    responses(
        (status = 200, description = "Successfully stopped LLM", body = String),
        (status = 500, description = "Internal server error", body = APIError)
    )
)]
pub async fn stop_llm_handler(
    sender: Sender<NodeCommand>,
    authorization: String,
    payload: StopLLMRequest,
) -> Result<impl warp::Reply, warp::Rejection> {
    let bearer = authorization.strip_prefix("Bearer ").unwrap_or("").to_string();
    let (res_sender, res_receiver) = async_channel::bounded(1);
    sender
        .send(NodeCommand::V2ApiStopLLM {
            bearer,
            inbox_name: payload.inbox_name,
            res: res_sender,
        })
        .await
        .map_err(|_| warp::reject::reject())?;

    let result = res_receiver.recv().await.map_err(|_| warp::reject::reject())?;

    match result {
        Ok(_) => Ok(warp::reply::json(&json!({"status": "success"}))),
        Err(error) => Err(warp::reject::custom(error)),
    }
}

#[utoipa::path(
    post,
    path = "/v2/add_agent",
    request_body = Agent,
    responses(
        (status = 200, description = "Successfully added agent", body = String),
        (status = 500, description = "Internal server error", body = APIError)
    )
)]
pub async fn add_agent_handler(
    sender: Sender<NodeCommand>,
    authorization: String,
    agent: Agent,
) -> Result<impl warp::Reply, warp::Rejection> {
    let bearer = authorization.strip_prefix("Bearer ").unwrap_or("").to_string();
    let (res_sender, res_receiver) = async_channel::bounded(1);
    sender
        .send(NodeCommand::V2ApiAddAgent {
            bearer,
            agent,
            res: res_sender,
        })
        .await
        .map_err(|_| warp::reject::reject())?;

    let result = res_receiver.recv().await.map_err(|_| warp::reject::reject())?;

    match result {
        Ok(response) => Ok(warp::reply::json(&response)),
        Err(error) => Err(warp::reject::custom(error)),
    }
}

#[utoipa::path(
    post,
    path = "/v2/remove_agent",
    request_body = HashMap<String, String>,
    responses(
        (status = 200, description = "Successfully removed agent", body = String),
        (status = 500, description = "Internal server error", body = APIError)
    )
)]
pub async fn remove_agent_handler(
    sender: Sender<NodeCommand>,
    authorization: String,
    payload: HashMap<String, String>,
) -> Result<impl warp::Reply, warp::Rejection> {
    let bearer = authorization.strip_prefix("Bearer ").unwrap_or("").to_string();
    let agent_id = payload.get("agent_id").cloned().unwrap_or_default();
    let (res_sender, res_receiver) = async_channel::bounded(1);
    sender
        .send(NodeCommand::V2ApiRemoveAgent {
            bearer,
            agent_id,
            res: res_sender,
        })
        .await
        .map_err(|_| warp::reject::reject())?;

    let result = res_receiver.recv().await.map_err(|_| warp::reject::reject())?;

    match result {
        Ok(response) => Ok(warp::reply::json(&response)),
        Err(error) => Err(warp::reject::custom(error)),
    }
}

#[utoipa::path(
    post,
    path = "/v2/update_agent",
    request_body = serde_json::Value,
    responses(
        (status = 200, description = "Successfully updated agent", body = Agent),
        (status = 500, description = "Internal server error", body = APIError)
    )
)]
pub async fn update_agent_handler(
    sender: Sender<NodeCommand>,
    authorization: String,
    update_data: serde_json::Value,
) -> Result<impl warp::Reply, warp::Rejection> {
    let bearer = authorization.strip_prefix("Bearer ").unwrap_or("").to_string();
    let (res_sender, res_receiver) = async_channel::bounded(1);
    sender
        .send(NodeCommand::V2ApiUpdateAgent {
            bearer,
            partial_agent: update_data,
            res: res_sender,
        })
        .await
        .map_err(|_| warp::reject::reject())?;

    let result = res_receiver.recv().await.map_err(|_| warp::reject::reject())?;

    match result {
        Ok(updated_agent) => Ok(warp::reply::json(&updated_agent)),
        Err(error) => Err(warp::reject::custom(error)),
    }
}

#[utoipa::path(
    get,
    path = "/v2/get_agent/{agent_id}",
    responses(
        (status = 200, description = "Successfully retrieved agent", body = Agent),
        (status = 404, description = "Agent not found", body = APIError),
        (status = 500, description = "Internal server error", body = APIError)
    )
)]
pub async fn get_agent_handler(
    sender: Sender<NodeCommand>,
    authorization: String,
    agent_id: String,
) -> Result<impl warp::Reply, warp::Rejection> {
    let bearer = authorization.strip_prefix("Bearer ").unwrap_or("").to_string();
    let (res_sender, res_receiver) = async_channel::bounded(1);
    sender
        .send(NodeCommand::V2ApiGetAgent {
            bearer,
            agent_id,
            res: res_sender,
        })
        .await
        .map_err(|_| warp::reject::reject())?;

    let result = res_receiver.recv().await.map_err(|_| warp::reject::reject())?;

    match result {
        Ok(agent) => Ok(warp::reply::json(&agent)),
        Err(error) => Err(warp::reject::custom(error)),
    }
}

#[utoipa::path(
    get,
    path = "/v2/get_all_agents",
    params(
        ("filter" = Option<String>, Query, description = "Optional filter for agents, e.g., 'recently_used' to only return recently used agents.")
    ),
    responses(
        (status = 200, description = "Successfully retrieved all agents", body = Vec<Agent>),
        (status = 500, description = "Internal server error", body = APIError)
    )
)]
pub async fn get_all_agents_handler(
    sender: Sender<NodeCommand>,
    authorization: String,
    query_params: Option<HashMap<String, String>>,
) -> Result<impl warp::Reply, warp::Rejection> {
    let bearer = authorization.strip_prefix("Bearer ").unwrap_or("").to_string();
    let filter = query_params.as_ref().and_then(|q| q.get("filter").cloned());
    let (res_sender, res_receiver) = async_channel::bounded(1);
    sender
        .send(NodeCommand::V2ApiGetAllAgents {
            bearer,
            filter,
            res: res_sender,
        })
        .await
        .map_err(|_| warp::reject::reject())?;

    let result = res_receiver.recv().await.map_err(|_| warp::reject::reject())?;

    match result {
        Ok(agents) => Ok(warp::reply::json(&agents)),
        Err(error) => Err(warp::reject::custom(error)),
    }
}

#[utoipa::path(
    get,
    path = "/v2/export_agent",
    params(
        ("agent_id" = String, Query, description = "Agent identifier")
    ),
    responses(
        (status = 200, description = "Exported agent", body = Vec<u8>),
        (status = 400, description = "Invalid agent identifier", body = APIError),
    )
)]
pub async fn export_agent_handler(
    sender: Sender<NodeCommand>,
    authorization: String,
    query_params: HashMap<String, String>,
) -> Result<impl warp::Reply, warp::Rejection> {
    let bearer = authorization.strip_prefix("Bearer ").unwrap_or("").to_string();

    let agent_id = query_params
        .get("agent_id")
        .ok_or_else(|| {
            warp::reject::custom(APIError {
                code: 400,
                error: "Invalid agent identifier".to_string(),
                message: "Agent identifier is required".to_string(),
            })
        })?
        .to_string();

    let (res_sender, res_receiver) = async_channel::bounded(1);

    sender
        .send(NodeCommand::V2ApiExportAgent {
            bearer,
            agent_id,
            res: res_sender,
        })
        .await
        .map_err(|_| warp::reject::reject())?;

    let result = res_receiver.recv().await.map_err(|_| warp::reject::reject())?;

    match result {
        Ok(file_bytes) => {
            // Return the raw bytes with appropriate headers
            Ok(warp::reply::with_header(
                warp::reply::with_status(file_bytes, StatusCode::OK),
                "Content-Type",
                "application/octet-stream",
            ))
        }
        Err(error) => Ok(warp::reply::with_header(
            warp::reply::with_status(
                error.message.as_bytes().to_vec(),
                StatusCode::from_u16(error.code).unwrap(),
            ),
            "Content-Type",
            "text/plain",
        )),
    }
}

#[utoipa::path(
    get,
    path = "/v2/publish_agent",
    params(
        ("agent_id" = String, Query, description = "Agent identifier"),
    ),
    responses(
        (status = 200, description = "Exported agent", body = Vec<u8>),
        (status = 400, description = "Invalid agent identifier", body = APIError),
    )
)]
pub async fn publish_agent_handler(
    sender: Sender<NodeCommand>,
    authorization: String,
    query_params: HashMap<String, String>,
) -> Result<impl warp::Reply, warp::Rejection> {
    let bearer = authorization.strip_prefix("Bearer ").unwrap_or("").to_string();

    let agent_id = query_params
        .get("agent_id")
        .ok_or_else(|| {
            warp::reject::custom(APIError {
                code: 400,
                error: "Invalid agent identifier".to_string(),
                message: "Agent identifier is required".to_string(),
            })
        })?
        .to_string();

    let (res_sender, res_receiver) = async_channel::bounded(1);

    sender
        .send(NodeCommand::V2ApiPublishAgent {
            bearer,
            agent_id,
            res: res_sender,
        })
        .await
        .map_err(|_| warp::reject::reject())?;

    let result = res_receiver.recv().await.map_err(|_| warp::reject::reject())?;

    match result {
        Ok(response) => {
            let response = create_success_response(response);
            Ok(warp::reply::with_status(warp::reply::json(&response), StatusCode::OK))
        }
        Err(error) => Ok(warp::reply::with_status(
            warp::reply::json(&error),
            StatusCode::from_u16(error.code).unwrap(),
        )),
    }
}

#[utoipa::path(
    post,
    path = "/v2/import_agent",
    request_body = HashMap<String, String>,
    responses(
        (status = 200, description = "Successfully imported agent", body = Value),
        (status = 400, description = "Invalid URL or agent data", body = APIError),
        (status = 500, description = "Internal server error", body = APIError)
    )
)]
pub async fn import_agent_handler(
    sender: Sender<NodeCommand>,
    authorization: String,
    payload: HashMap<String, String>,
) -> Result<impl warp::Reply, warp::Rejection> {
    let bearer = authorization.strip_prefix("Bearer ").unwrap_or("").to_string();
    let url = payload.get("url").cloned().unwrap_or_default();

    let (res_sender, res_receiver) = async_channel::bounded(1);
    sender
        .send(NodeCommand::V2ApiImportAgent {
            bearer,
            url,
            res: res_sender,
        })
        .await
        .map_err(|_| warp::reject::reject())?;

    let result = res_receiver.recv().await.map_err(|_| warp::reject::reject())?;

    match result {
        Ok(response) => Ok(warp::reply::json(&response)),
        Err(error) => Err(warp::reject::custom(error)),
    }
}

#[utoipa::path(
    post,
    path = "/v2/import_agent_zip",
    responses(
        (status = 200, description = "Successfully imported agent from zip", body = Value),
        (status = 400, description = "Bad request", body = APIError),
        (status = 500, description = "Internal server error", body = APIError)
    )
)]
pub async fn import_agent_zip_handler(
    sender: Sender<NodeCommand>,
    authorization: String,
    mut form: FormData,
) -> Result<impl warp::Reply, warp::Rejection> {
    let bearer = authorization.strip_prefix("Bearer ").unwrap_or("").to_string();

    let mut file_data: Option<Vec<u8>> = None;

    // Add error handling for form parsing
    while let Ok(Some(part)) = form.try_next().await {
        if part.name() == "file" {
            // Read file data with error handling
            let mut bytes = Vec::new();
            let mut stream = part.stream();

            while let Ok(Some(chunk)) = stream.try_next().await {
                if bytes.len() + chunk.chunk().len() > 50 * 1024 * 1024 {
                    return Ok(warp::reply::with_status(
                        warp::reply::json(&APIError {
                            code: 400,
                            error: "File too large".to_string(),
                            message: "File size exceeds 50MB limit".to_string(),
                        }),
                        StatusCode::BAD_REQUEST,
                    ));
                }
                bytes.extend_from_slice(chunk.chunk());
            }

            if bytes.is_empty() {
                return Ok(warp::reply::with_status(
                    warp::reply::json(&APIError {
                        code: 400,
                        error: "Empty file".to_string(),
                        message: "The uploaded file is empty".to_string(),
                    }),
                    StatusCode::BAD_REQUEST,
                ));
            }

            file_data = Some(bytes);
        }
    }

    // Validate we have the file data
    let file_data = match file_data {
        Some(data) => data,
        None => {
            return Ok(warp::reply::with_status(
                warp::reply::json(&APIError {
                    code: 400,
                    error: "Missing file".to_string(),
                    message: "Zip file data is required".to_string(),
                }),
                StatusCode::BAD_REQUEST,
            ))
        }
    };

    let (res_sender, res_receiver) = async_channel::bounded(1);

    match sender
        .send(NodeCommand::V2ApiImportAgentZip {
            bearer,
            file_data,
            res: res_sender,
        })
        .await
    {
        Ok(_) => (),
        Err(_) => {
            return Ok(warp::reply::with_status(
                warp::reply::json(&APIError {
                    code: 500,
                    error: "Internal server error".to_string(),
                    message: "Failed to process the request".to_string(),
                }),
                StatusCode::INTERNAL_SERVER_ERROR,
            ))
        }
    };

    let result = match res_receiver.recv().await {
        Ok(result) => result,
        Err(_) => {
            return Ok(warp::reply::with_status(
                warp::reply::json(&APIError {
                    code: 500,
                    error: "Internal server error".to_string(),
                    message: "Failed to receive response from server".to_string(),
                }),
                StatusCode::INTERNAL_SERVER_ERROR,
            ))
        }
    };

    match result {
        Ok(response) => {
            let response = create_success_response(response);
            Ok(warp::reply::with_status(warp::reply::json(&response), StatusCode::OK))
        }
        Err(error) => Ok(warp::reply::with_status(
            warp::reply::json(&error),
            StatusCode::from_u16(error.code).unwrap(),
        )),
    }
}

#[utoipa::path(
    post,
    path = "/v2/test_llm_provider",
    request_body = SerializedLLMProvider,
    responses(
        (status = 200, description = "Successfully tested LLM provider", body = String),
        (status = 500, description = "Internal server error", body = APIError)
    )
)]
pub async fn test_llm_provider_handler(
    sender: Sender<NodeCommand>,
    authorization: String,
    provider: SerializedLLMProvider,
) -> Result<impl warp::Reply, warp::Rejection> {
    let bearer = authorization.strip_prefix("Bearer ").unwrap_or("").to_string();
    let (res_sender, res_receiver) = async_channel::bounded(1);
    sender
        .send(NodeCommand::V2ApiTestLlmProvider {
            bearer,
            provider,
            res: res_sender,
        })
        .await
        .map_err(|_| warp::reject::reject())?;

    let result = res_receiver.recv().await.map_err(|_| warp::reject::reject())?;

    match result {
        Ok(response) => Ok(warp::reply::json(&response)),
        Err(error) => Err(warp::reject::custom(error)),
    }
}

#[derive(Deserialize, ToSchema)]
pub struct AddRegexPatternRequest {
    pub provider_name: String,
    pub pattern: String,
    pub response: String,
    pub description: Option<String>,
    pub priority: i32,
}

#[utoipa::path(
    post,
    path = "/v2/add_regex_pattern",
    request_body = AddRegexPatternRequest,
    responses(
        (status = 200, description = "Successfully added regex pattern", body = i64),
        (status = 500, description = "Internal server error", body = APIError)
    )
)]
pub async fn add_regex_pattern_handler(
    sender: Sender<NodeCommand>,
    authorization: String,
    payload: AddRegexPatternRequest,
) -> Result<impl warp::Reply, warp::Rejection> {
    let bearer = authorization.strip_prefix("Bearer ").unwrap_or("").to_string();
    let (res_sender, res_receiver) = async_channel::bounded(1);
    sender
        .send(NodeCommand::V2ApiAddRegexPattern {
            bearer,
            provider_name: payload.provider_name,
            pattern: payload.pattern,
            response: payload.response,
            description: payload.description,
            priority: payload.priority,
            res: res_sender,
        })
        .await
        .map_err(|_| warp::reject::reject())?;

    let result = res_receiver.recv().await.map_err(|_| warp::reject::reject())?;

    match result {
        Ok(pattern_id) => Ok(warp::reply::json(&pattern_id)),
        Err(error) => Err(warp::reject::custom(error)),
    }
}

#[utoipa::path(
    post,
    path = "/v2/compute_quests_status",
    responses(
        (status = 200, description = "Successfully computed quests status", body = HashMap<QuestType, QuestProgress>),
        (status = 500, description = "Internal server error", body = APIError)
    )
)]
pub async fn compute_quests_status_handler(
    sender: Sender<NodeCommand>,
    authorization: String,
) -> Result<impl warp::Reply, warp::Rejection> {
    let bearer = authorization.strip_prefix("Bearer ").unwrap_or("").to_string();
    let (res_sender, res_receiver) = async_channel::bounded(1);
    sender
        .send(NodeCommand::V2ApiComputeQuestsStatus {
            bearer,
            res: res_sender,
        })
        .await
        .map_err(|_| warp::reject::reject())?;

    let result = res_receiver.recv().await.map_err(|_| warp::reject::reject())?;

    match result {
        Ok(response) => Ok(warp::reply::json(&response)),
        Err(error) => Err(warp::reject::custom(error)),
    }
}

#[utoipa::path(
    post,
    path = "/v2/compute_and_send_quests_status",
    responses(
        (status = 200, description = "Successfully computed and sent quests status", body = HashMap<QuestType, QuestProgress>),
        (status = 500, description = "Internal server error", body = APIError)
    )
)]
pub async fn compute_and_send_quests_status_handler(
    sender: Sender<NodeCommand>,
    authorization: String,
) -> Result<impl warp::Reply, warp::Rejection> {
    let bearer = authorization.strip_prefix("Bearer ").unwrap_or("").to_string();
    let (res_sender, res_receiver) = async_channel::bounded(1);
    sender
        .send(NodeCommand::V2ApiComputeAndSendQuestsStatus {
            bearer,
            res: res_sender,
        })
        .await
        .map_err(|_| warp::reject::reject())?;

    let result = res_receiver.recv().await.map_err(|_| warp::reject::reject())?;

    match result {
        Ok(response) => Ok(warp::reply::json(&response)),
        Err(error) => Err(warp::reject::custom(error)),
    }
}

#[utoipa::path(
    post,
    path = "/v2/set_preferences",
    request_body = inline(HashMap<String, serde_json::Value>),
    responses(
        (status = 200, description = "Preferences set successfully", body = String),
        (status = 401, description = "Unauthorized", body = APIError),
        (status = 500, description = "Internal server error", body = APIError)
    )
)]
pub async fn set_preferences_handler(
    sender: Sender<NodeCommand>,
    authorization: String,
    payload: HashMap<String, serde_json::Value>,
) -> Result<impl warp::Reply, warp::Rejection> {
    let bearer = authorization.strip_prefix("Bearer ").unwrap_or("").to_string();
    let (res_sender, res_receiver) = async_channel::bounded(1);

    sender
        .send(NodeCommand::V2ApiSetPreferences {
            bearer,
            payload,
            res: res_sender,
        })
        .await
        .map_err(|_| warp::reject::reject())?;

    let result = res_receiver.recv().await.map_err(|_| warp::reject::reject())?;

    match result {
        Ok(response) => Ok(warp::reply::json(&response)),
        Err(error) => Err(warp::reject::custom(error)),
    }
}

#[utoipa::path(
    get,
    path = "/v2/get_preferences",
    responses(
        (status = 200, description = "Preferences retrieved successfully", body = HashMap<String, Value>),
        (status = 401, description = "Unauthorized", body = APIError),
        (status = 500, description = "Internal server error", body = APIError)
    ),
    security(
        ("bearer_auth" = [])
    )
)]
pub async fn get_preferences_handler(
    sender: Sender<NodeCommand>,
    authorization: String,
) -> Result<impl warp::Reply, warp::Rejection> {
    let bearer = authorization.strip_prefix("Bearer ").unwrap_or("").to_string();
    let (res_sender, res_receiver) = async_channel::bounded(1);

    sender
        .send(NodeCommand::V2ApiGetPreferences {
            bearer,
            res: res_sender,
        })
        .await
        .map_err(|_| warp::reject::reject())?;

    let result = res_receiver.recv().await.map_err(|_| warp::reject::reject())?;

    match result {
        Ok(response) => Ok(warp::reply::json(&response)),
        Err(error) => Err(warp::reject::custom(error)),
    }
}

#[utoipa::path(
    get,
    path = "/v2/check_default_tools_sync",
    responses(
        (status = 200, description = "Default tools sync status retrieved successfully", body = HashMap<String, Value>),
        (status = 401, description = "Unauthorized", body = APIError),
        (status = 500, description = "Internal server error", body = APIError)
    ),
    security(
        ("bearer_auth" = [])
    )
)]
pub async fn check_default_tools_sync_handler(
    sender: Sender<NodeCommand>,
    authorization: String,
) -> Result<impl warp::Reply, warp::Rejection> {
    let bearer = authorization.strip_prefix("Bearer ").unwrap_or("").to_string();
    let (res_sender, res_receiver) = async_channel::bounded(1);

    sender
        .send(NodeCommand::V2ApiCheckDefaultToolsSync {
            bearer,
            res: res_sender,
        })
        .await
        .map_err(|_| warp::reject::reject())?;

    let result = res_receiver.recv().await.map_err(|_| warp::reject::reject())?;

    match result {
        Ok(is_synced) => {
            let response = json!({
                "status": "success",
                "is_synced": is_synced,
                "message": if is_synced { "Default tools and agents are synchronized" } else { "Default tools and agents are not synchronized" }
            });
            Ok(warp::reply::json(&response))
        }
        Err(error) => Err(warp::reject::custom(error)),
    }
}

#[utoipa::path(
    get,
    path = "/v2/docker_status",
    responses(
        (status = 200, description = "Docker status retrieved successfully", body = HashMap<String, Value>),
        (status = 401, description = "Unauthorized", body = APIError),
        (status = 500, description = "Internal server error", body = APIError)
    )
)]
pub async fn docker_status_handler(sender: Sender<NodeCommand>) -> Result<impl warp::Reply, warp::Rejection> {
    let (res_sender, res_receiver) = async_channel::bounded(1);
    sender
        .send(NodeCommand::V2ApiDockerStatus { res: res_sender })
        .await
        .map_err(|_| warp::reject::reject())?;

    let result = res_receiver.recv().await.map_err(|_| warp::reject::reject())?;

    match result {
        Ok(response) => Ok(warp::reply::json(&response)),
        Err(error) => Err(warp::reject::custom(error)),
    }
}

#[derive(OpenApi)]
#[openapi(
    paths(
        // download_file_from_inbox_handler,
        // list_files_in_inbox_handler,
        get_public_keys,
        health_check,
        initial_registration_handler,
        get_default_embedding_model_handler,
        get_supported_embedding_models_handler,
        update_default_embedding_model_handler,
        update_supported_embedding_models_handler,
        add_llm_provider_handler,
        remove_llm_provider_handler,
        modify_llm_provider_handler,
        change_node_name_handler,
        is_pristine_handler,
        shinkai_backend_quota_handler,
        scan_ollama_models_handler,
        add_ollama_models_handler,
        stop_llm_handler,
        add_agent_handler,
        remove_agent_handler,
        update_agent_handler,
        import_agent_handler,
        import_agent_zip_handler,
        export_agent_handler,
        get_agent_handler,
        get_all_agents_handler,
        test_llm_provider_handler,
        add_regex_pattern_handler,
        compute_quests_status_handler,
        compute_and_send_quests_status_handler,
        set_preferences_handler,
        get_preferences_handler,
        check_default_tools_sync_handler,
        docker_status_handler,
    ),
    components(
        schemas(APIAddOllamaModels, SerializedLLMProvider, ShinkaiName, LLMProviderInterface,
            ShinkaiMessage, MessageBody, EncryptionMethod, ExternalMetadata, ShinkaiVersion,
            OpenAI, Ollama, Groq, Gemini, Exo, EncryptedShinkaiBody, ShinkaiBody,
            ShinkaiSubidentityType, ShinkaiBackend, InternalMetadata, MessageData, StopLLMRequest,
            NodeApiData, EncryptedShinkaiData, ShinkaiData, MessageSchemaType,
            APIUseRegistrationCodeSuccessResponse, GetPublicKeysResponse, APIError, Agent,
            AddRegexPatternRequest, QuotaResponse)
    ),
    tags(
        (name = "general", description = "General API endpoints")
    )
)]
pub struct GeneralApiDoc;<|MERGE_RESOLUTION|>--- conflicted
+++ resolved
@@ -29,10 +29,7 @@
 };
 
 use super::api_v2_handlers_mcp_servers::{
-    add_mcp_server_handler,
-    list_mcp_servers_handler,
-    get_all_mcp_server_tools_handler,
-    GetAllMCPServerToolsRequest,
+    add_mcp_server_handler, get_all_mcp_server_tools_handler, list_mcp_servers_handler, GetAllMCPServerToolsRequest
 };
 use super::api_v2_router::{create_success_response, with_node_name, with_sender};
 
@@ -322,13 +319,10 @@
         .or(set_preferences_route)
         .or(get_preferences_route)
         .or(check_default_tools_sync_route)
-<<<<<<< HEAD
         .or(list_mcp_servers_route)
         .or(add_mcp_server_route)
         .or(get_all_mcp_server_tools_route)
-=======
         .or(docker_status_route)
->>>>>>> 9d383205
 }
 
 #[derive(Deserialize)]
