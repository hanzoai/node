use async_channel::Sender;
use serde::Deserialize;
use serde_json::Value;
<<<<<<< HEAD
use shinkai_message_primitives::{shinkai_message::shinkai_message_schemas::JobCreationInfo, shinkai_utils::job_scope::JobScope};
use shinkai_tools_primitives::tools::{playground_tool::PlaygroundTool, shinkai_tool::ShinkaiTool};
=======
use shinkai_message_primitives::{schemas::shinkai_tools::{Language, ToolType}, shinkai_message::shinkai_message_schemas::JobCreationInfo, shinkai_utils::job_scope::JobScope};
>>>>>>> fbb7391c
use utoipa::{OpenApi, ToSchema};
use warp::Filter;
use reqwest::StatusCode;
use std::collections::HashMap;

use crate::{node_api_router::APIError, node_commands::NodeCommand};
use super::api_v2_router::{create_success_response, with_sender};
<<<<<<< HEAD

#[derive(Deserialize, ToSchema, Clone)]
pub enum Language {
    Typescript,
    Python,
}

impl std::fmt::Display for Language {
    fn fmt(&self, f: &mut std::fmt::Formatter<'_>) -> std::fmt::Result {
        match self {
            Language::Typescript => write!(f, "typescript"),
            Language::Python => write!(f, "python"),
        }
    }
}

#[derive(Deserialize, ToSchema)]
#[serde(rename_all = "lowercase")]
pub enum ToolType {
    Deno,
    DenoDynamic,
    Python,
    PythonDynamic,
    Network,
    Internal,
}

impl std::fmt::Display for ToolType {
    fn fmt(&self, f: &mut std::fmt::Formatter<'_>) -> std::fmt::Result {
        match self {
            ToolType::Deno => write!(f, "Deno"),
            ToolType::DenoDynamic => write!(f, "deno_dynamic"),
            ToolType::Python => write!(f, "Python"),
            ToolType::PythonDynamic => write!(f, "python_dynamic"),
            ToolType::Network => write!(f, "Network"),
            ToolType::Internal => write!(f, "Internal"),
        }
    }
}
=======
>>>>>>> fbb7391c

pub fn tool_routes(
    node_commands_sender: Sender<NodeCommand>,
) -> impl Filter<Extract = impl warp::Reply, Error = warp::Rejection> + Clone {
    let list_all_shinkai_tools_route = warp::path("list_all_shinkai_tools")
        .and(warp::get())
        .and(with_sender(node_commands_sender.clone()))
        .and(warp::header::<String>("authorization"))
        .and_then(list_all_shinkai_tools_handler);

    let set_shinkai_tool_route = warp::path("set_shinkai_tool")
        .and(warp::post())
        .and(with_sender(node_commands_sender.clone()))
        .and(warp::header::<String>("authorization"))
        .and(warp::query::<HashMap<String, String>>())
        .and(warp::body::json())
        .and_then(set_shinkai_tool_handler);

    let get_shinkai_tool_route = warp::path("get_shinkai_tool")
        .and(warp::get())
        .and(with_sender(node_commands_sender.clone()))
        .and(warp::header::<String>("authorization"))
        .and(warp::query::<HashMap<String, String>>())
        .and_then(get_shinkai_tool_handler);

    let search_shinkai_tool_route = warp::path("search_shinkai_tool")
        .and(warp::get())
        .and(with_sender(node_commands_sender.clone()))
        .and(warp::header::<String>("authorization"))
        .and(warp::query::<HashMap<String, String>>())
        .and_then(search_shinkai_tool_handler);

    let add_shinkai_tool_route = warp::path("add_shinkai_tool")
        .and(warp::post())
        .and(with_sender(node_commands_sender.clone()))
        .and(warp::header::<String>("authorization"))
        .and(warp::body::json())
        .and_then(add_shinkai_tool_handler);


    let tool_execution_route = warp::path("tool_execution")
        .and(warp::post())
        .and(with_sender(node_commands_sender.clone()))
        .and(warp::header::<String>("authorization"))
        .and(warp::body::json())
        .and_then(tool_execution_handler);
    
    let tool_definitions_route = warp::path("tool_definitions")
        .and(with_sender(node_commands_sender.clone()))
        .and(warp::header::<String>("authorization"))
        .and(warp::query::<HashMap<String, String>>())
        .and_then(tool_definitions_handler);

    let tool_implementation_route = warp::path("tool_implementation")
        .and(warp::post())
        .and(with_sender(node_commands_sender.clone()))
        .and(warp::header::<String>("authorization"))
        .and(warp::body::json())
        .and_then(tool_implementation_handler);

    let tool_metadata_implementation_route = warp::path("tool_metadata_implementation")
        .and(warp::post())
        .and(with_sender(node_commands_sender.clone()))
        .and(warp::header::<String>("authorization"))
        .and(warp::body::json())
        .and_then(tool_metadata_implementation_handler);

    let set_playground_tool_route = warp::path("set_playground_tool")
        .and(warp::post())
        .and(with_sender(node_commands_sender.clone()))
        .and(warp::header::<String>("authorization"))
        .and(warp::body::json())
        .and_then(set_playground_tool_handler);

    tool_execution_route
        .or(tool_definitions_route)
        .or(tool_implementation_route)
        .or(tool_metadata_implementation_route)
        .or(list_all_shinkai_tools_route)
        .or(set_shinkai_tool_route)
        .or(get_shinkai_tool_route)
        .or(search_shinkai_tool_route)
        .or(add_shinkai_tool_route)
        .or(set_playground_tool_route)
}

#[utoipa::path(
    get,
    path = "/v2/tool_definitions",
    params(
        ("language" = String, Query, description = "Output language (typescript or python)")
    ),
    responses(
        (status = 200, description = "tool definitions", body = String),
        (status = 400, description = "Invalid language parameter", body = APIError),
    )
)]
pub async fn tool_definitions_handler(
    sender: Sender<NodeCommand>,
    authorization: String,
    query_params: HashMap<String, String>,
) -> Result<impl warp::Reply, warp::Rejection> {
    let bearer = authorization.strip_prefix("Bearer ").unwrap_or("").to_string();

    // Get language from query params, default to Language::Typescript if not provided
    let language = query_params
        .get("language")
        .and_then(|s| match s.as_str() {
            "typescript" => Some(Language::Typescript),
            "python" => Some(Language::Python),
            _ => None,
        });
        
    if language.is_none() {
        return Err(warp::reject::custom(APIError {
            code: 400,
            error: "Invalid language".to_string(),
            message: "Invalid language parameter".to_string(),
        }));
    }

    let (res_sender, res_receiver) = async_channel::bounded(1);
    
    sender
        .send(NodeCommand::GenerateToolDefinitions {
            bearer,
            language: language.unwrap(),
            res: res_sender,
        })
        .await
        .map_err(|_| warp::reject::reject())?;

    let result = res_receiver.recv().await.map_err(|_| warp::reject::reject())?;

    match result {
        Ok(response) => {
            let response = create_success_response(response);
            Ok(warp::reply::with_status(warp::reply::json(&response), StatusCode::OK))
        }
        Err(error) => Ok(warp::reply::with_status(
            warp::reply::json(&error),
            StatusCode::from_u16(error.code).unwrap(),
        )),
    }
}


#[derive(Deserialize, ToSchema)]
pub struct ToolExecutionRequest {
    pub tool_type: ToolType,
    pub tool_router_key: String,
    pub parameters: Value,
    #[serde(default)]
    pub extra_config: Option<String>,
}

#[utoipa::path(
    post,
    path = "/v2/tool_execution",
    request_body = ToolExecutionRequest,
    responses(
        (status = 200, description = "Successfully executed tool", body = Value),
        (status = 400, description = "Invalid request parameters", body = APIError),
        (status = 500, description = "Tool execution failed", body = APIError)
    )
)]
pub async fn tool_execution_handler(
    sender: Sender<NodeCommand>,
    authorization: String,
    payload: ToolExecutionRequest,
) -> Result<impl warp::Reply, warp::Rejection> {    
    let bearer = authorization.strip_prefix("Bearer ").unwrap_or("").to_string();

    // Convert parameters to a Map if it isn't already
    let parameters = match payload.parameters {
        Value::Object(map) => map,
        _ => return Err(warp::reject::custom(APIError {
            code: 400,
            error: "Invalid Parameters".to_string(),
            message: "Parameters must be an object".to_string(),
        })),
    };

    let (res_sender, res_receiver) = async_channel::bounded(1);
    sender
        .send(NodeCommand::ExecuteCommand {
            bearer,
            tool_router_key: payload.tool_router_key.clone(),
            tool_type: payload.tool_type,
            parameters,
            res: res_sender,
        })
        .await
        .map_err(|_| warp::reject::reject())?;

    let result = res_receiver.recv().await.map_err(|_| warp::reject::reject())?;

    match result {
        Ok(response) => {
            let response = create_success_response(response);
            Ok(warp::reply::with_status(warp::reply::json(&response), StatusCode::OK))
        }
        Err(error) => Ok(warp::reply::with_status(
            warp::reply::json(&error),
            StatusCode::from_u16(error.code).unwrap(),
        )),
    }
}

#[derive(serde::Serialize, ToSchema)]
pub struct ToolImplementationResponse {
    pub code: String,
    pub metadata: ToolMetadata,
}

#[derive(serde::Serialize, ToSchema)]
pub struct ToolMetadata {
    pub name: String,
    pub description: String,
    pub parameters: Value,
}

#[derive(Deserialize, ToSchema)]
pub struct ToolImplementationRequest {
    pub language: Language,
    pub prompt: String,
    pub llm_provider: String,
    pub code: Option<String>,
    pub metadata: Option<String>,
    pub output: Option<String>,
    // If trye execute prompt directly
    pub raw: Option<bool>,
    // If true, fetch complete prompt
    pub fetch_query: Option<bool>,
}

#[utoipa::path(
    post,
    path = "/v2/tool_implementation",
    request_body = ToolImplementationRequest,
    responses(
        (status = 200, description = "Tool implementation code and metadata", body = ToolImplementationResponse),
        (status = 400, description = "Invalid parameters", body = APIError),
    )
)]
pub async fn tool_implementation_handler(
    sender: Sender<NodeCommand>,
    authorization: String,
    payload: ToolImplementationRequest,
) -> Result<impl warp::Reply, warp::Rejection> {
    let (res_sender, res_receiver) = async_channel::bounded(1);
    
    sender
        .send(NodeCommand::GenerateToolImplementation {
            bearer: authorization.strip_prefix("Bearer ").unwrap_or("").to_string(),
            language: payload.language,
            prompt: payload.prompt,
            code: payload.code,
            metadata: payload.metadata,
            output: payload.output,
            job_creation_info: JobCreationInfo {
                scope: JobScope::new_default(),
                is_hidden: Some(false),
                associated_ui: None,
            },
            llm_provider: payload.llm_provider,
            raw: payload.raw.unwrap_or(false),
            fetch_query: payload.fetch_query.unwrap_or(false),
            res: res_sender,
        })
        .await
        .map_err(|_| warp::reject::reject())?;

    let result = res_receiver.recv().await.map_err(|_| warp::reject::reject())?;

    match result {
        Ok(response) => {
            let response = create_success_response(response);
            Ok(warp::reply::with_status(warp::reply::json(&response), StatusCode::OK))
        }
        Err(error) => Ok(warp::reply::with_status(
            warp::reply::json(&error),
            StatusCode::from_u16(error.code).unwrap(),
        )),
    }
}

#[utoipa::path(
    post,
    path = "/v2/tool_metadata_implementation",
    request_body = ToolImplementationRequest,
    responses(
        (status = 200, description = "Tool metadata implementation", body = ToolImplementationResponse),
        (status = 400, description = "Invalid parameters", body = APIError),
    )
)]
pub async fn tool_metadata_implementation_handler(
    sender: Sender<NodeCommand>,
    authorization: String,
    payload: ToolImplementationRequest,
) -> Result<impl warp::Reply, warp::Rejection> {
    let (res_sender, res_receiver) = async_channel::bounded(1);
    
    sender
        .send(NodeCommand::GenerateToolMetadataImplementation {
            bearer: authorization.strip_prefix("Bearer ").unwrap_or("").to_string(),
            language: payload.language,
            code: payload.code,
            metadata: payload.metadata,
            output: payload.output,
            job_creation_info: JobCreationInfo {
                scope: JobScope::new_default(),
                is_hidden: Some(false),
                associated_ui: None,
            },
            llm_provider: payload.llm_provider,
            res: res_sender,
        })
        .await
        .map_err(|_| warp::reject::reject())?;

    let result = res_receiver.recv().await.map_err(|_| warp::reject::reject())?;

    match result {
        Ok(response) => {
            let response = create_success_response(response);
            Ok(warp::reply::with_status(warp::reply::json(&response), StatusCode::OK))
        }
        Err(error) => Ok(warp::reply::with_status(
            warp::reply::json(&error),
            StatusCode::from_u16(error.code).unwrap(),
        )),
    }
}


#[utoipa::path(
    get,
    path = "/v2/search_shinkai_tool",
    params(
        ("query" = String, Query, description = "Search query for Shinkai tools")
    ),
    responses(
        (status = 200, description = "Successfully searched Shinkai tools", body = Value),
        (status = 400, description = "Bad request", body = APIError),
        (status = 500, description = "Internal server error", body = APIError)
    )
)]
pub async fn search_shinkai_tool_handler(
    sender: Sender<NodeCommand>,
    authorization: String,
    query_params: HashMap<String, String>,
) -> Result<impl warp::Reply, warp::Rejection> {
    let bearer = authorization.strip_prefix("Bearer ").unwrap_or("").to_string();
    let query = query_params
        .get("query")
        .ok_or_else(|| {
            warp::reject::custom(APIError {
                code: 400,
                error: "Invalid Query".to_string(),
                message: "The request query string is invalid.".to_string(),
            })
        })?
        .to_string();
    let (res_sender, res_receiver) = async_channel::bounded(1);
    sender
        .send(NodeCommand::V2ApiSearchShinkaiTool {
            bearer,
            query,
            res: res_sender,
        })
        .await
        .map_err(|_| warp::reject::reject())?;
    let result = res_receiver.recv().await.map_err(|_| warp::reject::reject())?;

    match result {
        Ok(response) => {
            let response = create_success_response(response);
            Ok(warp::reply::with_status(warp::reply::json(&response), StatusCode::OK))
        }
        Err(error) => Ok(warp::reply::with_status(
            warp::reply::json(&error),
            StatusCode::from_u16(error.code).unwrap(),
        )),
    }
}

#[utoipa::path(
    get,
    path = "/v2/list_all_shinkai_tools",
    responses(
        (status = 200, description = "Successfully listed all Shinkai tools", body = Value),
        (status = 400, description = "Bad request", body = APIError),
        (status = 500, description = "Internal server error", body = APIError)
    )
)]
pub async fn list_all_shinkai_tools_handler(
    sender: Sender<NodeCommand>,
    authorization: String,
) -> Result<impl warp::Reply, warp::Rejection> {
    let bearer = authorization.strip_prefix("Bearer ").unwrap_or("").to_string();
    let (res_sender, res_receiver) = async_channel::bounded(1);
    sender
        .send(NodeCommand::V2ApiListAllShinkaiTools {
            bearer,
            res: res_sender,
        })
        .await
        .map_err(|_| warp::reject::reject())?;
    let result = res_receiver.recv().await.map_err(|_| warp::reject::reject())?;

    match result {
        Ok(response) => {
            let response = create_success_response(response);
            Ok(warp::reply::with_status(warp::reply::json(&response), StatusCode::OK))
        }
        Err(error) => Ok(warp::reply::with_status(
            warp::reply::json(&error),
            StatusCode::from_u16(error.code).unwrap(),
        )),
    }
}

#[utoipa::path(
    post,
    path = "/v2/set_shinkai_tool",
    request_body = Value,
    params(
        ("tool_name" = String, Query, description = "Key name of the Shinkai tool")
    ),
    responses(
        (status = 200, description = "Successfully set Shinkai tool", body = bool),
        (status = 400, description = "Bad request", body = APIError),
        (status = 500, description = "Internal server error", body = APIError)
    )
)]
pub async fn set_shinkai_tool_handler(
    sender: Sender<NodeCommand>,
    authorization: String,
    query_params: HashMap<String, String>,
    payload: Value,
) -> Result<impl warp::Reply, warp::Rejection> {
    let bearer = authorization.strip_prefix("Bearer ").unwrap_or("").to_string();
    let tool_key = query_params
        .get("tool_name")
        .ok_or_else(|| {
            warp::reject::custom(APIError {
                code: 400,
                error: "Invalid Query".to_string(),
                message: "The request query string is invalid.".to_string(),
            })
        })?
        .to_string();
    let (res_sender, res_receiver) = async_channel::bounded(1);
    sender
        .send(NodeCommand::V2ApiSetShinkaiTool {
            bearer,
            tool_key,
            payload,
            res: res_sender,
        })
        .await
        .map_err(|_| warp::reject::reject())?;
    let result = res_receiver.recv().await.map_err(|_| warp::reject::reject())?;

    match result {
        Ok(response) => Ok(warp::reply::with_status(warp::reply::json(&response), StatusCode::OK)),
        Err(error) => Ok(warp::reply::with_status(
            warp::reply::json(&error),
            StatusCode::from_u16(error.code).unwrap(),
        )),
    }
}

#[utoipa::path(
    get,
    path = "/v2/get_shinkai_tool",
    params(
        ("tool_name" = String, Query, description = "Name of the Shinkai tool")
    ),
    responses(
        (status = 200, description = "Successfully retrieved Shinkai tool", body = Value),
        (status = 400, description = "Bad request", body = APIError),
        (status = 500, description = "Internal server error", body = APIError)
    )
)]
pub async fn get_shinkai_tool_handler(
    sender: Sender<NodeCommand>,
    authorization: String,
    query_params: HashMap<String, String>,
) -> Result<impl warp::Reply, warp::Rejection> {
    let bearer = authorization.strip_prefix("Bearer ").unwrap_or("").to_string();
    let tool_name = query_params
        .get("tool_name")
        .ok_or_else(|| {
            warp::reject::custom(APIError {
                code: 400,
                error: "Invalid Query".to_string(),
                message: "The request query string is invalid.".to_string(),
            })
        })?
        .to_string();
    let (res_sender, res_receiver) = async_channel::bounded(1);
    sender
        .send(NodeCommand::V2ApiGetShinkaiTool {
            bearer,
            payload: tool_name,
            res: res_sender,
        })
        .await
        .map_err(|_| warp::reject::reject())?;
    let result = res_receiver.recv().await.map_err(|_| warp::reject::reject())?;

    match result {
        Ok(response) => {
            let response = create_success_response(response);
            Ok(warp::reply::with_status(warp::reply::json(&response), StatusCode::OK))
        }
        Err(error) => Ok(warp::reply::with_status(
            warp::reply::json(&error),
            StatusCode::from_u16(error.code).unwrap(),
        )),
    }
}

#[utoipa::path(
    post,
    path = "/v2/add_shinkai_tool",
    request_body = ShinkaiTool,
    responses(
        (status = 200, description = "Successfully added Shinkai tool", body = Value),
        (status = 400, description = "Bad request", body = APIError),
        (status = 500, description = "Internal server error", body = APIError)
    )
)]
pub async fn add_shinkai_tool_handler(
    sender: Sender<NodeCommand>,
    authorization: String,
    payload: ShinkaiTool,
) -> Result<impl warp::Reply, warp::Rejection> {
    let bearer = authorization.strip_prefix("Bearer ").unwrap_or("").to_string();
    let (res_sender, res_receiver) = async_channel::bounded(1);
    sender
        .send(NodeCommand::V2ApiAddShinkaiTool {
            bearer,
            shinkai_tool: payload,
            res: res_sender,
        })
        .await
        .map_err(|_| warp::reject::reject())?;
    let result = res_receiver.recv().await.map_err(|_| warp::reject::reject())?;

    match result {
        Ok(response) => {
            let response = create_success_response(response);
            Ok(warp::reply::with_status(warp::reply::json(&response), StatusCode::OK))
        }
        Err(error) => Ok(warp::reply::with_status(
            warp::reply::json(&error),
            StatusCode::from_u16(error.code).unwrap(),
        )),
    }
}

#[utoipa::path(
    post,
    path = "/v2/set_playground_tool",
    request_body = PlaygroundTool,
    responses(
        (status = 200, description = "Successfully set playground tool", body = bool),
        (status = 400, description = "Bad request", body = APIError),
        (status = 500, description = "Internal server error", body = APIError)
    )
)]
pub async fn set_playground_tool_handler(
    sender: Sender<NodeCommand>,
    authorization: String,
    payload: PlaygroundTool,
) -> Result<impl warp::Reply, warp::Rejection> {
    let bearer = authorization.strip_prefix("Bearer ").unwrap_or("").to_string();
    let (res_sender, res_receiver) = async_channel::bounded(1);
    sender
        .send(NodeCommand::V2ApiSetPlaygroundTool {
            bearer,
            payload,
            res: res_sender,
        })
        .await
        .map_err(|_| warp::reject::reject())?;
    let result = res_receiver.recv().await.map_err(|_| warp::reject::reject())?;

    match result {
        Ok(response) => Ok(warp::reply::with_status(warp::reply::json(&response), StatusCode::OK)),
        Err(error) => Ok(warp::reply::with_status(
            warp::reply::json(&error),
            StatusCode::from_u16(error.code).unwrap(),
        )),
    }
}

#[derive(OpenApi)]
#[openapi(
    paths(
        tool_execution_handler,
        tool_definitions_handler,
        tool_implementation_handler,
        tool_metadata_implementation_handler,
        list_all_shinkai_tools_handler,
        set_shinkai_tool_handler,
        get_shinkai_tool_handler,
        search_shinkai_tool_handler,
        add_shinkai_tool_handler,
        set_playground_tool_handler,
    ),
    components(
        schemas(
            APIError, 
            ToolExecutionRequest,
        )
    ),
    tags(
        (name = "tools", description = "Tool API endpoints")
    )
)]
pub struct ToolsApiDoc;<|MERGE_RESOLUTION|>--- conflicted
+++ resolved
@@ -1,12 +1,8 @@
 use async_channel::Sender;
 use serde::Deserialize;
 use serde_json::Value;
-<<<<<<< HEAD
-use shinkai_message_primitives::{shinkai_message::shinkai_message_schemas::JobCreationInfo, shinkai_utils::job_scope::JobScope};
+use shinkai_message_primitives::{schemas::shinkai_tools::{Language, ToolType}, shinkai_message::shinkai_message_schemas::JobCreationInfo, shinkai_utils::job_scope::JobScope};
 use shinkai_tools_primitives::tools::{playground_tool::PlaygroundTool, shinkai_tool::ShinkaiTool};
-=======
-use shinkai_message_primitives::{schemas::shinkai_tools::{Language, ToolType}, shinkai_message::shinkai_message_schemas::JobCreationInfo, shinkai_utils::job_scope::JobScope};
->>>>>>> fbb7391c
 use utoipa::{OpenApi, ToSchema};
 use warp::Filter;
 use reqwest::StatusCode;
@@ -14,48 +10,6 @@
 
 use crate::{node_api_router::APIError, node_commands::NodeCommand};
 use super::api_v2_router::{create_success_response, with_sender};
-<<<<<<< HEAD
-
-#[derive(Deserialize, ToSchema, Clone)]
-pub enum Language {
-    Typescript,
-    Python,
-}
-
-impl std::fmt::Display for Language {
-    fn fmt(&self, f: &mut std::fmt::Formatter<'_>) -> std::fmt::Result {
-        match self {
-            Language::Typescript => write!(f, "typescript"),
-            Language::Python => write!(f, "python"),
-        }
-    }
-}
-
-#[derive(Deserialize, ToSchema)]
-#[serde(rename_all = "lowercase")]
-pub enum ToolType {
-    Deno,
-    DenoDynamic,
-    Python,
-    PythonDynamic,
-    Network,
-    Internal,
-}
-
-impl std::fmt::Display for ToolType {
-    fn fmt(&self, f: &mut std::fmt::Formatter<'_>) -> std::fmt::Result {
-        match self {
-            ToolType::Deno => write!(f, "Deno"),
-            ToolType::DenoDynamic => write!(f, "deno_dynamic"),
-            ToolType::Python => write!(f, "Python"),
-            ToolType::PythonDynamic => write!(f, "python_dynamic"),
-            ToolType::Network => write!(f, "Network"),
-            ToolType::Internal => write!(f, "Internal"),
-        }
-    }
-}
-=======
->>>>>>> fbb7391c
 
 pub fn tool_routes(
     node_commands_sender: Sender<NodeCommand>,
