use async_channel::Sender;
use serde::Deserialize;
use serde_json::{Map, Value};
use shinkai_message_primitives::{schemas::{shinkai_tools::{CodeLanguage, DynamicToolType}, tool_router_key::ToolRouterKey}, shinkai_message::shinkai_message_schemas::JobMessage};
use shinkai_tools_primitives::tools::{shinkai_tool::{ShinkaiTool, ShinkaiToolWithAssets}, tool_config::OAuth, tool_playground::ToolPlayground};
use utoipa::{OpenApi, ToSchema};
use warp::Filter;
use reqwest::StatusCode;
use std::collections::HashMap;
use futures::TryStreamExt;
use warp::multipart::FormData;
use bytes::Buf;

use crate::{node_api_router::APIError, node_commands::NodeCommand};
use super::api_v2_router::{create_success_response, with_sender};

pub fn tool_routes(
    node_commands_sender: Sender<NodeCommand>,
) -> impl Filter<Extract = impl warp::Reply, Error = warp::Rejection> + Clone {
    let list_all_shinkai_tools_route = warp::path("list_all_shinkai_tools")
        .and(warp::get())
        .and(with_sender(node_commands_sender.clone()))
        .and(warp::header::<String>("authorization"))
        .and_then(list_all_shinkai_tools_handler);

    let set_shinkai_tool_route = warp::path("set_shinkai_tool")
        .and(warp::post())
        .and(with_sender(node_commands_sender.clone()))
        .and(warp::header::<String>("authorization"))
        .and(warp::query::<HashMap<String, String>>())
        .and(warp::body::json())
        .and_then(set_shinkai_tool_handler);

    let enable_all_tools_route = warp::path("enable_all_tools")
        .and(warp::post())
        .and(with_sender(node_commands_sender.clone()))
        .and(warp::header::<String>("authorization"))
        .and_then(enable_all_tools_handler);

    let disable_all_tools_route = warp::path("disable_all_tools")
        .and(warp::post())
        .and(with_sender(node_commands_sender.clone()))
        .and(warp::header::<String>("authorization"))
        .and_then(disable_all_tools_handler);

    let get_shinkai_tool_route = warp::path("get_shinkai_tool")
        .and(warp::get())
        .and(with_sender(node_commands_sender.clone()))
        .and(warp::header::<String>("authorization"))
        .and(warp::query::<HashMap<String, String>>())
        .and_then(get_shinkai_tool_handler);

    let search_shinkai_tool_route = warp::path("search_shinkai_tool")
        .and(warp::get())
        .and(with_sender(node_commands_sender.clone()))
        .and(warp::header::<String>("authorization"))
        .and(warp::query::<HashMap<String, String>>())
        .and_then(search_shinkai_tool_handler);

    let add_shinkai_tool_route = warp::path("add_shinkai_tool")
        .and(warp::post())
        .and(with_sender(node_commands_sender.clone()))
        .and(warp::header::<String>("authorization"))
        .and(warp::body::json())
        .and_then(add_shinkai_tool_handler);

    let tool_execution_route = warp::path("tool_execution")
        .and(warp::post())
        .and(with_sender(node_commands_sender.clone()))
        .and(warp::header::<String>("authorization"))
        .and(warp::header::<String>("x-shinkai-tool-id"))
        .and(warp::header::<String>("x-shinkai-app-id"))
        .and(warp::body::json())
        .and_then(tool_execution_handler);
    
    let tool_definitions_route = warp::path("tool_definitions")
        .and(with_sender(node_commands_sender.clone()))
        .and(warp::header::<String>("authorization"))
        .and(warp::query::<HashMap<String, String>>())
        .and_then(tool_definitions_handler);

    let tool_implementation_route = warp::path("tool_implementation")
        .and(warp::post())
        .and(with_sender(node_commands_sender.clone()))
        .and(warp::header::<String>("authorization"))
        .and(warp::body::json())
        .and_then(tool_implementation_handler);

    let tool_metadata_implementation_route = warp::path("tool_metadata_implementation")
        .and(warp::post())
        .and(with_sender(node_commands_sender.clone()))
        .and(warp::header::<String>("authorization"))
        .and(warp::body::json())
        .and_then(tool_metadata_implementation_handler);

    let set_playground_tool_route = warp::path("set_playground_tool")
        .and(warp::post())
        .and(with_sender(node_commands_sender.clone()))
        .and(warp::header::<String>("authorization"))
        .and(warp::header::<String>("x-shinkai-tool-id"))
        .and(warp::header::<String>("x-shinkai-app-id"))
        .and(warp::header::optional::<String>("x-shinkai-original-tool-router-key"))
        .and(warp::body::json())
        .and_then(set_playground_tool_handler);

    let list_playground_tools_route = warp::path("list_playground_tools")
        .and(warp::get())
        .and(with_sender(node_commands_sender.clone()))
        .and(warp::header::<String>("authorization"))
        .and_then(list_playground_tools_handler);

    let remove_playground_tool_route = warp::path("remove_playground_tool")
        .and(warp::delete())
        .and(with_sender(node_commands_sender.clone()))
        .and(warp::header::<String>("authorization"))
        .and(warp::query::<HashMap<String, String>>())
        .and_then(remove_playground_tool_handler);

    let get_playground_tool_route = warp::path("get_playground_tool")
        .and(warp::get())
        .and(with_sender(node_commands_sender.clone()))
        .and(warp::header::<String>("authorization"))
        .and(warp::query::<HashMap<String, String>>())
        .and_then(get_playground_tool_handler);

    let get_tool_implementation_prompt_route = warp::path("get_tool_implementation_prompt")
        .and(warp::get())
        .and(with_sender(node_commands_sender.clone()))
        .and(warp::header::<String>("authorization"))
        .and(warp::query::<HashMap<String, String>>())
        .and_then(get_tool_implementation_prompt_handler);

    let code_execution_route = warp::path("code_execution")
        .and(warp::post())
        .and(with_sender(node_commands_sender.clone()))
        .and(warp::header::<String>("authorization"))
        .and(warp::header::<String>("x-shinkai-tool-id"))
        .and(warp::header::<String>("x-shinkai-app-id"))
        .and(warp::body::json())
        .and_then(code_execution_handler);

    let undo_to_route = warp::path("tool_implementation_undo_to")
        .and(warp::post())
        .and(with_sender(node_commands_sender.clone()))
        .and(warp::header::<String>("authorization"))
        .and(warp::body::json())
        .and_then(undo_to_handler);

    let tool_implementation_code_update_route = warp::path("tool_implementation_code_update")
        .and(warp::post())
        .and(with_sender(node_commands_sender.clone()))
        .and(warp::header::<String>("authorization"))
        .and(warp::body::json())
        .and_then(tool_implementation_code_update_handler);

    // Resolves shinkai://file URLs to actual file bytes, providing secure access to files in the node's storage
    let resolve_shinkai_file_protocol_route = warp::path("resolve_shinkai_file_protocol")
        .and(warp::get())
        .and(with_sender(node_commands_sender.clone()))
        .and(warp::header::<String>("authorization"))
        .and(warp::query::<HashMap<String, String>>())
        .and_then(resolve_shinkai_file_protocol_handler);

    let export_tool_route = warp::path("export_tool")
        .and(warp::get())
        .and(with_sender(node_commands_sender.clone()))
        .and(warp::header::<String>("authorization"))
        .and(warp::query::<HashMap<String, String>>())
        .and_then(export_tool_handler);

    let publish_tool_route = warp::path("publish_tool")
        .and(warp::get())
        .and(with_sender(node_commands_sender.clone()))
        .and(warp::header::<String>("authorization"))
        .and(warp::query::<HashMap<String, String>>())
        .and_then(publish_tool_handler);

    let import_tool_route = warp::path("import_tool")
        .and(warp::post())
        .and(with_sender(node_commands_sender.clone()))
        .and(warp::header::<String>("authorization"))
        .and(warp::body::json())
        .and_then(import_tool_handler);

    let import_tool_zip_route = warp::path("import_tool_zip")
        .and(warp::post())
        .and(with_sender(node_commands_sender.clone()))
        .and(warp::header::<String>("authorization"))
        .and(warp::multipart::form().max_length(50 * 1024 * 1024))
        .and_then(import_tool_zip_handler);

    let tool_asset_route = warp::path("tool_asset")
        .and(warp::post())
        .and(with_sender(node_commands_sender.clone()))
        .and(warp::header::<String>("authorization"))
        .and(warp::header::<String>("x-shinkai-tool-id"))
        .and(warp::header::<String>("x-shinkai-app-id"))
        .and(warp::multipart::form().max_length(50 * 1024 * 1024))
        .and_then(tool_asset_handler);

    let list_tool_asset_route = warp::path("list_tool_asset")
        .and(warp::get())
        .and(with_sender(node_commands_sender.clone()))
        .and(warp::header::<String>("authorization"))
        .and(warp::header::<String>("x-shinkai-tool-id"))
        .and(warp::header::<String>("x-shinkai-app-id"))
        .and_then(list_tool_asset_handler);

    let delete_tool_asset_route = warp::path("tool_asset")
        .and(warp::delete())
        .and(with_sender(node_commands_sender.clone()))
        .and(warp::header::<String>("authorization"))
        .and(warp::header::<String>("x-shinkai-tool-id"))
        .and(warp::header::<String>("x-shinkai-app-id"))
        .and(warp::query::<HashMap<String, String>>())
        .and_then(delete_tool_asset_handler);

    let remove_tool_route = warp::path("remove_tool")
        .and(warp::delete())
        .and(with_sender(node_commands_sender.clone()))
        .and(warp::header::<String>("authorization"))
        .and(warp::query::<HashMap<String, String>>())
        .and_then(remove_tool_handler);

<<<<<<< HEAD
    let tool_store_proxy_route = warp::path("tool_store_proxy")
        .and(warp::get())
        .and(with_sender(node_commands_sender.clone()))
        .and(warp::header::<String>("authorization"))
        .and(warp::path::param::<String>())
        .and_then(tool_store_proxy_handler);
=======
    let standalone_playground_route = warp::path("tools_standalone_playground")
        .and(warp::post())
        .and(with_sender(node_commands_sender.clone()))
        .and(warp::header::<String>("authorization"))
        .and(warp::header::<String>("x-shinkai-tool-id"))
        .and(warp::header::<String>("x-shinkai-app-id"))
        .and(warp::header::<String>("x-shinkai-llm-provider"))
        .and(warp::body::json())
        .and_then(standalone_playground_handler);
>>>>>>> 1bf54ff1

    tool_execution_route
        .or(code_execution_route)
        .or(tool_definitions_route)
        .or(tool_implementation_route)
        .or(tool_metadata_implementation_route)
        .or(list_all_shinkai_tools_route)
        .or(set_shinkai_tool_route)
        .or(get_shinkai_tool_route)
        .or(search_shinkai_tool_route)
        .or(add_shinkai_tool_route)
        .or(set_playground_tool_route)
        .or(list_playground_tools_route)
        .or(remove_playground_tool_route)
        .or(get_playground_tool_route)
        .or(get_tool_implementation_prompt_route)
        .or(undo_to_route)
        .or(tool_implementation_code_update_route)
        .or(resolve_shinkai_file_protocol_route)
        .or(export_tool_route)
        .or(publish_tool_route)
        .or(import_tool_route)
        .or(import_tool_zip_route)
        .or(tool_asset_route)
        .or(list_tool_asset_route)
        .or(delete_tool_asset_route)
        .or(remove_tool_route)
        .or(enable_all_tools_route)
        .or(disable_all_tools_route)
<<<<<<< HEAD
        .or(tool_store_proxy_route)
=======
        .or(standalone_playground_route)
>>>>>>> 1bf54ff1
}

pub fn safe_folder_name(tool_router_key: &str) -> String {
    tool_router_key
        .chars()
        .map(|c| {
            if c.is_ascii_alphanumeric() || c == '-' || c == '_' {
                c
            } else {
                '_'
            }
        })
        .collect::<String>()
        .to_lowercase()
}

#[utoipa::path(
    get,
    path = "/v2/tool_definitions",
    params(
        ("language" = String, Query, description = "Output language (typescript or python)")
    ),
    responses(
        (status = 200, description = "tool definitions", body = String),
        (status = 400, description = "Invalid language parameter", body = APIError),
    )
)]
pub async fn tool_definitions_handler(
    sender: Sender<NodeCommand>,
    authorization: String,
    query_params: HashMap<String, String>,
) -> Result<impl warp::Reply, warp::Rejection> {
    let bearer = authorization.strip_prefix("Bearer ").unwrap_or("").to_string();

    // Get language from query params, default to Language::Typescript if not provided
    let language = query_params
        .get("language")
        .and_then(|s| match s.as_str() {
            "typescript" => Some(CodeLanguage::Typescript),
            "python" => Some(CodeLanguage::Python),
            _ => None,
        });

    if language.is_none() {
        return Err(warp::reject::custom(APIError {
            code: 400,
            error: "Invalid language".to_string(),
            message: "Invalid language parameter".to_string(),
        }));
    }

    let tools: Vec<String> = query_params
        .get("tools")
        .map(|s| s.split(',').map(|t| t.trim().to_string()).collect::<Vec<String>>())
        .unwrap_or_default();

    let (res_sender, res_receiver) = async_channel::bounded(1);
    
    sender
        .send(NodeCommand::V2ApiGenerateToolDefinitions {
            bearer,
            language: language.unwrap(),
            tools: tools.iter().filter_map(|t| ToolRouterKey::from_string(t).ok ()).collect(),
            res: res_sender,
        })
        .await
        .map_err(|_| warp::reject::reject())?;

    let result = res_receiver.recv().await.map_err(|_| warp::reject::reject())?;

    match result {
        Ok(response) => {
            let response = create_success_response(response);
            Ok(warp::reply::with_status(warp::reply::json(&response), StatusCode::OK))
        }
        Err(error) => Ok(warp::reply::with_status(
            warp::reply::json(&error),
            StatusCode::from_u16(error.code).unwrap(),
        )),
    }
}


#[derive(Deserialize, ToSchema, Debug)]
pub struct ToolExecutionRequest {
    pub tool_router_key: String,
    pub llm_provider: String,
    pub parameters: Value,
    #[serde(default = "default_map")]
    pub extra_config: Value,
    pub mounts: Option<Vec<String>>,
}

#[utoipa::path(
    post,
    path = "/v2/tool_execution",
    request_body = ToolExecutionRequest,
    responses(
        (status = 200, description = "Successfully executed tool", body = Value),
        (status = 400, description = "Invalid request parameters", body = APIError),
        (status = 500, description = "Tool execution failed", body = APIError)
    )
)]
pub async fn tool_execution_handler(
    sender: Sender<NodeCommand>,
    authorization: String,
    tool_id: String,
    app_id: String,
    payload: ToolExecutionRequest,
) -> Result<impl warp::Reply, warp::Rejection> {    
    let bearer = authorization.strip_prefix("Bearer ").unwrap_or("").to_string();

    // Convert parameters to a Map if it isn't already
    let parameters = match payload.parameters {
        Value::Object(map) => map,
        _ => return Err(warp::reject::custom(APIError {
            code: 400,
            error: "Invalid Parameters".to_string(),
            message: "Parameters must be an object".to_string(),
        })),
    };

    let extra_config = match payload.extra_config {
        Value::Object(map) => map,
        _ => return Err(warp::reject::custom(APIError {
            code: 400,
            error: "Invalid Extra Config".to_string(),
            message: "Extra Config must be an object".to_string(),
        })),
    };

    let (res_sender, res_receiver) = async_channel::bounded(1);
    sender
        .send(NodeCommand::V2ApiExecuteTool {
            bearer,
            tool_router_key: payload.tool_router_key.clone(),
            parameters,
            tool_id: safe_folder_name(&tool_id),
            app_id: safe_folder_name(&app_id),
            llm_provider: payload.llm_provider.clone(),
            extra_config,
            mounts: payload.mounts,
            res: res_sender,
        })
        .await
        .map_err(|_| warp::reject::reject())?;

    let result = res_receiver.recv().await.map_err(|_| warp::reject::reject())?;

    match result {
        Ok(response) => {
            let response = create_success_response(response);
            Ok(warp::reply::with_status(warp::reply::json(&response), StatusCode::OK))
        }
        Err(error) => Ok(warp::reply::with_status(
            warp::reply::json(&error),
            StatusCode::from_u16(error.code).unwrap(),
        )),
    }
}

#[derive(serde::Serialize, ToSchema)]
pub struct ToolImplementationResponse {
    pub code: String,
    pub metadata: ToolMetadata, // TODO: is this actually being returned?
}

#[derive(serde::Serialize, ToSchema)]
pub struct ToolMetadata {
    pub name: String,
    pub description: String,
    pub parameters: Value,
}

#[derive(Deserialize, ToSchema, Debug)]
pub struct ToolImplementationRequest {
    pub message: JobMessage,
    pub language: CodeLanguage,
    pub tools: Vec<ToolRouterKey>,
    pub raw: Option<bool>,
    #[serde(default)]
    // Field to run a check after the tool implementation is generated
    // Default is false
    pub post_check: bool,
}

#[utoipa::path(
    post,
    path = "/v2/tool_implementation",
    request_body = ToolImplementationRequest,
    responses(
        (status = 200, description = "Tool implementation code and metadata", body = ToolImplementationResponse),
        (status = 400, description = "Invalid parameters", body = APIError),
    )
)]
pub async fn tool_implementation_handler(
    sender: Sender<NodeCommand>,
    authorization: String,
    payload: ToolImplementationRequest,
) -> Result<impl warp::Reply, warp::Rejection> {
    let (res_sender, res_receiver) = async_channel::bounded(1);
    
    sender
        .send(NodeCommand::V2ApiGenerateToolImplementation {
            bearer: authorization.strip_prefix("Bearer ").unwrap_or("").to_string(),
            message: payload.message,
            language: payload.language,
            tools: payload.tools,
            post_check: payload.post_check,
            raw: payload.raw.unwrap_or(false),
            res: res_sender,
        })
        .await
        .map_err(|_| warp::reject::reject())?;

    let result = res_receiver.recv().await.map_err(|_| warp::reject::reject())?;

    match result {
        Ok(response) => {
            let response = create_success_response(response);
            Ok(warp::reply::with_status(warp::reply::json(&response), StatusCode::OK))
        }
        Err(error) => Ok(warp::reply::with_status(
            warp::reply::json(&error),
            StatusCode::from_u16(error.code).unwrap(),
        )),
    }
}

#[derive(Deserialize, ToSchema)]
pub struct ToolMetadataImplementationRequest {
    pub language: CodeLanguage,
    pub job_id: String,
    #[serde(deserialize_with = "deserialize_tool_router_keys")]
    pub tools: Vec<ToolRouterKey>,
}

fn deserialize_tool_router_keys<'de, D>(deserializer: D) -> Result<Vec<ToolRouterKey>, D::Error>
where
    D: serde::Deserializer<'de>,
{
    let string_vec: Vec<String> = Vec::deserialize(deserializer)?;
    string_vec
        .iter()
        .map(|s| ToolRouterKey::from_string(s).map_err(serde::de::Error::custom))
        .collect()
}

#[utoipa::path(
    post,
    path = "/v2/tool_metadata_implementation",
    request_body = ToolMetadataImplementationRequest,
    responses(
        (status = 200, description = "Tool metadata implementation", body = ToolImplementationResponse),
        (status = 400, description = "Invalid parameters", body = APIError),
    )
)]
pub async fn tool_metadata_implementation_handler(
    sender: Sender<NodeCommand>,
    authorization: String,
    payload: ToolMetadataImplementationRequest,
) -> Result<impl warp::Reply, warp::Rejection> {
    let (res_sender, res_receiver) = async_channel::bounded(1);
    
    sender
        .send(NodeCommand::V2ApiGenerateToolMetadataImplementation {
            bearer: authorization.strip_prefix("Bearer ").unwrap_or("").to_string(),
            language: payload.language,
            job_id: payload.job_id,
            tools: payload.tools,
            res: res_sender,
        })
        .await
        .map_err(|_| warp::reject::reject())?;

    let result = res_receiver.recv().await.map_err(|_| warp::reject::reject())?;

    match result {
        Ok(response) => {
            let response = create_success_response(response);
            Ok(warp::reply::with_status(warp::reply::json(&response), StatusCode::OK))
        }
        Err(error) => Ok(warp::reply::with_status(
            warp::reply::json(&error),
            StatusCode::from_u16(error.code).unwrap(),
        )),
    }
}


#[utoipa::path(
    get,
    path = "/v2/search_shinkai_tool",
    params(
        ("query" = String, Query, description = "Search query for Shinkai tools"),
        ("agent_or_llm" = Option<String>, Query, description = "Optional agent or LLM identifier")
    ),
    responses(
        (status = 200, description = "Successfully searched Shinkai tools", body = Value),
        (status = 400, description = "Bad request", body = APIError),
        (status = 500, description = "Internal server error", body = APIError)
    )
)]
pub async fn search_shinkai_tool_handler(
    sender: Sender<NodeCommand>,
    authorization: String,
    query_params: HashMap<String, String>,
) -> Result<impl warp::Reply, warp::Rejection> {
    let bearer = authorization.strip_prefix("Bearer ").unwrap_or("").to_string();
    let query = query_params
        .get("query")
        .ok_or_else(|| {
            warp::reject::custom(APIError {
                code: 400,
                error: "Invalid Query".to_string(),
                message: "The request query string is invalid.".to_string(),
            })
        })?
        .to_string();
    
    // Get the optional agent_or_llm parameter
    let agent_or_llm = query_params.get("agent_or_llm").cloned();

    let (res_sender, res_receiver) = async_channel::bounded(1);
    sender
        .send(NodeCommand::V2ApiSearchShinkaiTool {
            bearer,
            query,
            agent_or_llm,
            res: res_sender,
        })
        .await
        .map_err(|_| warp::reject::reject())?;
    let result = res_receiver.recv().await.map_err(|_| warp::reject::reject())?;

    match result {
        Ok(response) => {
            let response = create_success_response(response);
            Ok(warp::reply::with_status(warp::reply::json(&response), StatusCode::OK))
        }
        Err(error) => Ok(warp::reply::with_status(
            warp::reply::json(&error),
            StatusCode::from_u16(error.code).unwrap(),
        )),
    }
}

#[utoipa::path(
    get,
    path = "/v2/list_all_shinkai_tools",
    responses(
        (status = 200, description = "Successfully listed all Shinkai tools", body = Value),
        (status = 400, description = "Bad request", body = APIError),
        (status = 500, description = "Internal server error", body = APIError)
    )
)]
pub async fn list_all_shinkai_tools_handler(
    sender: Sender<NodeCommand>,
    authorization: String,
) -> Result<impl warp::Reply, warp::Rejection> {
    let bearer = authorization.strip_prefix("Bearer ").unwrap_or("").to_string();
    let (res_sender, res_receiver) = async_channel::bounded(1);
    sender
        .send(NodeCommand::V2ApiListAllShinkaiTools {
            bearer,
            res: res_sender,
        })
        .await
        .map_err(|_| warp::reject::reject())?;
    let result = res_receiver.recv().await.map_err(|_| warp::reject::reject())?;

    match result {
        Ok(response) => {
            let response = create_success_response(response);
            Ok(warp::reply::with_status(warp::reply::json(&response), StatusCode::OK))
        }
        Err(error) => Ok(warp::reply::with_status(
            warp::reply::json(&error),
            StatusCode::from_u16(error.code).unwrap(),
        )),
    }
}

#[utoipa::path(
    post,
    path = "/v2/set_shinkai_tool",
    request_body = Value,
    params(
        ("tool_name" = String, Query, description = "Key name of the Shinkai tool")
    ),
    responses(
        (status = 200, description = "Successfully set Shinkai tool", body = bool),
        (status = 400, description = "Bad request", body = APIError),
        (status = 500, description = "Internal server error", body = APIError)
    )
)]
pub async fn set_shinkai_tool_handler(
    sender: Sender<NodeCommand>,
    authorization: String,
    query_params: HashMap<String, String>,
    payload: Value,
) -> Result<impl warp::Reply, warp::Rejection> {
    let bearer = authorization.strip_prefix("Bearer ").unwrap_or("").to_string();
    let tool_key = query_params
        .get("tool_name")
        .ok_or_else(|| {
            warp::reject::custom(APIError {
                code: 400,
                error: "Invalid Query".to_string(),
                message: "The request query string is invalid.".to_string(),
            })
        })?
        .to_string();
    let (res_sender, res_receiver) = async_channel::bounded(1);
    sender
        .send(NodeCommand::V2ApiSetShinkaiTool {
            bearer,
            tool_key,
            payload,
            res: res_sender,
        })
        .await
        .map_err(|_| warp::reject::reject())?;
    let result = res_receiver.recv().await.map_err(|_| warp::reject::reject())?;

    match result {
        Ok(response) => Ok(warp::reply::with_status(warp::reply::json(&response), StatusCode::OK)),
        Err(error) => Ok(warp::reply::with_status(
            warp::reply::json(&error),
            StatusCode::from_u16(error.code).unwrap(),
        )),
    }
}

#[utoipa::path(
    get,
    path = "/v2/get_shinkai_tool",
    params(
        ("tool_name" = String, Query, description = "Name of the Shinkai tool")
    ),
    responses(
        (status = 200, description = "Successfully retrieved Shinkai tool", body = Value),
        (status = 400, description = "Bad request", body = APIError),
        (status = 500, description = "Internal server error", body = APIError)
    )
)]
pub async fn get_shinkai_tool_handler(
    sender: Sender<NodeCommand>,
    authorization: String,
    query_params: HashMap<String, String>,
) -> Result<impl warp::Reply, warp::Rejection> {
    let bearer = authorization.strip_prefix("Bearer ").unwrap_or("").to_string();
    let tool_name = query_params
        .get("tool_name")
        .ok_or_else(|| {
            warp::reject::custom(APIError {
                code: 400,
                error: "Invalid Query".to_string(),
                message: "The request query string is invalid.".to_string(),
            })
        })?
        .to_string();
    let (res_sender, res_receiver) = async_channel::bounded(1);
    sender
        .send(NodeCommand::V2ApiGetShinkaiTool {
            bearer,
            payload: tool_name,
            res: res_sender,
        })
        .await
        .map_err(|_| warp::reject::reject())?;
    let result = res_receiver.recv().await.map_err(|_| warp::reject::reject())?;

    match result {
        Ok(response) => {
            let response = create_success_response(response);
            Ok(warp::reply::with_status(warp::reply::json(&response), StatusCode::OK))
        }
        Err(error) => Ok(warp::reply::with_status(
            warp::reply::json(&error),
            StatusCode::from_u16(error.code).unwrap(),
        )),
    }
}

#[utoipa::path(
    post,
    path = "/v2/add_shinkai_tool",
    request_body = ShinkaiTool,
    responses(
        (status = 200, description = "Successfully added Shinkai tool", body = Value),
        (status = 400, description = "Bad request", body = APIError),
        (status = 500, description = "Internal server error", body = APIError)
    )
)]
pub async fn add_shinkai_tool_handler(
    sender: Sender<NodeCommand>,
    authorization: String,
    payload: ShinkaiToolWithAssets,
) -> Result<impl warp::Reply, warp::Rejection> {
    let bearer = authorization.strip_prefix("Bearer ").unwrap_or("").to_string();
    let (res_sender, res_receiver) = async_channel::bounded(1);
    sender
        .send(NodeCommand::V2ApiAddShinkaiTool {
            bearer,
            shinkai_tool: payload,
            res: res_sender,
        })
        .await
        .map_err(|_| warp::reject::reject())?;
    let result = res_receiver.recv().await.map_err(|_| warp::reject::reject())?;

    match result {
        Ok(response) => {
            let response = create_success_response(response);
            Ok(warp::reply::with_status(warp::reply::json(&response), StatusCode::OK))
        }
        Err(error) => Ok(warp::reply::with_status(
            warp::reply::json(&error),
            StatusCode::from_u16(error.code).unwrap(),
        )),
    }
}

#[utoipa::path(
    post,
    path = "/v2/set_playground_tool",
    request_body = PlaygroundTool,
    responses(
        (status = 200, description = "Successfully set playground tool", body = bool),
        (status = 400, description = "Bad request", body = APIError),
        (status = 500, description = "Internal server error", body = APIError)
    )
)]
pub async fn set_playground_tool_handler(
    sender: Sender<NodeCommand>,
    authorization: String,
    tool_id: String,
    app_id: String,
    original_tool_key_path: Option<String>,
    payload: ToolPlayground,
) -> Result<impl warp::Reply, warp::Rejection> {
    let bearer = authorization.strip_prefix("Bearer ").unwrap_or("").to_string();
    if let Some(original_tool_key_path) = original_tool_key_path.clone() {
        if original_tool_key_path.split(":::").collect::<Vec<&str>>().len() != 4 {
            println!("Invalid original_tool_key_path: {}", original_tool_key_path);
        }
    }
    let (res_sender, res_receiver) = async_channel::bounded(1);
    sender
        .send(NodeCommand::V2ApiSetPlaygroundTool {
            bearer,
            payload, 
            tool_id: safe_folder_name(&tool_id),
            app_id: safe_folder_name(&app_id),
            original_tool_key_path,
            res: res_sender,
        })
        .await
        .map_err(|_| warp::reject::reject())?;
    let result = res_receiver.recv().await.map_err(|_| warp::reject::reject())?;

    match result {
        Ok(response) => Ok(warp::reply::with_status(warp::reply::json(&response), StatusCode::OK)),
        Err(error) => Ok(warp::reply::with_status(
            warp::reply::json(&error),
            StatusCode::from_u16(error.code).unwrap(),
        )),
    }
}

#[utoipa::path(
    get,
    path = "/v2/list_playground_tools",
    responses(
        (status = 200, description = "Successfully listed all playground tools", body = Value),
        (status = 400, description = "Bad request", body = APIError),
        (status = 500, description = "Internal server error", body = APIError)
    )
)]
pub async fn list_playground_tools_handler(
    sender: Sender<NodeCommand>,
    authorization: String,
) -> Result<impl warp::Reply, warp::Rejection> {
    let bearer = authorization.strip_prefix("Bearer ").unwrap_or("").to_string();
    let (res_sender, res_receiver) = async_channel::bounded(1);
    sender
        .send(NodeCommand::V2ApiListPlaygroundTools {
            bearer,
            res: res_sender,
        })
        .await
        .map_err(|_| warp::reject::reject())?;
    let result = res_receiver.recv().await.map_err(|_| warp::reject::reject())?;

    match result {
        Ok(response) => {
            let response = create_success_response(response);
            Ok(warp::reply::with_status(warp::reply::json(&response), StatusCode::OK))
        }
        Err(error) => Ok(warp::reply::with_status(
            warp::reply::json(&error),
            StatusCode::from_u16(error.code).unwrap(),
        )),
    }
}

#[utoipa::path(
    delete,
    path = "/v2/remove_playground_tool",
    params(
        ("tool_key" = String, Query, description = "Key of the playground tool to remove")
    ),
    responses(
        (status = 200, description = "Successfully removed playground tool", body = bool),
        (status = 400, description = "Bad request", body = APIError),
        (status = 500, description = "Internal server error", body = APIError)
    )
)]
pub async fn remove_playground_tool_handler(
    sender: Sender<NodeCommand>,
    authorization: String,
    query_params: HashMap<String, String>,
) -> Result<impl warp::Reply, warp::Rejection> {
    let bearer = authorization.strip_prefix("Bearer ").unwrap_or("").to_string();
    let tool_key = query_params
        .get("tool_key")
        .ok_or_else(|| {
            warp::reject::custom(APIError {
                code: 400,
                error: "Invalid Query".to_string(),
                message: "The request query string is invalid.".to_string(),
            })
        })?
        .to_string();
    let (res_sender, res_receiver) = async_channel::bounded(1);
    sender
        .send(NodeCommand::V2ApiRemovePlaygroundTool {
            bearer,
            tool_key,
            res: res_sender,
        })
        .await
        .map_err(|_| warp::reject::reject())?;
    let result = res_receiver.recv().await.map_err(|_| warp::reject::reject())?;

    match result {
        Ok(response) => Ok(warp::reply::with_status(warp::reply::json(&response), StatusCode::OK)),
        Err(error) => Ok(warp::reply::with_status(
            warp::reply::json(&error),
            StatusCode::from_u16(error.code).unwrap(),
        )),
    }
}

#[utoipa::path(
    get,
    path = "/v2/get_playground_tool",
    params(
        ("tool_key" = String, Query, description = "Key of the playground tool to retrieve")
    ),
    responses(
        (status = 200, description = "Successfully retrieved playground tool", body = Value),
        (status = 400, description = "Bad request", body = APIError),
        (status = 500, description = "Internal server error", body = APIError)
    )
)]
pub async fn get_playground_tool_handler(
    sender: Sender<NodeCommand>,
    authorization: String,
    query_params: HashMap<String, String>,
) -> Result<impl warp::Reply, warp::Rejection> {
    let bearer = authorization.strip_prefix("Bearer ").unwrap_or("").to_string();
    let tool_key = query_params
        .get("tool_key")
        .ok_or_else(|| {
            warp::reject::custom(APIError {
                code: 400,
                error: "Invalid Query".to_string(),
                message: "The request query string is invalid.".to_string(),
            })
        })?
        .to_string();
    let (res_sender, res_receiver) = async_channel::bounded(1);
    sender
        .send(NodeCommand::V2ApiGetPlaygroundTool {
            bearer,
            tool_key,
            res: res_sender,
        })
        .await
        .map_err(|_| warp::reject::reject())?;
    let result = res_receiver.recv().await.map_err(|_| warp::reject::reject())?;

    match result {
        Ok(response) => {
            let response = create_success_response(response);
            Ok(warp::reply::with_status(warp::reply::json(&response), StatusCode::OK))
        }
        Err(error) => Ok(warp::reply::with_status(
            warp::reply::json(&error),
            StatusCode::from_u16(error.code).unwrap(),
        )),
    }
}

#[utoipa::path(
    get,
    path = "/v2/get_tool_implementation_prompt",
    responses(
        (status = 200, description = "Successfully retrieved tool implementation prompt", body = String),
        (status = 400, description = "Bad request", body = APIError),
        (status = 500, description = "Internal server error", body = APIError)
    )
)]
pub async fn get_tool_implementation_prompt_handler(
    sender: Sender<NodeCommand>,
    authorization: String,
    query_params: HashMap<String, String>,

) -> Result<impl warp::Reply, warp::Rejection> {
    let bearer = authorization.strip_prefix("Bearer ").unwrap_or("").to_string();
    
        // Get language from query params, default to Language::Typescript if not provided
        let language = query_params
        .get("language")
        .and_then(|s| match s.as_str() {
            "typescript" => Some(CodeLanguage::Typescript),
            "python" => Some(CodeLanguage::Python),
            _ => None,
        });
        
    if language.is_none() {
        return Err(warp::reject::custom(APIError {
            code: 400,
            error: "Invalid language".to_string(),
            message: "Invalid language parameter".to_string(),
        }));
    }

    let tools: Vec<ToolRouterKey> = query_params
        .get("tools")
        .map(|s| s.split(',').map(|t| t.trim().to_string()).collect::<Vec<String>>())
        .unwrap_or_default()
        .iter()
        .filter_map(|t| ToolRouterKey::from_string(t).ok())
        .collect();

    let code = query_params
        .get("code")
        .map_or("", |v| v)  
        .to_string();

    let (res_sender, res_receiver) = async_channel::bounded(1);
    sender
        .send(NodeCommand::V2ApiGenerateToolFetchQuery {
            bearer,
            language: language.unwrap(),
            tools,
            code,
            res: res_sender,
        })
        .await
        .map_err(|_| warp::reject::reject())?;

    let result = res_receiver.recv().await.map_err(|_| warp::reject::reject())?;

    match result {
        Ok(prompt) => {
            let response = create_success_response(prompt);
            Ok(warp::reply::with_status(warp::reply::json(&response), StatusCode::OK))
        }
        Err(error) => Ok(warp::reply::with_status(
            warp::reply::json(&error),
            StatusCode::from_u16(error.code).unwrap(),
        )),
    }
}

#[derive(Deserialize, ToSchema, Debug)]
pub struct CodeExecutionRequest {
    pub tool_type: DynamicToolType,
    pub code: String,
    pub parameters: Value,
    #[serde(default = "default_map")]
    pub extra_config: Value,
    pub oauth: Option<Vec<OAuth>>,
    pub llm_provider: String,
    #[serde(deserialize_with = "deserialize_tool_router_keys")]
    pub tools: Vec<ToolRouterKey>,
    pub mounts: Option<Vec<String>>,
}

// Define a custom default function for oauth
fn default_map() -> Value {
    Value::Object(Map::new())
}

#[utoipa::path(
    post,
    path = "/v2/code_execution",
    request_body = CodeExecutionRequest,
    responses(
        (status = 200, description = "Successfully executed code", body = Value),
        (status = 400, description = "Invalid request parameters", body = APIError),
        (status = 500, description = "Code execution failed", body = APIError)
    )
)]
pub async fn code_execution_handler(
    sender: Sender<NodeCommand>,
    authorization: String,
    tool_id: String,
    app_id: String,
    payload: CodeExecutionRequest,
) -> Result<impl warp::Reply, warp::Rejection> {
    let bearer = authorization.strip_prefix("Bearer ").unwrap_or("").to_string();

    // Convert parameters to a Map if it isn't already
    let parameters = match payload.parameters {
        Value::Object(map) => map,
        _ => return Err(warp::reject::custom(APIError {
            code: 400,
            error: "Invalid Parameters".to_string(),
            message: "Parameters must be an object".to_string(),
        })),
    };

    let extra_config = match payload.extra_config {
        Value::Object(map) => map,
        _ => return Err(warp::reject::custom(APIError {
            code: 400,
            error: "Invalid Extra Config".to_string(),
            message: "Extra Config must be an object".to_string(),
        })),
    };

    let (res_sender, res_receiver) = async_channel::bounded(1);
    sender
        .send(NodeCommand::V2ApiExecuteCode {
            bearer,
            tool_type: payload.tool_type,
            code: payload.code,
            tools: payload.tools,
            parameters,
            extra_config,
            oauth: payload.oauth,
            tool_id: safe_folder_name(&tool_id),
            app_id: safe_folder_name(&app_id),
            llm_provider: payload.llm_provider,
            mounts: payload.mounts,
            res: res_sender,
        })
        .await
        .map_err(|_| warp::reject::reject())?;

    let result = res_receiver.recv().await.map_err(|_| warp::reject::reject())?;

    match result {
        Ok(response) => {
            let response = create_success_response(response);
            Ok(warp::reply::with_status(warp::reply::json(&response), StatusCode::OK))
        }
        Err(error) => Ok(warp::reply::with_status(
            warp::reply::json(&error),
            StatusCode::from_u16(error.code).unwrap(),
        )),
    }
}

#[derive(Deserialize, ToSchema)]
pub struct UndoToRequest {
    pub message_hash: String,
    pub job_id: String,
}

#[utoipa::path(
    post,
    path = "/v2/tool_implementation_undo_to",
    request_body = UndoToRequest,
    responses(
        (status = 200, description = "Successfully undone to specified state", body = Value),
        (status = 400, description = "Invalid request parameters", body = APIError),
        (status = 500, description = "Undo operation failed", body = APIError)
    )
)]
pub async fn undo_to_handler(
    sender: Sender<NodeCommand>,
    authorization: String,
    payload: UndoToRequest,
) -> Result<impl warp::Reply, warp::Rejection> {
    let bearer = authorization.strip_prefix("Bearer ").unwrap_or("").to_string();

    let (res_sender, res_receiver) = async_channel::bounded(1);
    sender
        .send(NodeCommand::V2ApiToolImplementationUndoTo {
            bearer,
            message_hash: payload.message_hash,
            job_id: payload.job_id,
            res: res_sender,
        })
        .await
        .map_err(|_| warp::reject::reject())?;

    let result = res_receiver.recv().await.map_err(|_| warp::reject::reject())?;

    match result {
        Ok(response) => {
            let response = create_success_response(response);
            Ok(warp::reply::with_status(warp::reply::json(&response), StatusCode::OK))
        }
        Err(error) => Ok(warp::reply::with_status(
            warp::reply::json(&error),
            StatusCode::from_u16(error.code).unwrap(),
        )),
    }
}

#[derive(Deserialize, ToSchema)]
pub struct ToolImplementationCodeUpdateRequest {
    pub job_id: String,
    pub code: String,
}

#[utoipa::path(
    post,
    path = "/v2/tool_implementation_code_update",
    request_body = ToolImplementationCodeUpdateRequest,
    responses(
        (status = 200, description = "Successfully updated tool implementation code", body = Value),
        (status = 400, description = "Invalid request parameters", body = APIError),
        (status = 500, description = "Code update failed", body = APIError)
    )
)]
pub async fn tool_implementation_code_update_handler(
    sender: Sender<NodeCommand>,
    authorization: String,
    payload: ToolImplementationCodeUpdateRequest,
) -> Result<impl warp::Reply, warp::Rejection> {
    let bearer = authorization.strip_prefix("Bearer ").unwrap_or("").to_string();

    let (res_sender, res_receiver) = async_channel::bounded(1);
    sender
        .send(NodeCommand::V2ApiToolImplementationCodeUpdate {
            bearer,
            job_id: payload.job_id,
            code: payload.code,
            res: res_sender,
        })
        .await
        .map_err(|_| warp::reject::reject())?;

    let result = res_receiver.recv().await.map_err(|_| warp::reject::reject())?;

    match result {
        Ok(response) => {
            let response = create_success_response(response);
            Ok(warp::reply::with_status(warp::reply::json(&response), StatusCode::OK))
        }
        Err(error) => Ok(warp::reply::with_status(
            warp::reply::json(&error),
            StatusCode::from_u16(error.code).unwrap(),
        )),
    }
}

#[utoipa::path(
    get,
    path = "/v2/export_tool",
    params(
        ("tool_key_path" = String, Query, description = "Tool key path")
    ),
    responses(
        (status = 200, description = "Exported tool", body = Vec<u8>),
        (status = 400, description = "Invalid tool key path", body = APIError),
    )
)]
pub async fn export_tool_handler(
    sender: Sender<NodeCommand>,
    authorization: String,
    query_params: HashMap<String, String>,
) -> Result<impl warp::Reply, warp::Rejection> {
    let bearer = authorization.strip_prefix("Bearer ").unwrap_or("").to_string();

    let tool_key_path = query_params
        .get("tool_key_path")
        .ok_or_else(|| {
            warp::reject::custom(APIError {
                code: 400,
                error: "Invalid tool key path".to_string(),
                message: "Tool key path is required".to_string(),
            })
        })?
        .to_string();

    let (res_sender, res_receiver) = async_channel::bounded(1);
    
    sender
        .send(NodeCommand::V2ApiExportTool {
            bearer,
            tool_key_path,
            res: res_sender,
        })
        .await
        .map_err(|_| warp::reject::reject())?;

    let result = res_receiver.recv().await.map_err(|_| warp::reject::reject())?;

    match result {
        Ok(file_bytes) => {
            // Return the raw bytes with appropriate headers
            Ok(warp::reply::with_header(
                warp::reply::with_status(file_bytes, StatusCode::OK),
                "Content-Type",
                "application/octet-stream",
            ))
        }
        Err(error) => Ok(warp::reply::with_header(
            warp::reply::with_status(
                error.message.as_bytes().to_vec(),
                StatusCode::from_u16(error.code).unwrap()
            ),
            "Content-Type",
            "text/plain",
        ))
    }
}

#[utoipa::path(
    get,
    path = "/v2/publish_tool",
    params(
        ("tool_key_path" = String, Query, description = "Tool key path"),
    ),
    responses(
        (status = 200, description = "Exported tool", body = Vec<u8>),
        (status = 400, description = "Invalid tool key path", body = APIError),
    )
)]
pub async fn publish_tool_handler(
    sender: Sender<NodeCommand>,
    authorization: String,
    query_params: HashMap<String, String>,
) -> Result<impl warp::Reply, warp::Rejection> {
    let bearer = authorization.strip_prefix("Bearer ").unwrap_or("").to_string();

    let tool_key_path = query_params
        .get("tool_key_path")
        .ok_or_else(|| {
            warp::reject::custom(APIError {
                code: 400,
                error: "Invalid tool key path".to_string(),
                message: "Tool key path is required".to_string(),
            })
        })?
        .to_string();

    let (res_sender, res_receiver) = async_channel::bounded(1);
    
    sender
        .send(NodeCommand::V2ApiPublishTool {
            bearer,
            tool_key_path,
            res: res_sender,
        })
        .await
        .map_err(|_| warp::reject::reject())?;

    let result = res_receiver.recv().await.map_err(|_| warp::reject::reject())?;

    match result {
        Ok(response) => {
            let response = create_success_response(response);
            Ok(warp::reply::with_status(warp::reply::json(&response), StatusCode::OK))
        }
        Err(error) => Ok(warp::reply::with_status(
            warp::reply::json(&error),
            StatusCode::from_u16(error.code).unwrap(),
        )),
    }
}

#[derive(Deserialize, ToSchema)]
pub struct ImportToolRequest {
    pub url: String,
}

#[utoipa::path(
    post,
    path = "/v2/import_tool",
    request_body = ImportToolRequest,
    responses(
        (status = 200, description = "Imported tool", body = Value),
        (status = 400, description = "Invalid URL", body = APIError),
    )
)]
pub async fn import_tool_handler(
    sender: Sender<NodeCommand>,
    authorization: String,
    payload: ImportToolRequest,
) -> Result<impl warp::Reply, warp::Rejection> {
    let bearer = authorization.strip_prefix("Bearer ").unwrap_or("").to_string();

    let url = payload.url;

    let (res_sender, res_receiver) = async_channel::bounded(1);
    
    sender
        .send(NodeCommand::V2ApiImportTool {
            bearer,
            url,
            res: res_sender,
        })
        .await
        .map_err(|_| warp::reject::reject())?;

    let result = res_receiver.recv().await.map_err(|_| warp::reject::reject())?;

    match result {
        Ok(response) => {
            let response = create_success_response(response);
            Ok(warp::reply::with_status(warp::reply::json(&response), StatusCode::OK))
        }
        Err(error) => Ok(warp::reply::with_status(
            warp::reply::json(&error),
            StatusCode::from_u16(error.code).unwrap(),
        )),
    }
}

#[utoipa::path(
    post,
    path = "/v2/import_tool_zip",
    responses(
        (status = 200, description = "Successfully imported tool from zip", body = Value),
        (status = 400, description = "Bad request", body = APIError),
        (status = 500, description = "Internal server error", body = APIError)
    )
)]
pub async fn import_tool_zip_handler(
    sender: Sender<NodeCommand>,
    authorization: String,
    mut form: FormData,
) -> Result<impl warp::Reply, warp::Rejection> {
    let bearer = authorization.strip_prefix("Bearer ").unwrap_or("").to_string();

    let mut file_data: Option<Vec<u8>> = None;

    // Add error handling for form parsing
    while let Ok(Some(part)) = form.try_next().await {
        if part.name() == "file" {
            // Read file data with error handling
            let mut bytes = Vec::new();
            let mut stream = part.stream();
            
            while let Ok(Some(chunk)) = stream.try_next().await {
                if bytes.len() + chunk.chunk().len() > 50 * 1024 * 1024 {
                    return Ok(warp::reply::with_status(
                        warp::reply::json(&APIError {
                            code: 400,
                            error: "File too large".to_string(),
                            message: "File size exceeds 50MB limit".to_string(),
                        }),
                        StatusCode::BAD_REQUEST,
                    ));
                }
                bytes.extend_from_slice(chunk.chunk());
            }
            
            if bytes.is_empty() {
                return Ok(warp::reply::with_status(
                    warp::reply::json(&APIError {
                        code: 400,
                        error: "Empty file".to_string(),
                        message: "The uploaded file is empty".to_string(),
                    }),
                    StatusCode::BAD_REQUEST,
                ));
            }
            
            file_data = Some(bytes);
        }
    }

    // Validate we have the file data
    let file_data = match file_data {
        Some(data) => data,
        None => {
            return Ok(warp::reply::with_status(
                warp::reply::json(&APIError {
                    code: 400,
                    error: "Missing file".to_string(),
                    message: "Zip file data is required".to_string(),
                }),
                StatusCode::BAD_REQUEST,
            ))
        }
    };

    let (res_sender, res_receiver) = async_channel::bounded(1);
    
    match sender
        .send(NodeCommand::V2ApiImportToolZip {
            bearer,
            file_data,
            res: res_sender,
        })
        .await {
            Ok(_) => (),
            Err(_) => {
                return Ok(warp::reply::with_status(
                    warp::reply::json(&APIError {
                        code: 500,
                        error: "Internal server error".to_string(),
                        message: "Failed to process the request".to_string(),
                    }),
                    StatusCode::INTERNAL_SERVER_ERROR,
                ))
            }
        };

    let result = match res_receiver.recv().await {
        Ok(result) => result,
        Err(_) => {
            return Ok(warp::reply::with_status(
                warp::reply::json(&APIError {
                    code: 500,
                    error: "Internal server error".to_string(),
                    message: "Failed to receive response from server".to_string(),
                }),
                StatusCode::INTERNAL_SERVER_ERROR,
            ))
        }
    };

    match result {
        Ok(response) => {
            let response = create_success_response(response);
            Ok(warp::reply::with_status(warp::reply::json(&response), StatusCode::OK))
        }
        Err(error) => Ok(warp::reply::with_status(
            warp::reply::json(&error),
            StatusCode::from_u16(error.code).unwrap(),
        )),
    }
}

#[utoipa::path(
    get,
    path = "/v2/resolve_shinkai_file_protocol",
    params(
        ("file" = String, Query, description = "Shinkai file protocol")
    ),
    responses(
        (status = 200, description = "Resolved shinkai file protocol", body = Vec<u8>),
        (status = 400, description = "Invalid shinkai file protocol", body = APIError),
    )
)]
pub async fn resolve_shinkai_file_protocol_handler(
    sender: Sender<NodeCommand>,
    authorization: String,
    query_params: HashMap<String, String>,
) -> Result<impl warp::Reply, warp::Rejection> {
    let bearer = authorization.strip_prefix("Bearer ").unwrap_or("").to_string();

    let shinkai_file_protocol = query_params
        .get("file")
        .ok_or_else(|| {
            warp::reject::custom(APIError {
                code: 400,
                error: "Invalid shinkai file protocol".to_string(),
                message: "Shinkai file protocol is required".to_string(),
            })
        })?
        .to_string();

    let (res_sender, res_receiver) = async_channel::bounded(1);
    
    sender
        .send(NodeCommand::V2ApiResolveShinkaiFileProtocol {
            bearer,
            shinkai_file_protocol,
            res: res_sender,
        })
        .await
        .map_err(|_| warp::reject::reject())?;

    let result = res_receiver.recv().await.map_err(|_| warp::reject::reject())?;

    match result {
        Ok(file_bytes) => {
            // Return the raw bytes with appropriate headers
            Ok(warp::reply::with_header(
                warp::reply::with_status(file_bytes, StatusCode::OK),
                "Content-Type",
                "application/octet-stream",
            ))
        }
        Err(error) => Ok(warp::reply::with_header(
            warp::reply::with_status(
                error.message.as_bytes().to_vec(),
                StatusCode::from_u16(error.code).unwrap()
            ),
            "Content-Type",
            "text/plain",
        ))
    }
}

#[utoipa::path(
    delete,
    path = "/v2/remove_tool",
    params(
        ("tool_key" = String, Query, description = "Key of the tool to remove")
    ),
    responses(
        (status = 200, description = "Successfully removed tool", body = bool),
        (status = 400, description = "Bad request", body = APIError),
        (status = 500, description = "Internal server error", body = APIError)
    )
)]
pub async fn remove_tool_handler(
    sender: Sender<NodeCommand>,
    authorization: String,
    query_params: HashMap<String, String>,
) -> Result<impl warp::Reply, warp::Rejection> {
    let bearer = authorization.strip_prefix("Bearer ").unwrap_or("").to_string();
    let tool_key = query_params
        .get("tool_key")
        .ok_or_else(|| {
            warp::reject::custom(APIError {
                code: 400,
                error: "Invalid Query".to_string(),
                message: "The request query string is invalid.".to_string(),
            })
        })?
        .to_string();
    let (res_sender, res_receiver) = async_channel::bounded(1);
    sender
        .send(NodeCommand::V2ApiRemoveTool {
            bearer,
            tool_key,
            res: res_sender,
        })
        .await
        .map_err(|_| warp::reject::reject())?;
    let result = res_receiver.recv().await.map_err(|_| warp::reject::reject())?;

    match result {
        Ok(response) => Ok(warp::reply::with_status(warp::reply::json(&response), StatusCode::OK)),
        Err(error) => Ok(warp::reply::with_status(
            warp::reply::json(&error),
            StatusCode::from_u16(error.code).unwrap(),
        )),
    }
}

#[utoipa::path(
    post,
    path = "/v2/tool_asset",
    responses(
        (status = 200, description = "Successfully uploaded tool asset", body = Value),
        (status = 400, description = "Bad request", body = APIError),
        (status = 500, description = "Internal server error", body = APIError)
    )
)]
pub async fn tool_asset_handler(
    sender: Sender<NodeCommand>,
    authorization: String,
    tool_id: String,
    app_id: String,
    mut form: FormData,
) -> Result<impl warp::Reply, warp::Rejection> {
    let bearer = authorization.strip_prefix("Bearer ").unwrap_or("").to_string();

    let mut file_name = String::new();
    let mut file_data: Option<Vec<u8>> = None;

    while let Ok(Some(part)) = form.try_next().await {
        match part.name() {
            "file_name" => {
                // Convert the part to bytes then to string
                let mut bytes = Vec::new();
                let mut stream = part.stream();
                while let Ok(Some(chunk)) = stream.try_next().await {
                    bytes.extend_from_slice(chunk.chunk());
                }
                file_name = String::from_utf8_lossy(&bytes).into_owned();
            }
            "file" => {
                // Read file data
                let mut bytes = Vec::new();
                let mut stream = part.stream();
                while let Ok(Some(chunk)) = stream.try_next().await {
                    bytes.extend_from_slice(chunk.chunk());
                }
                file_data = Some(bytes);
            }
            _ => {}
        }
    }

    // Validate we have both file name and data
    let file_data = match file_data {
        Some(data) => data,
        None => {
            return Ok(warp::reply::with_status(
                warp::reply::json(&APIError {
                    code: 400,
                    error: "Missing file".to_string(),
                    message: "File data is required".to_string(),
                }),
                StatusCode::BAD_REQUEST,
            ))
        }
    };

    if file_name.is_empty() {
        return Ok(warp::reply::with_status(
            warp::reply::json(&APIError {
                code: 400,
                error: "Missing file name".to_string(),
                message: "File name is required".to_string(),
            }),
            StatusCode::BAD_REQUEST,
        ));
    }

    let (res_sender, res_receiver) = async_channel::bounded(1);
    
    sender
        .send(NodeCommand::V2ApiUploadToolAsset {
            bearer,
            tool_id: safe_folder_name(&tool_id),
            app_id: safe_folder_name(&app_id),
            file_name,
            file_data,
            res: res_sender,
        })
        .await
        .map_err(|_| warp::reject::reject())?;

    let result = res_receiver.recv().await.map_err(|_| warp::reject::reject())?;

    match result {
        Ok(response) => {
            let response = create_success_response(response);
            Ok(warp::reply::with_status(warp::reply::json(&response), StatusCode::OK))
        }
        Err(error) => Ok(warp::reply::with_status(
            warp::reply::json(&error),
            StatusCode::from_u16(error.code).unwrap(),
        )),
    }
}

#[utoipa::path(
    get,
    path = "/v2/list_tool_asset",
    responses(
        (status = 200, description = "Successfully listed tool assets", body = Vec<String>),
        (status = 400, description = "Bad request", body = APIError),
        (status = 500, description = "Internal server error", body = APIError)
    )
)]
pub async fn list_tool_asset_handler(
    sender: Sender<NodeCommand>,
    authorization: String,
    tool_id: String,
    app_id: String,
) -> Result<impl warp::Reply, warp::Rejection> {
    let bearer = authorization.strip_prefix("Bearer ").unwrap_or("").to_string();

    let (res_sender, res_receiver) = async_channel::bounded(1);
    
    sender
        .send(NodeCommand::V2ApiListToolAssets {
            bearer,
            tool_id: safe_folder_name(&tool_id),
            app_id: safe_folder_name(&app_id),
            res: res_sender,
        })
        .await
        .map_err(|_| warp::reject::reject())?;

    let result = res_receiver.recv().await.map_err(|_| warp::reject::reject())?;

    match result {
        Ok(response) => {
            let response = create_success_response(response);
            Ok(warp::reply::with_status(warp::reply::json(&response), StatusCode::OK))
        }
        Err(error) => Ok(warp::reply::with_status(
            warp::reply::json(&error),
            StatusCode::from_u16(error.code).unwrap(),
        )),
    }
}

#[utoipa::path(
    delete,
    path = "/v2/tool_asset",
    params(
        ("file_name" = String, Query, description = "Name of the file to delete")
    ),
    responses(
        (status = 200, description = "Successfully deleted tool asset", body = Value),
        (status = 400, description = "Bad request", body = APIError),
        (status = 500, description = "Internal server error", body = APIError)
    )
)]
pub async fn delete_tool_asset_handler(
    sender: Sender<NodeCommand>,
    authorization: String,
    tool_id: String,
    app_id: String,
    query_params: HashMap<String, String>,
) -> Result<impl warp::Reply, warp::Rejection> {
    let bearer = authorization.strip_prefix("Bearer ").unwrap_or("").to_string();

    let file_name = query_params
        .get("file_name")
        .ok_or_else(|| {
            warp::reject::custom(APIError {
                code: 400,
                error: "Missing file name".to_string(),
                message: "File name is required".to_string(),
            })
        })?
        .to_string();

    let (res_sender, res_receiver) = async_channel::bounded(1);
    
    sender
        .send(NodeCommand::V2ApiDeleteToolAsset {
            bearer,
            tool_id: safe_folder_name(&tool_id),
            app_id: safe_folder_name(&app_id),
            file_name,
            res: res_sender,
        })
        .await
        .map_err(|_| warp::reject::reject())?;

    let result = res_receiver.recv().await.map_err(|_| warp::reject::reject())?;

    match result {
        Ok(response) => {
            let response = create_success_response(response);
            Ok(warp::reply::with_status(warp::reply::json(&response), StatusCode::OK))
        }
        Err(error) => Ok(warp::reply::with_status(
            warp::reply::json(&error),
            StatusCode::from_u16(error.code).unwrap(),
        )),
    }
}

#[utoipa::path(
    post,
    path = "/v2/enable_all_tools",
    responses(
        (status = 200, description = "Successfully enabled all available tools", body = Value),
        (status = 400, description = "Bad request", body = APIError),
        (status = 500, description = "Internal server error", body = APIError)
    )
)]
pub async fn enable_all_tools_handler(
    sender: Sender<NodeCommand>,
    authorization: String,
) -> Result<impl warp::Reply, warp::Rejection> {
    let bearer = authorization.strip_prefix("Bearer ").unwrap_or("").to_string();
    let (res_sender, res_receiver) = async_channel::bounded(1);

    sender
        .send(NodeCommand::V2ApiEnableAllTools {
            bearer,
            res: res_sender,
        })
        .await
        .map_err(|_| warp::reject::reject())?;
    let result = res_receiver.recv().await.map_err(|_| warp::reject::reject())?;

    match result {
        Ok(response) => {
            let response = create_success_response(response);
            Ok(warp::reply::with_status(warp::reply::json(&response), StatusCode::OK))
        }
        Err(error) => Ok(warp::reply::with_status(
            warp::reply::json(&error),
            StatusCode::from_u16(error.code).unwrap(),
        )),
    }
}

#[utoipa::path(
    post,
    path = "/v2/disable_all_tools",
    responses(
        (status = 200, description = "Successfully disabled all tools", body = Value),
        (status = 400, description = "Bad request", body = APIError),
        (status = 500, description = "Internal server error", body = APIError)
    )
)]
pub async fn disable_all_tools_handler(
    sender: Sender<NodeCommand>,
    authorization: String,
) -> Result<impl warp::Reply, warp::Rejection> {
    let bearer = authorization.strip_prefix("Bearer ").unwrap_or("").to_string();
    let (res_sender, res_receiver) = async_channel::bounded(1);

    sender
        .send(NodeCommand::V2ApiDisableAllTools {
            bearer,
            res: res_sender,
        })
        .await
        .map_err(|_| warp::reject::reject())?;
    let result = res_receiver.recv().await.map_err(|_| warp::reject::reject())?;

    match result {
        Ok(response) => {
            let response = create_success_response(response);
            Ok(warp::reply::with_status(warp::reply::json(&response), StatusCode::OK))
        }
        Err(error) => Ok(warp::reply::with_status(
            warp::reply::json(&error),
            StatusCode::from_u16(error.code).unwrap(),
        )),
    }
}

<<<<<<< HEAD
#[utoipa::path(
    get,
    path = "/v2/tool_store_proxy/{tool_router_key}",
    params(
        ("tool_router_key" = String, Path, description = "Tool router key")
    ),
    responses(
        (status = 200, description = "Successfully retrieved store data", body = Value),
=======

#[derive(Deserialize, ToSchema)]
pub struct StandAlonePlaygroundRequest {
    pub code: String,
    pub metadata: Value,
    pub assets: Option<Vec<String>>,
    pub language: CodeLanguage,
    pub tools: Vec<ToolRouterKey>,
    pub parameters: Value,
    pub config: Value,
    pub oauth: Option<Vec<OAuth>>,
}

#[utoipa::path(
    post,
    path = "/v2/tools_standalone_playground",
    request_body = StandAlonePlaygroundRequest,
    responses(
        (status = 200, description = "Successfully created standalone playground", body = Value),
>>>>>>> 1bf54ff1
        (status = 400, description = "Bad request", body = APIError),
        (status = 500, description = "Internal server error", body = APIError)
    )
)]
<<<<<<< HEAD
pub async fn tool_store_proxy_handler(
    sender: Sender<NodeCommand>,
    authorization: String,
    tool_router_key: String,
) -> Result<impl warp::Reply, warp::Rejection> {
    let bearer = authorization.strip_prefix("Bearer ").unwrap_or("").to_string();
    let (res_sender, res_receiver) = async_channel::bounded(1);
    
    sender
        .send(NodeCommand::V2ApiStoreProxy {
            bearer,
            tool_router_key,
=======
pub async fn standalone_playground_handler(
    sender: Sender<NodeCommand>,
    authorization: String,
    tool_id: String,
    app_id: String,
    llm_provider: String,
    payload: StandAlonePlaygroundRequest,
) -> Result<impl warp::Reply, warp::Rejection> {
    let bearer = authorization.strip_prefix("Bearer ").unwrap_or("").to_string();
    
    let (res_sender, res_receiver) = async_channel::bounded(1);
    sender
        .send(NodeCommand::V2ApiStandAlonePlayground {
            bearer,
            code: payload.code,
            metadata: payload.metadata,
            assets: payload.assets,
            language: payload.language,
            tools: payload.tools,
            parameters: payload.parameters,
            config: payload.config,
            oauth: payload.oauth,
            tool_id: safe_folder_name(&tool_id),
            app_id: safe_folder_name(&app_id),
            llm_provider: llm_provider,
>>>>>>> 1bf54ff1
            res: res_sender,
        })
        .await
        .map_err(|_| warp::reject::reject())?;

    let result = res_receiver.recv().await.map_err(|_| warp::reject::reject())?;

    match result {
<<<<<<< HEAD
        Ok(response) => {
            let response = create_success_response(response);
            Ok(warp::reply::with_status(warp::reply::json(&response), StatusCode::OK))
        }
=======
        Ok(response) => Ok(warp::reply::with_status(warp::reply::json(&response), StatusCode::OK)),
>>>>>>> 1bf54ff1
        Err(error) => Ok(warp::reply::with_status(
            warp::reply::json(&error),
            StatusCode::from_u16(error.code).unwrap(),
        )),
    }
}

<<<<<<< HEAD
=======

>>>>>>> 1bf54ff1
#[derive(OpenApi)]
#[openapi(
    paths(
        tool_execution_handler,
        tool_definitions_handler,
        tool_implementation_handler,
        tool_metadata_implementation_handler,
        list_all_shinkai_tools_handler,
        set_shinkai_tool_handler,
        get_shinkai_tool_handler,
        search_shinkai_tool_handler,
        add_shinkai_tool_handler,
        set_playground_tool_handler,
        list_playground_tools_handler,
        remove_playground_tool_handler,
        get_playground_tool_handler,
        get_tool_implementation_prompt_handler,
        code_execution_handler,
        undo_to_handler,
        remove_tool_handler,
        export_tool_handler,
        import_tool_handler,
        import_tool_zip_handler,
        resolve_shinkai_file_protocol_handler,
        tool_asset_handler,
        list_tool_asset_handler,
        delete_tool_asset_handler,
        enable_all_tools_handler,
        disable_all_tools_handler,
        tool_store_proxy_handler,
    ),
    components(
        schemas(
            APIError, 
            ToolExecutionRequest,
        )
    ),
    tags(
        (name = "tools", description = "Tool API endpoints")
    )
)]

pub struct ToolsApiDoc;<|MERGE_RESOLUTION|>--- conflicted
+++ resolved
@@ -222,14 +222,13 @@
         .and(warp::query::<HashMap<String, String>>())
         .and_then(remove_tool_handler);
 
-<<<<<<< HEAD
     let tool_store_proxy_route = warp::path("tool_store_proxy")
         .and(warp::get())
         .and(with_sender(node_commands_sender.clone()))
         .and(warp::header::<String>("authorization"))
         .and(warp::path::param::<String>())
         .and_then(tool_store_proxy_handler);
-=======
+
     let standalone_playground_route = warp::path("tools_standalone_playground")
         .and(warp::post())
         .and(with_sender(node_commands_sender.clone()))
@@ -239,7 +238,6 @@
         .and(warp::header::<String>("x-shinkai-llm-provider"))
         .and(warp::body::json())
         .and_then(standalone_playground_handler);
->>>>>>> 1bf54ff1
 
     tool_execution_route
         .or(code_execution_route)
@@ -269,11 +267,8 @@
         .or(remove_tool_route)
         .or(enable_all_tools_route)
         .or(disable_all_tools_route)
-<<<<<<< HEAD
         .or(tool_store_proxy_route)
-=======
         .or(standalone_playground_route)
->>>>>>> 1bf54ff1
 }
 
 pub fn safe_folder_name(tool_router_key: &str) -> String {
@@ -1905,17 +1900,6 @@
     }
 }
 
-<<<<<<< HEAD
-#[utoipa::path(
-    get,
-    path = "/v2/tool_store_proxy/{tool_router_key}",
-    params(
-        ("tool_router_key" = String, Path, description = "Tool router key")
-    ),
-    responses(
-        (status = 200, description = "Successfully retrieved store data", body = Value),
-=======
-
 #[derive(Deserialize, ToSchema)]
 pub struct StandAlonePlaygroundRequest {
     pub code: String,
@@ -1928,31 +1912,58 @@
     pub oauth: Option<Vec<OAuth>>,
 }
 
+
+#[utoipa::path(
+    get,
+    path = "/v2/tool_store_proxy/{tool_router_key}",
+    params(
+        ("tool_router_key" = String, Path, description = "Tool router key")
+    ),
+    responses(
+        (status = 200, description = "Successfully retrieved store data", body = Value),
+        (status = 400, description = "Bad request", body = APIError),
+        (status = 500, description = "Internal server error", body = APIError)
+    )
+)]
+
+pub async fn tool_store_proxy_handler(
+    sender: Sender<NodeCommand>,
+    authorization: String,
+    tool_router_key: String,
+) -> Result<impl warp::Reply, warp::Rejection> {
+    let bearer = authorization.strip_prefix("Bearer ").unwrap_or("").to_string();
+    let (res_sender, res_receiver) = async_channel::bounded(1);
+    
+    sender
+        .send(NodeCommand::V2ApiStoreProxy {
+            bearer,
+            tool_router_key,
+            res: res_sender,
+        })
+        .await
+        .map_err(|_| warp::reject::reject())?;
+
+    let result = res_receiver.recv().await.map_err(|_| warp::reject::reject())?;
+
+    match result {
+        Ok(response) => Ok(warp::reply::with_status(warp::reply::json(&response), StatusCode::OK)),
+        Err(error) => Ok(warp::reply::with_status(
+            warp::reply::json(&error),
+            StatusCode::from_u16(error.code).unwrap(),
+        )),
+    }
+}
+
 #[utoipa::path(
     post,
     path = "/v2/tools_standalone_playground",
     request_body = StandAlonePlaygroundRequest,
     responses(
         (status = 200, description = "Successfully created standalone playground", body = Value),
->>>>>>> 1bf54ff1
         (status = 400, description = "Bad request", body = APIError),
         (status = 500, description = "Internal server error", body = APIError)
     )
 )]
-<<<<<<< HEAD
-pub async fn tool_store_proxy_handler(
-    sender: Sender<NodeCommand>,
-    authorization: String,
-    tool_router_key: String,
-) -> Result<impl warp::Reply, warp::Rejection> {
-    let bearer = authorization.strip_prefix("Bearer ").unwrap_or("").to_string();
-    let (res_sender, res_receiver) = async_channel::bounded(1);
-    
-    sender
-        .send(NodeCommand::V2ApiStoreProxy {
-            bearer,
-            tool_router_key,
-=======
 pub async fn standalone_playground_handler(
     sender: Sender<NodeCommand>,
     authorization: String,
@@ -1978,34 +1989,25 @@
             tool_id: safe_folder_name(&tool_id),
             app_id: safe_folder_name(&app_id),
             llm_provider: llm_provider,
->>>>>>> 1bf54ff1
-            res: res_sender,
-        })
-        .await
-        .map_err(|_| warp::reject::reject())?;
-
-    let result = res_receiver.recv().await.map_err(|_| warp::reject::reject())?;
-
-    match result {
-<<<<<<< HEAD
-        Ok(response) => {
-            let response = create_success_response(response);
-            Ok(warp::reply::with_status(warp::reply::json(&response), StatusCode::OK))
-        }
-=======
-        Ok(response) => Ok(warp::reply::with_status(warp::reply::json(&response), StatusCode::OK)),
->>>>>>> 1bf54ff1
-        Err(error) => Ok(warp::reply::with_status(
-            warp::reply::json(&error),
-            StatusCode::from_u16(error.code).unwrap(),
-        )),
-    }
-}
-
-<<<<<<< HEAD
-=======
-
->>>>>>> 1bf54ff1
+            res: res_sender,
+        })
+        .await
+        .map_err(|_| warp::reject::reject())?;
+
+    let result = res_receiver.recv().await.map_err(|_| warp::reject::reject())?;
+
+    match result {
+        Ok(response) => {
+            let response = create_success_response(response);
+            Ok(warp::reply::with_status(warp::reply::json(&response), StatusCode::OK))
+        }
+        Err(error) => Ok(warp::reply::with_status(
+            warp::reply::json(&error),
+            StatusCode::from_u16(error.code).unwrap(),
+        )),
+    }
+}
+
 #[derive(OpenApi)]
 #[openapi(
     paths(
@@ -2036,6 +2038,7 @@
         enable_all_tools_handler,
         disable_all_tools_handler,
         tool_store_proxy_handler,
+        standalone_playground_handler,
     ),
     components(
         schemas(
