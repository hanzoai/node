use async_channel::Sender;
use serde::Deserialize;
use serde_json::{Map, Value};
use shinkai_message_primitives::{schemas::shinkai_tools::{CodeLanguage, DynamicToolType}, shinkai_message::shinkai_message_schemas::JobMessage};
use shinkai_tools_primitives::tools::{shinkai_tool::ShinkaiTool, tool_config::OAuth, tool_playground::ToolPlayground};
use utoipa::{OpenApi, ToSchema};
use warp::Filter;
use reqwest::StatusCode;
use std::collections::HashMap;
use bytes::Bytes;
use futures::TryStreamExt;
use warp::multipart::{FormData, Part};
use bytes::Buf;

use crate::{node_api_router::APIError, node_commands::NodeCommand};
use super::api_v2_router::{create_success_response, with_sender};

pub fn tool_routes(
    node_commands_sender: Sender<NodeCommand>,
) -> impl Filter<Extract = impl warp::Reply, Error = warp::Rejection> + Clone {
    let list_all_shinkai_tools_route = warp::path("list_all_shinkai_tools")
        .and(warp::get())
        .and(with_sender(node_commands_sender.clone()))
        .and(warp::header::<String>("authorization"))
        .and_then(list_all_shinkai_tools_handler);

    let set_shinkai_tool_route = warp::path("set_shinkai_tool")
        .and(warp::post())
        .and(with_sender(node_commands_sender.clone()))
        .and(warp::header::<String>("authorization"))
        .and(warp::query::<HashMap<String, String>>())
        .and(warp::body::json())
        .and_then(set_shinkai_tool_handler);

    let get_shinkai_tool_route = warp::path("get_shinkai_tool")
        .and(warp::get())
        .and(with_sender(node_commands_sender.clone()))
        .and(warp::header::<String>("authorization"))
        .and(warp::query::<HashMap<String, String>>())
        .and_then(get_shinkai_tool_handler);

    let search_shinkai_tool_route = warp::path("search_shinkai_tool")
        .and(warp::get())
        .and(with_sender(node_commands_sender.clone()))
        .and(warp::header::<String>("authorization"))
        .and(warp::query::<HashMap<String, String>>())
        .and_then(search_shinkai_tool_handler);

    let add_shinkai_tool_route = warp::path("add_shinkai_tool")
        .and(warp::post())
        .and(with_sender(node_commands_sender.clone()))
        .and(warp::header::<String>("authorization"))
        .and(warp::body::json())
        .and_then(add_shinkai_tool_handler);


    let tool_execution_route = warp::path("tool_execution")
        .and(warp::post())
        .and(with_sender(node_commands_sender.clone()))
        .and(warp::header::<String>("authorization"))
        .and(warp::header::<String>("x-shinkai-tool-id"))
        .and(warp::header::<String>("x-shinkai-app-id"))
        .and(warp::body::json())
        .and_then(tool_execution_handler);
    
    let tool_definitions_route = warp::path("tool_definitions")
        .and(with_sender(node_commands_sender.clone()))
        .and(warp::header::<String>("authorization"))
        .and(warp::query::<HashMap<String, String>>())
        .and_then(tool_definitions_handler);

    let tool_implementation_route = warp::path("tool_implementation")
        .and(warp::post())
        .and(with_sender(node_commands_sender.clone()))
        .and(warp::header::<String>("authorization"))
        .and(warp::body::json())
        .and_then(tool_implementation_handler);

    let tool_metadata_implementation_route = warp::path("tool_metadata_implementation")
        .and(warp::post())
        .and(with_sender(node_commands_sender.clone()))
        .and(warp::header::<String>("authorization"))
        .and(warp::body::json())
        .and_then(tool_metadata_implementation_handler);

    let set_playground_tool_route = warp::path("set_playground_tool")
        .and(warp::post())
        .and(with_sender(node_commands_sender.clone()))
        .and(warp::header::<String>("authorization"))
        .and(warp::header::<String>("x-shinkai-tool-id"))
        .and(warp::header::<String>("x-shinkai-app-id"))
        .and(warp::body::json())
        .and_then(set_playground_tool_handler);

    let list_playground_tools_route = warp::path("list_playground_tools")
        .and(warp::get())
        .and(with_sender(node_commands_sender.clone()))
        .and(warp::header::<String>("authorization"))
        .and_then(list_playground_tools_handler);

    let remove_playground_tool_route = warp::path("remove_playground_tool")
        .and(warp::delete())
        .and(with_sender(node_commands_sender.clone()))
        .and(warp::header::<String>("authorization"))
        .and(warp::query::<HashMap<String, String>>())
        .and_then(remove_playground_tool_handler);

    let get_playground_tool_route = warp::path("get_playground_tool")
        .and(warp::get())
        .and(with_sender(node_commands_sender.clone()))
        .and(warp::header::<String>("authorization"))
        .and(warp::query::<HashMap<String, String>>())
        .and_then(get_playground_tool_handler);

    let get_tool_implementation_prompt_route = warp::path("get_tool_implementation_prompt")
        .and(warp::get())
        .and(with_sender(node_commands_sender.clone()))
        .and(warp::header::<String>("authorization"))
        .and(warp::query::<HashMap<String, String>>())
        .and_then(get_tool_implementation_prompt_handler);

    let code_execution_route = warp::path("code_execution")
        .and(warp::post())
        .and(with_sender(node_commands_sender.clone()))
        .and(warp::header::<String>("authorization"))
        .and(warp::header::<String>("x-shinkai-tool-id"))
        .and(warp::header::<String>("x-shinkai-app-id"))
        .and(warp::body::json())
        .and_then(code_execution_handler);

    let undo_to_route = warp::path("tool_implementation_undo_to")
        .and(warp::post())
        .and(with_sender(node_commands_sender.clone()))
        .and(warp::header::<String>("authorization"))
        .and(warp::body::json())
        .and_then(undo_to_handler);

    let tool_implementation_code_update_route = warp::path("tool_implementation_code_update")
        .and(warp::post())
        .and(with_sender(node_commands_sender.clone()))
        .and(warp::header::<String>("authorization"))
        .and(warp::body::json())
        .and_then(tool_implementation_code_update_handler);

    let resolve_shinkai_file_protocol_route = warp::path("resolve_shinkai_file_protocol")
        .and(warp::get())
        .and(with_sender(node_commands_sender.clone()))
        .and(warp::header::<String>("authorization"))
        .and(warp::query::<HashMap<String, String>>())
        .and_then(resolve_shinkai_file_protocol_handler);

    let export_tool_route = warp::path("export_tool")
        .and(warp::get())
        .and(with_sender(node_commands_sender.clone()))
        .and(warp::header::<String>("authorization"))
        .and(warp::query::<HashMap<String, String>>())
        .and_then(export_tool_handler);

    let import_tool_route = warp::path("import_tool")
        .and(warp::post())
        .and(with_sender(node_commands_sender.clone()))
        .and(warp::header::<String>("authorization"))
        .and(warp::body::json())
        .and_then(import_tool_handler);

    let tool_asset_route = warp::path("tool_asset")
        .and(warp::post())
        .and(with_sender(node_commands_sender.clone()))
        .and(warp::header::<String>("authorization"))
        .and(warp::header::<String>("x-shinkai-tool-id"))
        .and(warp::header::<String>("x-shinkai-app-id"))
        .and(warp::multipart::form())
        .and_then(tool_asset_handler);

    let list_tool_asset_route = warp::path("list_tool_asset")
        .and(warp::get())
        .and(with_sender(node_commands_sender.clone()))
        .and(warp::header::<String>("authorization"))
        .and(warp::header::<String>("x-shinkai-tool-id"))
        .and(warp::header::<String>("x-shinkai-app-id"))
        .and_then(list_tool_asset_handler);

    let delete_tool_asset_route = warp::path("tool_asset")
        .and(warp::delete())
        .and(with_sender(node_commands_sender.clone()))
        .and(warp::header::<String>("authorization"))
        .and(warp::header::<String>("x-shinkai-tool-id"))
        .and(warp::header::<String>("x-shinkai-app-id"))
        .and(warp::query::<HashMap<String, String>>())
        .and_then(delete_tool_asset_handler);

    let remove_tool_route = warp::path("remove_tool")
        .and(warp::delete())
        .and(with_sender(node_commands_sender.clone()))
        .and(warp::header::<String>("authorization"))
        .and(warp::query::<HashMap<String, String>>())
        .and_then(remove_tool_handler);

    tool_execution_route
        .or(code_execution_route)
        .or(tool_definitions_route)
        .or(tool_implementation_route)
        .or(tool_metadata_implementation_route)
        .or(list_all_shinkai_tools_route)
        .or(set_shinkai_tool_route)
        .or(get_shinkai_tool_route)
        .or(search_shinkai_tool_route)
        .or(add_shinkai_tool_route)
        .or(set_playground_tool_route)
        .or(list_playground_tools_route)
        .or(remove_playground_tool_route)
        .or(get_playground_tool_route)
        .or(get_tool_implementation_prompt_route)
        .or(undo_to_route)
        .or(tool_implementation_code_update_route)
        .or(resolve_shinkai_file_protocol_route)
        .or(export_tool_route)
        .or(import_tool_route)
        .or(tool_asset_route)
        .or(list_tool_asset_route)
        .or(delete_tool_asset_route)
        .or(remove_tool_route)
}

#[utoipa::path(
    get,
    path = "/v2/tool_definitions",
    params(
        ("language" = String, Query, description = "Output language (typescript or python)")
    ),
    responses(
        (status = 200, description = "tool definitions", body = String),
        (status = 400, description = "Invalid language parameter", body = APIError),
    )
)]
pub async fn tool_definitions_handler(
    sender: Sender<NodeCommand>,
    authorization: String,
    query_params: HashMap<String, String>,
) -> Result<impl warp::Reply, warp::Rejection> {
    let bearer = authorization.strip_prefix("Bearer ").unwrap_or("").to_string();

    // Get language from query params, default to Language::Typescript if not provided
    let language = query_params
        .get("language")
        .and_then(|s| match s.as_str() {
            "typescript" => Some(CodeLanguage::Typescript),
            "python" => Some(CodeLanguage::Python),
            _ => None,
        });

    if language.is_none() {
        return Err(warp::reject::custom(APIError {
            code: 400,
            error: "Invalid language".to_string(),
            message: "Invalid language parameter".to_string(),
        }));
    }

    let tools: Vec<String> = query_params
        .get("tools")
        .map(|s| s.split(',').map(|t| t.trim().to_string()).collect::<Vec<String>>())
        .unwrap_or_default();

    let (res_sender, res_receiver) = async_channel::bounded(1);
    
    sender
        .send(NodeCommand::V2ApiGenerateToolDefinitions {
            bearer,
            language: language.unwrap(),
            tools,
            res: res_sender,
        })
        .await
        .map_err(|_| warp::reject::reject())?;

    let result = res_receiver.recv().await.map_err(|_| warp::reject::reject())?;

    match result {
        Ok(response) => {
            let response = create_success_response(response);
            Ok(warp::reply::with_status(warp::reply::json(&response), StatusCode::OK))
        }
        Err(error) => Ok(warp::reply::with_status(
            warp::reply::json(&error),
            StatusCode::from_u16(error.code).unwrap(),
        )),
    }
}


#[derive(Deserialize, ToSchema, Debug)]
pub struct ToolExecutionRequest {
    pub tool_router_key: String,
    pub llm_provider: String,
    pub parameters: Value,
    #[serde(default = "default_map")]
    pub extra_config: Value,
    pub mounts: Option<Vec<String>>,
}

#[utoipa::path(
    post,
    path = "/v2/tool_execution",
    request_body = ToolExecutionRequest,
    responses(
        (status = 200, description = "Successfully executed tool", body = Value),
        (status = 400, description = "Invalid request parameters", body = APIError),
        (status = 500, description = "Tool execution failed", body = APIError)
    )
)]
pub async fn tool_execution_handler(
    sender: Sender<NodeCommand>,
    authorization: String,
    tool_id: String,
    app_id: String,
    payload: ToolExecutionRequest,
) -> Result<impl warp::Reply, warp::Rejection> {    
    let bearer = authorization.strip_prefix("Bearer ").unwrap_or("").to_string();

    // Convert parameters to a Map if it isn't already
    let parameters = match payload.parameters {
        Value::Object(map) => map,
        _ => return Err(warp::reject::custom(APIError {
            code: 400,
            error: "Invalid Parameters".to_string(),
            message: "Parameters must be an object".to_string(),
        })),
    };

    let extra_config = match payload.extra_config {
        Value::Object(map) => map,
        _ => return Err(warp::reject::custom(APIError {
            code: 400,
            error: "Invalid Extra Config".to_string(),
            message: "Extra Config must be an object".to_string(),
        })),
    };

    let (res_sender, res_receiver) = async_channel::bounded(1);
    sender
        .send(NodeCommand::V2ApiExecuteTool {
            bearer,
            tool_router_key: payload.tool_router_key.clone(),
            parameters,
            tool_id,
            app_id,
            llm_provider: payload.llm_provider.clone(),
            extra_config,
            mounts: payload.mounts,
            res: res_sender,
        })
        .await
        .map_err(|_| warp::reject::reject())?;

    let result = res_receiver.recv().await.map_err(|_| warp::reject::reject())?;

    match result {
        Ok(response) => {
            let response = create_success_response(response);
            Ok(warp::reply::with_status(warp::reply::json(&response), StatusCode::OK))
        }
        Err(error) => Ok(warp::reply::with_status(
            warp::reply::json(&error),
            StatusCode::from_u16(error.code).unwrap(),
        )),
    }
}

#[derive(serde::Serialize, ToSchema)]
pub struct ToolImplementationResponse {
    pub code: String,
    pub metadata: ToolMetadata, // TODO: is this actually being returned?
}

#[derive(serde::Serialize, ToSchema)]
pub struct ToolMetadata {
    pub name: String,
    pub description: String,
    pub parameters: Value,
}

#[derive(Deserialize, ToSchema, Debug)]
pub struct ToolImplementationRequest {
    pub message: JobMessage,
    pub language: CodeLanguage,
    pub tools: Vec<String>,
    pub raw: Option<bool>,
    #[serde(default)]
    // Field to run a check after the tool implementation is generated
    // Default is false
    pub post_check: bool,
}

#[utoipa::path(
    post,
    path = "/v2/tool_implementation",
    request_body = ToolImplementationRequest,
    responses(
        (status = 200, description = "Tool implementation code and metadata", body = ToolImplementationResponse),
        (status = 400, description = "Invalid parameters", body = APIError),
    )
)]
pub async fn tool_implementation_handler(
    sender: Sender<NodeCommand>,
    authorization: String,
    payload: ToolImplementationRequest,
) -> Result<impl warp::Reply, warp::Rejection> {
    let (res_sender, res_receiver) = async_channel::bounded(1);
    
    sender
        .send(NodeCommand::V2ApiGenerateToolImplementation {
            bearer: authorization.strip_prefix("Bearer ").unwrap_or("").to_string(),
            message: payload.message,
            language: payload.language,
            tools: payload.tools,
            post_check: payload.post_check,
            raw: payload.raw.unwrap_or(false),
            res: res_sender,
        })
        .await
        .map_err(|_| warp::reject::reject())?;

    let result = res_receiver.recv().await.map_err(|_| warp::reject::reject())?;

    match result {
        Ok(response) => {
            let response = create_success_response(response);
            Ok(warp::reply::with_status(warp::reply::json(&response), StatusCode::OK))
        }
        Err(error) => Ok(warp::reply::with_status(
            warp::reply::json(&error),
            StatusCode::from_u16(error.code).unwrap(),
        )),
    }
}

#[derive(Deserialize, ToSchema)]
pub struct ToolMetadataImplementationRequest {
    pub language: CodeLanguage,
    pub job_id: String,
    pub tools: Vec<String>,
}

#[utoipa::path(
    post,
    path = "/v2/tool_metadata_implementation",
    request_body = ToolMetadataImplementationRequest,
    responses(
        (status = 200, description = "Tool metadata implementation", body = ToolImplementationResponse),
        (status = 400, description = "Invalid parameters", body = APIError),
    )
)]
pub async fn tool_metadata_implementation_handler(
    sender: Sender<NodeCommand>,
    authorization: String,
    payload: ToolMetadataImplementationRequest,
) -> Result<impl warp::Reply, warp::Rejection> {
    let (res_sender, res_receiver) = async_channel::bounded(1);
    
    sender
        .send(NodeCommand::V2ApiGenerateToolMetadataImplementation {
            bearer: authorization.strip_prefix("Bearer ").unwrap_or("").to_string(),
            language: payload.language,
            job_id: payload.job_id,
            tools: payload.tools,
            res: res_sender,
        })
        .await
        .map_err(|_| warp::reject::reject())?;

    let result = res_receiver.recv().await.map_err(|_| warp::reject::reject())?;

    match result {
        Ok(response) => {
            let response = create_success_response(response);
            Ok(warp::reply::with_status(warp::reply::json(&response), StatusCode::OK))
        }
        Err(error) => Ok(warp::reply::with_status(
            warp::reply::json(&error),
            StatusCode::from_u16(error.code).unwrap(),
        )),
    }
}


#[utoipa::path(
    get,
    path = "/v2/search_shinkai_tool",
    params(
        ("query" = String, Query, description = "Search query for Shinkai tools"),
        ("agent_or_llm" = Option<String>, Query, description = "Optional agent or LLM identifier")
    ),
    responses(
        (status = 200, description = "Successfully searched Shinkai tools", body = Value),
        (status = 400, description = "Bad request", body = APIError),
        (status = 500, description = "Internal server error", body = APIError)
    )
)]
pub async fn search_shinkai_tool_handler(
    sender: Sender<NodeCommand>,
    authorization: String,
    query_params: HashMap<String, String>,
) -> Result<impl warp::Reply, warp::Rejection> {
    let bearer = authorization.strip_prefix("Bearer ").unwrap_or("").to_string();
    let query = query_params
        .get("query")
        .ok_or_else(|| {
            warp::reject::custom(APIError {
                code: 400,
                error: "Invalid Query".to_string(),
                message: "The request query string is invalid.".to_string(),
            })
        })?
        .to_string();
    
    // Get the optional agent_or_llm parameter
    let agent_or_llm = query_params.get("agent_or_llm").cloned();

    let (res_sender, res_receiver) = async_channel::bounded(1);
    sender
        .send(NodeCommand::V2ApiSearchShinkaiTool {
            bearer,
            query,
            agent_or_llm,
            res: res_sender,
        })
        .await
        .map_err(|_| warp::reject::reject())?;
    let result = res_receiver.recv().await.map_err(|_| warp::reject::reject())?;

    match result {
        Ok(response) => {
            let response = create_success_response(response);
            Ok(warp::reply::with_status(warp::reply::json(&response), StatusCode::OK))
        }
        Err(error) => Ok(warp::reply::with_status(
            warp::reply::json(&error),
            StatusCode::from_u16(error.code).unwrap(),
        )),
    }
}

#[utoipa::path(
    get,
    path = "/v2/list_all_shinkai_tools",
    responses(
        (status = 200, description = "Successfully listed all Shinkai tools", body = Value),
        (status = 400, description = "Bad request", body = APIError),
        (status = 500, description = "Internal server error", body = APIError)
    )
)]
pub async fn list_all_shinkai_tools_handler(
    sender: Sender<NodeCommand>,
    authorization: String,
) -> Result<impl warp::Reply, warp::Rejection> {
    let bearer = authorization.strip_prefix("Bearer ").unwrap_or("").to_string();
    let (res_sender, res_receiver) = async_channel::bounded(1);
    sender
        .send(NodeCommand::V2ApiListAllShinkaiTools {
            bearer,
            res: res_sender,
        })
        .await
        .map_err(|_| warp::reject::reject())?;
    let result = res_receiver.recv().await.map_err(|_| warp::reject::reject())?;

    match result {
        Ok(response) => {
            let response = create_success_response(response);
            Ok(warp::reply::with_status(warp::reply::json(&response), StatusCode::OK))
        }
        Err(error) => Ok(warp::reply::with_status(
            warp::reply::json(&error),
            StatusCode::from_u16(error.code).unwrap(),
        )),
    }
}

#[utoipa::path(
    post,
    path = "/v2/set_shinkai_tool",
    request_body = Value,
    params(
        ("tool_name" = String, Query, description = "Key name of the Shinkai tool")
    ),
    responses(
        (status = 200, description = "Successfully set Shinkai tool", body = bool),
        (status = 400, description = "Bad request", body = APIError),
        (status = 500, description = "Internal server error", body = APIError)
    )
)]
pub async fn set_shinkai_tool_handler(
    sender: Sender<NodeCommand>,
    authorization: String,
    query_params: HashMap<String, String>,
    payload: Value,
) -> Result<impl warp::Reply, warp::Rejection> {
    let bearer = authorization.strip_prefix("Bearer ").unwrap_or("").to_string();
    let tool_key = query_params
        .get("tool_name")
        .ok_or_else(|| {
            warp::reject::custom(APIError {
                code: 400,
                error: "Invalid Query".to_string(),
                message: "The request query string is invalid.".to_string(),
            })
        })?
        .to_string();
    let (res_sender, res_receiver) = async_channel::bounded(1);
    sender
        .send(NodeCommand::V2ApiSetShinkaiTool {
            bearer,
            tool_key,
            payload,
            res: res_sender,
        })
        .await
        .map_err(|_| warp::reject::reject())?;
    let result = res_receiver.recv().await.map_err(|_| warp::reject::reject())?;

    match result {
        Ok(response) => Ok(warp::reply::with_status(warp::reply::json(&response), StatusCode::OK)),
        Err(error) => Ok(warp::reply::with_status(
            warp::reply::json(&error),
            StatusCode::from_u16(error.code).unwrap(),
        )),
    }
}

#[utoipa::path(
    get,
    path = "/v2/get_shinkai_tool",
    params(
        ("tool_name" = String, Query, description = "Name of the Shinkai tool")
    ),
    responses(
        (status = 200, description = "Successfully retrieved Shinkai tool", body = Value),
        (status = 400, description = "Bad request", body = APIError),
        (status = 500, description = "Internal server error", body = APIError)
    )
)]
pub async fn get_shinkai_tool_handler(
    sender: Sender<NodeCommand>,
    authorization: String,
    query_params: HashMap<String, String>,
) -> Result<impl warp::Reply, warp::Rejection> {
    let bearer = authorization.strip_prefix("Bearer ").unwrap_or("").to_string();
    let tool_name = query_params
        .get("tool_name")
        .ok_or_else(|| {
            warp::reject::custom(APIError {
                code: 400,
                error: "Invalid Query".to_string(),
                message: "The request query string is invalid.".to_string(),
            })
        })?
        .to_string();
    let (res_sender, res_receiver) = async_channel::bounded(1);
    sender
        .send(NodeCommand::V2ApiGetShinkaiTool {
            bearer,
            payload: tool_name,
            res: res_sender,
        })
        .await
        .map_err(|_| warp::reject::reject())?;
    let result = res_receiver.recv().await.map_err(|_| warp::reject::reject())?;

    match result {
        Ok(response) => {
            let response = create_success_response(response);
            Ok(warp::reply::with_status(warp::reply::json(&response), StatusCode::OK))
        }
        Err(error) => Ok(warp::reply::with_status(
            warp::reply::json(&error),
            StatusCode::from_u16(error.code).unwrap(),
        )),
    }
}

#[utoipa::path(
    post,
    path = "/v2/add_shinkai_tool",
    request_body = ShinkaiTool,
    responses(
        (status = 200, description = "Successfully added Shinkai tool", body = Value),
        (status = 400, description = "Bad request", body = APIError),
        (status = 500, description = "Internal server error", body = APIError)
    )
)]
pub async fn add_shinkai_tool_handler(
    sender: Sender<NodeCommand>,
    authorization: String,
    payload: ShinkaiTool,
) -> Result<impl warp::Reply, warp::Rejection> {
    let bearer = authorization.strip_prefix("Bearer ").unwrap_or("").to_string();
    let (res_sender, res_receiver) = async_channel::bounded(1);
    sender
        .send(NodeCommand::V2ApiAddShinkaiTool {
            bearer,
            shinkai_tool: payload,
            res: res_sender,
        })
        .await
        .map_err(|_| warp::reject::reject())?;
    let result = res_receiver.recv().await.map_err(|_| warp::reject::reject())?;

    match result {
        Ok(response) => {
            let response = create_success_response(response);
            Ok(warp::reply::with_status(warp::reply::json(&response), StatusCode::OK))
        }
        Err(error) => Ok(warp::reply::with_status(
            warp::reply::json(&error),
            StatusCode::from_u16(error.code).unwrap(),
        )),
    }
}

#[utoipa::path(
    post,
    path = "/v2/set_playground_tool",
    request_body = PlaygroundTool,
    responses(
        (status = 200, description = "Successfully set playground tool", body = bool),
        (status = 400, description = "Bad request", body = APIError),
        (status = 500, description = "Internal server error", body = APIError)
    )
)]
pub async fn set_playground_tool_handler(
    sender: Sender<NodeCommand>,
    authorization: String,
    tool_id: String,
    app_id: String,
    payload: ToolPlayground,
) -> Result<impl warp::Reply, warp::Rejection> {
    let bearer = authorization.strip_prefix("Bearer ").unwrap_or("").to_string();
    let (res_sender, res_receiver) = async_channel::bounded(1);
    sender
        .send(NodeCommand::V2ApiSetPlaygroundTool {
            bearer,
            payload, 
            tool_id,
            app_id,
            res: res_sender,
        })
        .await
        .map_err(|_| warp::reject::reject())?;
    let result = res_receiver.recv().await.map_err(|_| warp::reject::reject())?;

    match result {
        Ok(response) => Ok(warp::reply::with_status(warp::reply::json(&response), StatusCode::OK)),
        Err(error) => Ok(warp::reply::with_status(
            warp::reply::json(&error),
            StatusCode::from_u16(error.code).unwrap(),
        )),
    }
}

#[utoipa::path(
    get,
    path = "/v2/list_playground_tools",
    responses(
        (status = 200, description = "Successfully listed all playground tools", body = Value),
        (status = 400, description = "Bad request", body = APIError),
        (status = 500, description = "Internal server error", body = APIError)
    )
)]
pub async fn list_playground_tools_handler(
    sender: Sender<NodeCommand>,
    authorization: String,
) -> Result<impl warp::Reply, warp::Rejection> {
    let bearer = authorization.strip_prefix("Bearer ").unwrap_or("").to_string();
    let (res_sender, res_receiver) = async_channel::bounded(1);
    sender
        .send(NodeCommand::V2ApiListPlaygroundTools {
            bearer,
            res: res_sender,
        })
        .await
        .map_err(|_| warp::reject::reject())?;
    let result = res_receiver.recv().await.map_err(|_| warp::reject::reject())?;

    match result {
        Ok(response) => {
            let response = create_success_response(response);
            Ok(warp::reply::with_status(warp::reply::json(&response), StatusCode::OK))
        }
        Err(error) => Ok(warp::reply::with_status(
            warp::reply::json(&error),
            StatusCode::from_u16(error.code).unwrap(),
        )),
    }
}

#[utoipa::path(
    delete,
    path = "/v2/remove_playground_tool",
    params(
        ("tool_key" = String, Query, description = "Key of the playground tool to remove")
    ),
    responses(
        (status = 200, description = "Successfully removed playground tool", body = bool),
        (status = 400, description = "Bad request", body = APIError),
        (status = 500, description = "Internal server error", body = APIError)
    )
)]
pub async fn remove_playground_tool_handler(
    sender: Sender<NodeCommand>,
    authorization: String,
    query_params: HashMap<String, String>,
) -> Result<impl warp::Reply, warp::Rejection> {
    let bearer = authorization.strip_prefix("Bearer ").unwrap_or("").to_string();
    let tool_key = query_params
        .get("tool_key")
        .ok_or_else(|| {
            warp::reject::custom(APIError {
                code: 400,
                error: "Invalid Query".to_string(),
                message: "The request query string is invalid.".to_string(),
            })
        })?
        .to_string();
    let (res_sender, res_receiver) = async_channel::bounded(1);
    sender
        .send(NodeCommand::V2ApiRemovePlaygroundTool {
            bearer,
            tool_key,
            res: res_sender,
        })
        .await
        .map_err(|_| warp::reject::reject())?;
    let result = res_receiver.recv().await.map_err(|_| warp::reject::reject())?;

    match result {
        Ok(response) => Ok(warp::reply::with_status(warp::reply::json(&response), StatusCode::OK)),
        Err(error) => Ok(warp::reply::with_status(
            warp::reply::json(&error),
            StatusCode::from_u16(error.code).unwrap(),
        )),
    }
}

#[utoipa::path(
    get,
    path = "/v2/get_playground_tool",
    params(
        ("tool_key" = String, Query, description = "Key of the playground tool to retrieve")
    ),
    responses(
        (status = 200, description = "Successfully retrieved playground tool", body = Value),
        (status = 400, description = "Bad request", body = APIError),
        (status = 500, description = "Internal server error", body = APIError)
    )
)]
pub async fn get_playground_tool_handler(
    sender: Sender<NodeCommand>,
    authorization: String,
    query_params: HashMap<String, String>,
) -> Result<impl warp::Reply, warp::Rejection> {
    let bearer = authorization.strip_prefix("Bearer ").unwrap_or("").to_string();
    let tool_key = query_params
        .get("tool_key")
        .ok_or_else(|| {
            warp::reject::custom(APIError {
                code: 400,
                error: "Invalid Query".to_string(),
                message: "The request query string is invalid.".to_string(),
            })
        })?
        .to_string();
    let (res_sender, res_receiver) = async_channel::bounded(1);
    sender
        .send(NodeCommand::V2ApiGetPlaygroundTool {
            bearer,
            tool_key,
            res: res_sender,
        })
        .await
        .map_err(|_| warp::reject::reject())?;
    let result = res_receiver.recv().await.map_err(|_| warp::reject::reject())?;

    match result {
        Ok(response) => {
            let response = create_success_response(response);
            Ok(warp::reply::with_status(warp::reply::json(&response), StatusCode::OK))
        }
        Err(error) => Ok(warp::reply::with_status(
            warp::reply::json(&error),
            StatusCode::from_u16(error.code).unwrap(),
        )),
    }
}

#[utoipa::path(
    get,
    path = "/v2/get_tool_implementation_prompt",
    responses(
        (status = 200, description = "Successfully retrieved tool implementation prompt", body = String),
        (status = 400, description = "Bad request", body = APIError),
        (status = 500, description = "Internal server error", body = APIError)
    )
)]
pub async fn get_tool_implementation_prompt_handler(
    sender: Sender<NodeCommand>,
    authorization: String,
    query_params: HashMap<String, String>,

) -> Result<impl warp::Reply, warp::Rejection> {
    let bearer = authorization.strip_prefix("Bearer ").unwrap_or("").to_string();
    
        // Get language from query params, default to Language::Typescript if not provided
        let language = query_params
        .get("language")
        .and_then(|s| match s.as_str() {
            "typescript" => Some(CodeLanguage::Typescript),
            "python" => Some(CodeLanguage::Python),
            _ => None,
        });
        
    if language.is_none() {
        return Err(warp::reject::custom(APIError {
            code: 400,
            error: "Invalid language".to_string(),
            message: "Invalid language parameter".to_string(),
        }));
    }

    let tools: Vec<String> = query_params
        .get("tools")
        .map(|s| s.split(',').map(|t| t.trim().to_string()).collect::<Vec<String>>())
        .unwrap_or_default();

    let code = query_params
        .get("code")
        .map_or("", |v| v)  
        .to_string();

    let (res_sender, res_receiver) = async_channel::bounded(1);
    sender
        .send(NodeCommand::V2ApiGenerateToolFetchQuery {
            bearer,
            language: language.unwrap(),
            tools,
            code,
            res: res_sender,
        })
        .await
        .map_err(|_| warp::reject::reject())?;

    let result = res_receiver.recv().await.map_err(|_| warp::reject::reject())?;

    match result {
        Ok(prompt) => {
            let response = create_success_response(prompt);
            Ok(warp::reply::with_status(warp::reply::json(&response), StatusCode::OK))
        }
        Err(error) => Ok(warp::reply::with_status(
            warp::reply::json(&error),
            StatusCode::from_u16(error.code).unwrap(),
        )),
    }
}

#[derive(Deserialize, ToSchema, Debug)]
pub struct CodeExecutionRequest {
    pub tool_type: DynamicToolType,
    pub code: String,
    pub parameters: Value,
    #[serde(default = "default_map")]
    pub extra_config: Value,
    pub oauth: Option<Vec<OAuth>>,
    pub llm_provider: String,
    pub tools: Vec<String>,
    pub mounts: Option<Vec<String>>,
}

// Define a custom default function for oauth
fn default_map() -> Value {
    Value::Object(Map::new())
}

#[utoipa::path(
    post,
    path = "/v2/code_execution",
    request_body = CodeExecutionRequest,
    responses(
        (status = 200, description = "Successfully executed code", body = Value),
        (status = 400, description = "Invalid request parameters", body = APIError),
        (status = 500, description = "Code execution failed", body = APIError)
    )
)]
pub async fn code_execution_handler(
    sender: Sender<NodeCommand>,
    authorization: String,
    tool_id: String,
    app_id: String,
    payload: CodeExecutionRequest,
) -> Result<impl warp::Reply, warp::Rejection> {
    let bearer = authorization.strip_prefix("Bearer ").unwrap_or("").to_string();

    eprintln!("payload: {:?}", payload);

    // Convert parameters to a Map if it isn't already
    let parameters = match payload.parameters {
        Value::Object(map) => map,
        _ => return Err(warp::reject::custom(APIError {
            code: 400,
            error: "Invalid Parameters".to_string(),
            message: "Parameters must be an object".to_string(),
        })),
    };

    let extra_config = match payload.extra_config {
        Value::Object(map) => map,
        _ => return Err(warp::reject::custom(APIError {
            code: 400,
            error: "Invalid Extra Config".to_string(),
            message: "Extra Config must be an object".to_string(),
        })),
    };

    let (res_sender, res_receiver) = async_channel::bounded(1);
    sender
        .send(NodeCommand::V2ApiExecuteCode {
            bearer,
            tool_type: payload.tool_type,
            code: payload.code,
            tools: payload.tools,
            parameters,
            extra_config,
            oauth: payload.oauth,
            tool_id: tool_id,
            app_id: app_id,
            llm_provider: payload.llm_provider,
            mounts: payload.mounts,
            res: res_sender,
        })
        .await
        .map_err(|_| warp::reject::reject())?;

    let result = res_receiver.recv().await.map_err(|_| warp::reject::reject())?;

    match result {
        Ok(response) => {
            let response = create_success_response(response);
            Ok(warp::reply::with_status(warp::reply::json(&response), StatusCode::OK))
        }
        Err(error) => Ok(warp::reply::with_status(
            warp::reply::json(&error),
            StatusCode::from_u16(error.code).unwrap(),
        )),
    }
}

#[derive(Deserialize, ToSchema)]
pub struct UndoToRequest {
    pub message_hash: String,
    pub job_id: String,
}

#[utoipa::path(
    post,
    path = "/v2/tool_implementation_undo_to",
    request_body = UndoToRequest,
    responses(
        (status = 200, description = "Successfully undone to specified state", body = Value),
        (status = 400, description = "Invalid request parameters", body = APIError),
        (status = 500, description = "Undo operation failed", body = APIError)
    )
)]
pub async fn undo_to_handler(
    sender: Sender<NodeCommand>,
    authorization: String,
    payload: UndoToRequest,
) -> Result<impl warp::Reply, warp::Rejection> {
    let bearer = authorization.strip_prefix("Bearer ").unwrap_or("").to_string();

    let (res_sender, res_receiver) = async_channel::bounded(1);
    sender
        .send(NodeCommand::V2ApiToolImplementationUndoTo {
            bearer,
            message_hash: payload.message_hash,
            job_id: payload.job_id,
            res: res_sender,
        })
        .await
        .map_err(|_| warp::reject::reject())?;

    let result = res_receiver.recv().await.map_err(|_| warp::reject::reject())?;

    match result {
        Ok(response) => {
            let response = create_success_response(response);
            Ok(warp::reply::with_status(warp::reply::json(&response), StatusCode::OK))
        }
        Err(error) => Ok(warp::reply::with_status(
            warp::reply::json(&error),
            StatusCode::from_u16(error.code).unwrap(),
        )),
    }
}

#[derive(Deserialize, ToSchema)]
pub struct ToolImplementationCodeUpdateRequest {
    pub job_id: String,
    pub code: String,
}

#[utoipa::path(
    post,
    path = "/v2/tool_implementation_code_update",
    request_body = ToolImplementationCodeUpdateRequest,
    responses(
        (status = 200, description = "Successfully updated tool implementation code", body = Value),
        (status = 400, description = "Invalid request parameters", body = APIError),
        (status = 500, description = "Code update failed", body = APIError)
    )
)]
pub async fn tool_implementation_code_update_handler(
    sender: Sender<NodeCommand>,
    authorization: String,
    payload: ToolImplementationCodeUpdateRequest,
) -> Result<impl warp::Reply, warp::Rejection> {
    let bearer = authorization.strip_prefix("Bearer ").unwrap_or("").to_string();

    let (res_sender, res_receiver) = async_channel::bounded(1);
    sender
        .send(NodeCommand::V2ApiToolImplementationCodeUpdate {
            bearer,
            job_id: payload.job_id,
            code: payload.code,
            res: res_sender,
        })
        .await
        .map_err(|_| warp::reject::reject())?;

    let result = res_receiver.recv().await.map_err(|_| warp::reject::reject())?;

    match result {
        Ok(response) => {
            let response = create_success_response(response);
            Ok(warp::reply::with_status(warp::reply::json(&response), StatusCode::OK))
        }
        Err(error) => Ok(warp::reply::with_status(
            warp::reply::json(&error),
            StatusCode::from_u16(error.code).unwrap(),
        )),
    }
}

#[utoipa::path(
    get,
    path = "/v2/export_tool",
    params(
        ("tool_key_path" = String, Query, description = "Tool key path")
    ),
    responses(
        (status = 200, description = "Exported tool", body = Vec<u8>),
        (status = 400, description = "Invalid tool key path", body = APIError),
    )
)]
pub async fn export_tool_handler(
    sender: Sender<NodeCommand>,
    authorization: String,
    query_params: HashMap<String, String>,
) -> Result<impl warp::Reply, warp::Rejection> {
    let bearer = authorization.strip_prefix("Bearer ").unwrap_or("").to_string();

    let tool_key_path = query_params
        .get("tool_key_path")
        .ok_or_else(|| {
            warp::reject::custom(APIError {
                code: 400,
                error: "Invalid tool key path".to_string(),
                message: "Tool key path is required".to_string(),
            })
        })?
        .to_string();

    let (res_sender, res_receiver) = async_channel::bounded(1);
    
    sender
        .send(NodeCommand::V2ApiExportTool {
            bearer,
            tool_key_path,
            res: res_sender,
        })
        .await
        .map_err(|_| warp::reject::reject())?;

    let result = res_receiver.recv().await.map_err(|_| warp::reject::reject())?;

    match result {
        Ok(file_bytes) => {
            // Return the raw bytes with appropriate headers
            Ok(warp::reply::with_header(
                warp::reply::with_status(file_bytes, StatusCode::OK),
                "Content-Type",
                "application/octet-stream",
            ))
        }
        Err(error) => Ok(warp::reply::with_header(
            warp::reply::with_status(
                error.message.as_bytes().to_vec(),
                StatusCode::from_u16(error.code).unwrap()
            ),
            "Content-Type",
            "text/plain",
        ))
    }
}

#[derive(Deserialize, ToSchema)]
pub struct ImportToolRequest {
    pub url: String,
}

#[utoipa::path(
    post,
    path = "/v2/import_tool",
    request_body = ImportToolRequest,
    responses(
        (status = 200, description = "Imported tool", body = Value),
        (status = 400, description = "Invalid URL", body = APIError),
    )
)]
pub async fn import_tool_handler(
    sender: Sender<NodeCommand>,
    authorization: String,
    payload: ImportToolRequest,
) -> Result<impl warp::Reply, warp::Rejection> {
    let bearer = authorization.strip_prefix("Bearer ").unwrap_or("").to_string();

    let url = payload.url;

    let (res_sender, res_receiver) = async_channel::bounded(1);
    
    sender
        .send(NodeCommand::V2ApiImportTool {
            bearer,
            url,
            res: res_sender,
        })
        .await
        .map_err(|_| warp::reject::reject())?;

    let result = res_receiver.recv().await.map_err(|_| warp::reject::reject())?;

    match result {
        Ok(response) => {
            let response = create_success_response(response);
            Ok(warp::reply::with_status(warp::reply::json(&response), StatusCode::OK))
        }
        Err(error) => Ok(warp::reply::with_status(
            warp::reply::json(&error),
            StatusCode::from_u16(error.code).unwrap(),
        )),
    }
}


#[utoipa::path(
    get,
    path = "/v2/resolve_shinkai_file_protocol",
    params(
        ("file" = String, Query, description = "Shinkai file protocol")
    ),
    responses(
        (status = 200, description = "Resolved shinkai file protocol", body = Vec<u8>),
        (status = 400, description = "Invalid shinkai file protocol", body = APIError),
    )
)]
pub async fn resolve_shinkai_file_protocol_handler(
    sender: Sender<NodeCommand>,
    authorization: String,
    query_params: HashMap<String, String>,
) -> Result<impl warp::Reply, warp::Rejection> {
    let bearer = authorization.strip_prefix("Bearer ").unwrap_or("").to_string();

    let shinkai_file_protocol = query_params
        .get("file")
        .ok_or_else(|| {
            warp::reject::custom(APIError {
                code: 400,
                error: "Invalid shinkai file protocol".to_string(),
                message: "Shinkai file protocol is required".to_string(),
            })
        })?
        .to_string();

    let (res_sender, res_receiver) = async_channel::bounded(1);
    
    sender
        .send(NodeCommand::V2ApiResolveShinkaiFileProtocol {
            bearer,
            shinkai_file_protocol,
            res: res_sender,
        })
        .await
        .map_err(|_| warp::reject::reject())?;

    let result = res_receiver.recv().await.map_err(|_| warp::reject::reject())?;

    match result {
        Ok(file_bytes) => {
            // Return the raw bytes with appropriate headers
            Ok(warp::reply::with_header(
                warp::reply::with_status(file_bytes, StatusCode::OK),
                "Content-Type",
                "application/octet-stream",
            ))
        }
        Err(error) => Ok(warp::reply::with_header(
            warp::reply::with_status(
                error.message.as_bytes().to_vec(),
                StatusCode::from_u16(error.code).unwrap()
            ),
            "Content-Type",
            "text/plain",
        ))
    }
}

#[utoipa::path(
    delete,
    path = "/v2/remove_tool",
    params(
        ("tool_key" = String, Query, description = "Key of the tool to remove")
    ),
    responses(
        (status = 200, description = "Successfully removed tool", body = bool),
        (status = 400, description = "Bad request", body = APIError),
        (status = 500, description = "Internal server error", body = APIError)
    )
)]
pub async fn remove_tool_handler(
    sender: Sender<NodeCommand>,
    authorization: String,
    query_params: HashMap<String, String>,
) -> Result<impl warp::Reply, warp::Rejection> {
    let bearer = authorization.strip_prefix("Bearer ").unwrap_or("").to_string();
    let tool_key = query_params
        .get("tool_key")
        .ok_or_else(|| {
            warp::reject::custom(APIError {
                code: 400,
                error: "Invalid Query".to_string(),
                message: "The request query string is invalid.".to_string(),
            })
        })?
        .to_string();
    let (res_sender, res_receiver) = async_channel::bounded(1);
    sender
        .send(NodeCommand::V2ApiRemoveTool {
            bearer,
            tool_key,
            res: res_sender,
        })
        .await
        .map_err(|_| warp::reject::reject())?;
    let result = res_receiver.recv().await.map_err(|_| warp::reject::reject())?;

    match result {
        Ok(response) => Ok(warp::reply::with_status(warp::reply::json(&response), StatusCode::OK)),
        Err(error) => Ok(warp::reply::with_status(
            warp::reply::json(&error),
            StatusCode::from_u16(error.code).unwrap(),
        )),
    }
}

#[utoipa::path(
    post,
    path = "/v2/tool_asset",
    responses(
        (status = 200, description = "Successfully uploaded tool asset", body = Value),
        (status = 400, description = "Bad request", body = APIError),
        (status = 500, description = "Internal server error", body = APIError)
    )
)]
pub async fn tool_asset_handler(
    sender: Sender<NodeCommand>,
    authorization: String,
    tool_id: String,
    app_id: String,
    mut form: FormData,
) -> Result<impl warp::Reply, warp::Rejection> {
    let bearer = authorization.strip_prefix("Bearer ").unwrap_or("").to_string();

    let mut file_name = String::new();
    let mut file_data: Option<Vec<u8>> = None;

    while let Ok(Some(part)) = form.try_next().await {
        match part.name() {
            "file_name" => {
                // Convert the part to bytes then to string
                let mut bytes = Vec::new();
                let mut stream = part.stream();
                while let Ok(Some(chunk)) = stream.try_next().await {
                    bytes.extend_from_slice(chunk.chunk());
                }
                file_name = String::from_utf8_lossy(&bytes).into_owned();
            }
            "file" => {
                // Read file data
                let mut bytes = Vec::new();
                let mut stream = part.stream();
                while let Ok(Some(chunk)) = stream.try_next().await {
                    bytes.extend_from_slice(chunk.chunk());
                }
                file_data = Some(bytes);
            }
            _ => {}
        }
    }

    // Validate we have both file name and data
    let file_data = match file_data {
        Some(data) => data,
        None => {
            return Ok(warp::reply::with_status(
                warp::reply::json(&APIError {
                    code: 400,
                    error: "Missing file".to_string(),
                    message: "File data is required".to_string(),
                }),
                StatusCode::BAD_REQUEST,
            ))
        }
    };

    if file_name.is_empty() {
        return Ok(warp::reply::with_status(
            warp::reply::json(&APIError {
                code: 400,
                error: "Missing file name".to_string(),
                message: "File name is required".to_string(),
            }),
            StatusCode::BAD_REQUEST,
        ));
    }

    let (res_sender, res_receiver) = async_channel::bounded(1);
    
    sender
        .send(NodeCommand::V2ApiUploadToolAsset {
            bearer,
            tool_id,
            app_id,
            file_name,
            file_data,
            res: res_sender,
        })
        .await
        .map_err(|_| warp::reject::reject())?;

    let result = res_receiver.recv().await.map_err(|_| warp::reject::reject())?;

    match result {
        Ok(response) => {
            let response = create_success_response(response);
            Ok(warp::reply::with_status(warp::reply::json(&response), StatusCode::OK))
        }
        Err(error) => Ok(warp::reply::with_status(
            warp::reply::json(&error),
            StatusCode::from_u16(error.code).unwrap(),
        )),
    }
}

#[utoipa::path(
    get,
    path = "/v2/list_tool_asset",
    responses(
        (status = 200, description = "Successfully listed tool assets", body = Vec<String>),
        (status = 400, description = "Bad request", body = APIError),
        (status = 500, description = "Internal server error", body = APIError)
    )
)]
pub async fn list_tool_asset_handler(
    sender: Sender<NodeCommand>,
    authorization: String,
    tool_id: String,
    app_id: String,
) -> Result<impl warp::Reply, warp::Rejection> {
    let bearer = authorization.strip_prefix("Bearer ").unwrap_or("").to_string();

    let (res_sender, res_receiver) = async_channel::bounded(1);
    
    sender
        .send(NodeCommand::V2ApiListToolAssets {
            bearer,
            tool_id,
            app_id,
            res: res_sender,
        })
        .await
        .map_err(|_| warp::reject::reject())?;

    let result = res_receiver.recv().await.map_err(|_| warp::reject::reject())?;

    match result {
        Ok(response) => {
            let response = create_success_response(response);
            Ok(warp::reply::with_status(warp::reply::json(&response), StatusCode::OK))
        }
        Err(error) => Ok(warp::reply::with_status(
            warp::reply::json(&error),
            StatusCode::from_u16(error.code).unwrap(),
        )),
    }
}

#[utoipa::path(
    delete,
    path = "/v2/tool_asset",
    params(
        ("file_name" = String, Query, description = "Name of the file to delete")
    ),
    responses(
        (status = 200, description = "Successfully deleted tool asset", body = Value),
        (status = 400, description = "Bad request", body = APIError),
        (status = 500, description = "Internal server error", body = APIError)
    )
)]
pub async fn delete_tool_asset_handler(
    sender: Sender<NodeCommand>,
    authorization: String,
    tool_id: String,
    app_id: String,
    query_params: HashMap<String, String>,
) -> Result<impl warp::Reply, warp::Rejection> {
    let bearer = authorization.strip_prefix("Bearer ").unwrap_or("").to_string();

    let file_name = query_params
        .get("file_name")
        .ok_or_else(|| {
            warp::reject::custom(APIError {
                code: 400,
                error: "Missing file name".to_string(),
                message: "File name is required".to_string(),
            })
        })?
        .to_string();

    let (res_sender, res_receiver) = async_channel::bounded(1);
    
    sender
        .send(NodeCommand::V2ApiDeleteToolAsset {
            bearer,
            tool_id,
            app_id,
            file_name,
            res: res_sender,
        })
        .await
        .map_err(|_| warp::reject::reject())?;

    let result = res_receiver.recv().await.map_err(|_| warp::reject::reject())?;

    match result {
        Ok(response) => {
            let response = create_success_response(response);
            Ok(warp::reply::with_status(warp::reply::json(&response), StatusCode::OK))
        }
        Err(error) => Ok(warp::reply::with_status(
            warp::reply::json(&error),
            StatusCode::from_u16(error.code).unwrap(),
        )),
    }
}

<<<<<<< HEAD

=======
>>>>>>> b9142dff
#[derive(OpenApi)]
#[openapi(
    paths(
        tool_execution_handler,
        tool_definitions_handler,
        tool_implementation_handler,
        tool_metadata_implementation_handler,
        list_all_shinkai_tools_handler,
        set_shinkai_tool_handler,
        get_shinkai_tool_handler,
        search_shinkai_tool_handler,
        add_shinkai_tool_handler,
        set_playground_tool_handler,
        list_playground_tools_handler,
        remove_playground_tool_handler,
        get_playground_tool_handler,
        get_tool_implementation_prompt_handler,
        code_execution_handler,
        undo_to_handler,
        remove_tool_handler,
        export_tool_handler,
        import_tool_handler,
        resolve_shinkai_file_protocol_handler,
        tool_asset_handler,
        list_tool_asset_handler,
        delete_tool_asset_handler,
    ),
    components(
        schemas(
            APIError, 
            ToolExecutionRequest,
        )
    ),
    tags(
        (name = "tools", description = "Tool API endpoints")
    )
)]

pub struct ToolsApiDoc;<|MERGE_RESOLUTION|>--- conflicted
+++ resolved
@@ -1572,10 +1572,6 @@
     }
 }
 
-<<<<<<< HEAD
-
-=======
->>>>>>> b9142dff
 #[derive(OpenApi)]
 #[openapi(
     paths(
