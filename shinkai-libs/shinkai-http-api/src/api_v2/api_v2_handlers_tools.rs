--- conflicted
+++ resolved
@@ -163,7 +163,6 @@
         .and(warp::body::json())
         .and_then(import_tool_handler);
 
-<<<<<<< HEAD
     let tool_asset_route = warp::path("tool_asset")
         .and(warp::post())
         .and(with_sender(node_commands_sender.clone()))
@@ -189,14 +188,13 @@
         .and(warp::header::<String>("x-shinkai-app-id"))
         .and(warp::query::<HashMap<String, String>>())
         .and_then(delete_tool_asset_handler);
-=======
+
     let remove_tool_route = warp::path("remove_tool")
         .and(warp::delete())
         .and(with_sender(node_commands_sender.clone()))
         .and(warp::header::<String>("authorization"))
         .and(warp::query::<HashMap<String, String>>())
         .and_then(remove_tool_handler);
->>>>>>> 86174a58
 
     tool_execution_route
         .or(code_execution_route)
@@ -218,13 +216,10 @@
         .or(resolve_shinkai_file_protocol_route)
         .or(export_tool_route)
         .or(import_tool_route)
-<<<<<<< HEAD
         .or(tool_asset_route)
         .or(list_tool_asset_route)
         .or(delete_tool_asset_route)
-=======
         .or(remove_tool_route)
->>>>>>> 86174a58
 }
 
 #[utoipa::path(
@@ -1375,6 +1370,208 @@
         )),
     }
 }
+
+#[utoipa::path(
+    post,
+    path = "/v2/tool_asset",
+    responses(
+        (status = 200, description = "Successfully uploaded tool asset", body = Value),
+        (status = 400, description = "Bad request", body = APIError),
+        (status = 500, description = "Internal server error", body = APIError)
+    )
+)]
+pub async fn tool_asset_handler(
+    sender: Sender<NodeCommand>,
+    authorization: String,
+    tool_id: String,
+    app_id: String,
+    mut form: FormData,
+) -> Result<impl warp::Reply, warp::Rejection> {
+    let bearer = authorization.strip_prefix("Bearer ").unwrap_or("").to_string();
+
+    let mut file_name = String::new();
+    let mut file_data: Option<Vec<u8>> = None;
+
+    while let Ok(Some(part)) = form.try_next().await {
+        match part.name() {
+            "file_name" => {
+                // Convert the part to bytes then to string
+                let mut bytes = Vec::new();
+                let mut stream = part.stream();
+                while let Ok(Some(chunk)) = stream.try_next().await {
+                    bytes.extend_from_slice(chunk.chunk());
+                }
+                file_name = String::from_utf8_lossy(&bytes).into_owned();
+            }
+            "file" => {
+                // Read file data
+                let mut bytes = Vec::new();
+                let mut stream = part.stream();
+                while let Ok(Some(chunk)) = stream.try_next().await {
+                    bytes.extend_from_slice(chunk.chunk());
+                }
+                file_data = Some(bytes);
+            }
+            _ => {}
+        }
+    }
+
+    // Validate we have both file name and data
+    let file_data = match file_data {
+        Some(data) => data,
+        None => {
+            return Ok(warp::reply::with_status(
+                warp::reply::json(&APIError {
+                    code: 400,
+                    error: "Missing file".to_string(),
+                    message: "File data is required".to_string(),
+                }),
+                StatusCode::BAD_REQUEST,
+            ))
+        }
+    };
+
+    if file_name.is_empty() {
+        return Ok(warp::reply::with_status(
+            warp::reply::json(&APIError {
+                code: 400,
+                error: "Missing file name".to_string(),
+                message: "File name is required".to_string(),
+            }),
+            StatusCode::BAD_REQUEST,
+        ));
+    }
+
+    let (res_sender, res_receiver) = async_channel::bounded(1);
+    
+    sender
+        .send(NodeCommand::V2ApiUploadToolAsset {
+            bearer,
+            tool_id,
+            app_id,
+            file_name,
+            file_data,
+            res: res_sender,
+        })
+        .await
+        .map_err(|_| warp::reject::reject())?;
+
+    let result = res_receiver.recv().await.map_err(|_| warp::reject::reject())?;
+
+    match result {
+        Ok(response) => {
+            let response = create_success_response(response);
+            Ok(warp::reply::with_status(warp::reply::json(&response), StatusCode::OK))
+        }
+        Err(error) => Ok(warp::reply::with_status(
+            warp::reply::json(&error),
+            StatusCode::from_u16(error.code).unwrap(),
+        )),
+    }
+}
+
+#[utoipa::path(
+    get,
+    path = "/v2/list_tool_asset",
+    responses(
+        (status = 200, description = "Successfully listed tool assets", body = Vec<String>),
+        (status = 400, description = "Bad request", body = APIError),
+        (status = 500, description = "Internal server error", body = APIError)
+    )
+)]
+pub async fn list_tool_asset_handler(
+    sender: Sender<NodeCommand>,
+    authorization: String,
+    tool_id: String,
+    app_id: String,
+) -> Result<impl warp::Reply, warp::Rejection> {
+    let bearer = authorization.strip_prefix("Bearer ").unwrap_or("").to_string();
+
+    let (res_sender, res_receiver) = async_channel::bounded(1);
+    
+    sender
+        .send(NodeCommand::V2ApiListToolAssets {
+            bearer,
+            tool_id,
+            app_id,
+            res: res_sender,
+        })
+        .await
+        .map_err(|_| warp::reject::reject())?;
+
+    let result = res_receiver.recv().await.map_err(|_| warp::reject::reject())?;
+
+    match result {
+        Ok(response) => {
+            let response = create_success_response(response);
+            Ok(warp::reply::with_status(warp::reply::json(&response), StatusCode::OK))
+        }
+        Err(error) => Ok(warp::reply::with_status(
+            warp::reply::json(&error),
+            StatusCode::from_u16(error.code).unwrap(),
+        )),
+    }
+}
+
+#[utoipa::path(
+    delete,
+    path = "/v2/tool_asset",
+    params(
+        ("file_name" = String, Query, description = "Name of the file to delete")
+    ),
+    responses(
+        (status = 200, description = "Successfully deleted tool asset", body = Value),
+        (status = 400, description = "Bad request", body = APIError),
+        (status = 500, description = "Internal server error", body = APIError)
+    )
+)]
+pub async fn delete_tool_asset_handler(
+    sender: Sender<NodeCommand>,
+    authorization: String,
+    tool_id: String,
+    app_id: String,
+    query_params: HashMap<String, String>,
+) -> Result<impl warp::Reply, warp::Rejection> {
+    let bearer = authorization.strip_prefix("Bearer ").unwrap_or("").to_string();
+
+    let file_name = query_params
+        .get("file_name")
+        .ok_or_else(|| {
+            warp::reject::custom(APIError {
+                code: 400,
+                error: "Missing file name".to_string(),
+                message: "File name is required".to_string(),
+            })
+        })?
+        .to_string();
+
+    let (res_sender, res_receiver) = async_channel::bounded(1);
+    
+    sender
+        .send(NodeCommand::V2ApiDeleteToolAsset {
+            bearer,
+            tool_id,
+            app_id,
+            file_name,
+            res: res_sender,
+        })
+        .await
+        .map_err(|_| warp::reject::reject())?;
+
+    let result = res_receiver.recv().await.map_err(|_| warp::reject::reject())?;
+
+    match result {
+        Ok(response) => {
+            let response = create_success_response(response);
+            Ok(warp::reply::with_status(warp::reply::json(&response), StatusCode::OK))
+        }
+        Err(error) => Ok(warp::reply::with_status(
+            warp::reply::json(&error),
+            StatusCode::from_u16(error.code).unwrap(),
+        )),
+    }
+}
+
 
 #[derive(OpenApi)]
 #[openapi(
@@ -1410,205 +1607,5 @@
         (name = "tools", description = "Tool API endpoints")
     )
 )]
-pub struct ToolsApiDoc;
-
-#[utoipa::path(
-    post,
-    path = "/v2/tool_asset",
-    responses(
-        (status = 200, description = "Successfully uploaded tool asset", body = Value),
-        (status = 400, description = "Bad request", body = APIError),
-        (status = 500, description = "Internal server error", body = APIError)
-    )
-)]
-pub async fn tool_asset_handler(
-    sender: Sender<NodeCommand>,
-    authorization: String,
-    tool_id: String,
-    app_id: String,
-    mut form: FormData,
-) -> Result<impl warp::Reply, warp::Rejection> {
-    let bearer = authorization.strip_prefix("Bearer ").unwrap_or("").to_string();
-
-    let mut file_name = String::new();
-    let mut file_data: Option<Vec<u8>> = None;
-
-    while let Ok(Some(part)) = form.try_next().await {
-        match part.name() {
-            "file_name" => {
-                // Convert the part to bytes then to string
-                let mut bytes = Vec::new();
-                let mut stream = part.stream();
-                while let Ok(Some(chunk)) = stream.try_next().await {
-                    bytes.extend_from_slice(chunk.chunk());
-                }
-                file_name = String::from_utf8_lossy(&bytes).into_owned();
-            }
-            "file" => {
-                // Read file data
-                let mut bytes = Vec::new();
-                let mut stream = part.stream();
-                while let Ok(Some(chunk)) = stream.try_next().await {
-                    bytes.extend_from_slice(chunk.chunk());
-                }
-                file_data = Some(bytes);
-            }
-            _ => {}
-        }
-    }
-
-    // Validate we have both file name and data
-    let file_data = match file_data {
-        Some(data) => data,
-        None => {
-            return Ok(warp::reply::with_status(
-                warp::reply::json(&APIError {
-                    code: 400,
-                    error: "Missing file".to_string(),
-                    message: "File data is required".to_string(),
-                }),
-                StatusCode::BAD_REQUEST,
-            ))
-        }
-    };
-
-    if file_name.is_empty() {
-        return Ok(warp::reply::with_status(
-            warp::reply::json(&APIError {
-                code: 400,
-                error: "Missing file name".to_string(),
-                message: "File name is required".to_string(),
-            }),
-            StatusCode::BAD_REQUEST,
-        ));
-    }
-
-    let (res_sender, res_receiver) = async_channel::bounded(1);
-    
-    sender
-        .send(NodeCommand::V2ApiUploadToolAsset {
-            bearer,
-            tool_id,
-            app_id,
-            file_name,
-            file_data,
-            res: res_sender,
-        })
-        .await
-        .map_err(|_| warp::reject::reject())?;
-
-    let result = res_receiver.recv().await.map_err(|_| warp::reject::reject())?;
-
-    match result {
-        Ok(response) => {
-            let response = create_success_response(response);
-            Ok(warp::reply::with_status(warp::reply::json(&response), StatusCode::OK))
-        }
-        Err(error) => Ok(warp::reply::with_status(
-            warp::reply::json(&error),
-            StatusCode::from_u16(error.code).unwrap(),
-        )),
-    }
-}
-
-#[utoipa::path(
-    get,
-    path = "/v2/list_tool_asset",
-    responses(
-        (status = 200, description = "Successfully listed tool assets", body = Vec<String>),
-        (status = 400, description = "Bad request", body = APIError),
-        (status = 500, description = "Internal server error", body = APIError)
-    )
-)]
-pub async fn list_tool_asset_handler(
-    sender: Sender<NodeCommand>,
-    authorization: String,
-    tool_id: String,
-    app_id: String,
-) -> Result<impl warp::Reply, warp::Rejection> {
-    let bearer = authorization.strip_prefix("Bearer ").unwrap_or("").to_string();
-
-    let (res_sender, res_receiver) = async_channel::bounded(1);
-    
-    sender
-        .send(NodeCommand::V2ApiListToolAssets {
-            bearer,
-            tool_id,
-            app_id,
-            res: res_sender,
-        })
-        .await
-        .map_err(|_| warp::reject::reject())?;
-
-    let result = res_receiver.recv().await.map_err(|_| warp::reject::reject())?;
-
-    match result {
-        Ok(response) => {
-            let response = create_success_response(response);
-            Ok(warp::reply::with_status(warp::reply::json(&response), StatusCode::OK))
-        }
-        Err(error) => Ok(warp::reply::with_status(
-            warp::reply::json(&error),
-            StatusCode::from_u16(error.code).unwrap(),
-        )),
-    }
-}
-
-#[utoipa::path(
-    delete,
-    path = "/v2/tool_asset",
-    params(
-        ("file_name" = String, Query, description = "Name of the file to delete")
-    ),
-    responses(
-        (status = 200, description = "Successfully deleted tool asset", body = Value),
-        (status = 400, description = "Bad request", body = APIError),
-        (status = 500, description = "Internal server error", body = APIError)
-    )
-)]
-pub async fn delete_tool_asset_handler(
-    sender: Sender<NodeCommand>,
-    authorization: String,
-    tool_id: String,
-    app_id: String,
-    query_params: HashMap<String, String>,
-) -> Result<impl warp::Reply, warp::Rejection> {
-    let bearer = authorization.strip_prefix("Bearer ").unwrap_or("").to_string();
-
-    let file_name = query_params
-        .get("file_name")
-        .ok_or_else(|| {
-            warp::reject::custom(APIError {
-                code: 400,
-                error: "Missing file name".to_string(),
-                message: "File name is required".to_string(),
-            })
-        })?
-        .to_string();
-
-    let (res_sender, res_receiver) = async_channel::bounded(1);
-    
-    sender
-        .send(NodeCommand::V2ApiDeleteToolAsset {
-            bearer,
-            tool_id,
-            app_id,
-            file_name,
-            res: res_sender,
-        })
-        .await
-        .map_err(|_| warp::reject::reject())?;
-
-    let result = res_receiver.recv().await.map_err(|_| warp::reject::reject())?;
-
-    match result {
-        Ok(response) => {
-            let response = create_success_response(response);
-            Ok(warp::reply::with_status(warp::reply::json(&response), StatusCode::OK))
-        }
-        Err(error) => Ok(warp::reply::with_status(
-            warp::reply::json(&error),
-            StatusCode::from_u16(error.code).unwrap(),
-        )),
-    }
-}+
+pub struct ToolsApiDoc;