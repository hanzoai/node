use async_channel::Sender;
use serde::Deserialize;
use serde_json::{Map, Value};
use shinkai_message_primitives::{schemas::shinkai_tools::{CodeLanguage, DynamicToolType}, shinkai_message::shinkai_message_schemas::JobMessage};
use shinkai_tools_primitives::tools::{shinkai_tool::ShinkaiTool, tool_config::OAuth, tool_playground::ToolPlayground};
use utoipa::{OpenApi, ToSchema};
use warp::Filter;
use reqwest::StatusCode;
use std::collections::HashMap;
use bytes::Bytes;
use futures::TryStreamExt;
use warp::multipart::{FormData, Part};
use bytes::Buf;

use crate::{node_api_router::APIError, node_commands::NodeCommand};
use super::api_v2_router::{create_success_response, with_sender};

pub fn tool_routes(
    node_commands_sender: Sender<NodeCommand>,
) -> impl Filter<Extract = impl warp::Reply, Error = warp::Rejection> + Clone {
    let list_all_shinkai_tools_route = warp::path("list_all_shinkai_tools")
        .and(warp::get())
        .and(with_sender(node_commands_sender.clone()))
        .and(warp::header::<String>("authorization"))
        .and_then(list_all_shinkai_tools_handler);

    let set_shinkai_tool_route = warp::path("set_shinkai_tool")
        .and(warp::post())
        .and(with_sender(node_commands_sender.clone()))
        .and(warp::header::<String>("authorization"))
        .and(warp::query::<HashMap<String, String>>())
        .and(warp::body::json())
        .and_then(set_shinkai_tool_handler);

    let get_shinkai_tool_route = warp::path("get_shinkai_tool")
        .and(warp::get())
        .and(with_sender(node_commands_sender.clone()))
        .and(warp::header::<String>("authorization"))
        .and(warp::query::<HashMap<String, String>>())
        .and_then(get_shinkai_tool_handler);

    let search_shinkai_tool_route = warp::path("search_shinkai_tool")
        .and(warp::get())
        .and(with_sender(node_commands_sender.clone()))
        .and(warp::header::<String>("authorization"))
        .and(warp::query::<HashMap<String, String>>())
        .and_then(search_shinkai_tool_handler);

    let add_shinkai_tool_route = warp::path("add_shinkai_tool")
        .and(warp::post())
        .and(with_sender(node_commands_sender.clone()))
        .and(warp::header::<String>("authorization"))
        .and(warp::body::json())
        .and_then(add_shinkai_tool_handler);


    let tool_execution_route = warp::path("tool_execution")
        .and(warp::post())
        .and(with_sender(node_commands_sender.clone()))
        .and(warp::header::<String>("authorization"))
        .and(warp::header::<String>("x-shinkai-tool-id"))
        .and(warp::header::<String>("x-shinkai-app-id"))
        .and(warp::body::json())
        .and_then(tool_execution_handler);
    
    let tool_definitions_route = warp::path("tool_definitions")
        .and(with_sender(node_commands_sender.clone()))
        .and(warp::header::<String>("authorization"))
        .and(warp::query::<HashMap<String, String>>())
        .and_then(tool_definitions_handler);

    let tool_implementation_route = warp::path("tool_implementation")
        .and(warp::post())
        .and(with_sender(node_commands_sender.clone()))
        .and(warp::header::<String>("authorization"))
        .and(warp::body::json())
        .and_then(tool_implementation_handler);

    let tool_metadata_implementation_route = warp::path("tool_metadata_implementation")
        .and(warp::post())
        .and(with_sender(node_commands_sender.clone()))
        .and(warp::header::<String>("authorization"))
        .and(warp::body::json())
        .and_then(tool_metadata_implementation_handler);

    let set_playground_tool_route = warp::path("set_playground_tool")
        .and(warp::post())
        .and(with_sender(node_commands_sender.clone()))
        .and(warp::header::<String>("authorization"))
        .and(warp::header::<String>("x-shinkai-tool-id"))
        .and(warp::header::<String>("x-shinkai-app-id"))
        .and(warp::body::json())
        .and_then(set_playground_tool_handler);

    let list_playground_tools_route = warp::path("list_playground_tools")
        .and(warp::get())
        .and(with_sender(node_commands_sender.clone()))
        .and(warp::header::<String>("authorization"))
        .and_then(list_playground_tools_handler);

    let remove_playground_tool_route = warp::path("remove_playground_tool")
        .and(warp::delete())
        .and(with_sender(node_commands_sender.clone()))
        .and(warp::header::<String>("authorization"))
        .and(warp::query::<HashMap<String, String>>())
        .and_then(remove_playground_tool_handler);

    let get_playground_tool_route = warp::path("get_playground_tool")
        .and(warp::get())
        .and(with_sender(node_commands_sender.clone()))
        .and(warp::header::<String>("authorization"))
        .and(warp::query::<HashMap<String, String>>())
        .and_then(get_playground_tool_handler);

    let get_tool_implementation_prompt_route = warp::path("get_tool_implementation_prompt")
        .and(warp::get())
        .and(with_sender(node_commands_sender.clone()))
        .and(warp::header::<String>("authorization"))
        .and(warp::query::<HashMap<String, String>>())
        .and_then(get_tool_implementation_prompt_handler);

    let code_execution_route = warp::path("code_execution")
        .and(warp::post())
        .and(with_sender(node_commands_sender.clone()))
        .and(warp::header::<String>("authorization"))
        .and(warp::header::<String>("x-shinkai-tool-id"))
        .and(warp::header::<String>("x-shinkai-app-id"))
        .and(warp::body::json())
        .and_then(code_execution_handler);

    let undo_to_route = warp::path("tool_implementation_undo_to")
        .and(warp::post())
        .and(with_sender(node_commands_sender.clone()))
        .and(warp::header::<String>("authorization"))
        .and(warp::body::json())
        .and_then(undo_to_handler);

    let tool_implementation_code_update_route = warp::path("tool_implementation_code_update")
        .and(warp::post())
        .and(with_sender(node_commands_sender.clone()))
        .and(warp::header::<String>("authorization"))
        .and(warp::body::json())
        .and_then(tool_implementation_code_update_handler);

    let resolve_shinkai_file_protocol_route = warp::path("resolve_shinkai_file_protocol")
        .and(warp::get())
        .and(with_sender(node_commands_sender.clone()))
        .and(warp::header::<String>("authorization"))
        .and(warp::query::<HashMap<String, String>>())
        .and_then(resolve_shinkai_file_protocol_handler);

    let export_tool_route = warp::path("export_tool")
        .and(warp::get())
        .and(with_sender(node_commands_sender.clone()))
        .and(warp::header::<String>("authorization"))
        .and(warp::query::<HashMap<String, String>>())
        .and_then(export_tool_handler);

    let import_tool_route = warp::path("import_tool")
        .and(warp::post())
        .and(with_sender(node_commands_sender.clone()))
        .and(warp::header::<String>("authorization"))
        .and(warp::body::json())
        .and_then(import_tool_handler);

    let tool_asset_route = warp::path("tool_asset")
        .and(warp::post())
        .and(with_sender(node_commands_sender.clone()))
        .and(warp::header::<String>("authorization"))
        .and(warp::header::<String>("x-shinkai-tool-id"))
        .and(warp::header::<String>("x-shinkai-app-id"))
        .and(warp::multipart::form())
        .and_then(tool_asset_handler);

    let list_tool_asset_route = warp::path("list_tool_asset")
        .and(warp::get())
        .and(with_sender(node_commands_sender.clone()))
        .and(warp::header::<String>("authorization"))
        .and(warp::header::<String>("x-shinkai-tool-id"))
        .and(warp::header::<String>("x-shinkai-app-id"))
        .and_then(list_tool_asset_handler);

    let delete_tool_asset_route = warp::path("tool_asset")
        .and(warp::delete())
        .and(with_sender(node_commands_sender.clone()))
        .and(warp::header::<String>("authorization"))
        .and(warp::header::<String>("x-shinkai-tool-id"))
        .and(warp::header::<String>("x-shinkai-app-id"))
        .and(warp::query::<HashMap<String, String>>())
        .and_then(delete_tool_asset_handler);

    let remove_tool_route = warp::path("remove_tool")
        .and(warp::delete())
        .and(with_sender(node_commands_sender.clone()))
        .and(warp::header::<String>("authorization"))
        .and(warp::query::<HashMap<String, String>>())
        .and_then(remove_tool_handler);

    tool_execution_route
        .or(code_execution_route)
        .or(tool_definitions_route)
        .or(tool_implementation_route)
        .or(tool_metadata_implementation_route)
        .or(list_all_shinkai_tools_route)
        .or(set_shinkai_tool_route)
        .or(get_shinkai_tool_route)
        .or(search_shinkai_tool_route)
        .or(add_shinkai_tool_route)
        .or(set_playground_tool_route)
        .or(list_playground_tools_route)
        .or(remove_playground_tool_route)
        .or(get_playground_tool_route)
        .or(get_tool_implementation_prompt_route)
        .or(undo_to_route)
        .or(tool_implementation_code_update_route)
        .or(resolve_shinkai_file_protocol_route)
        .or(export_tool_route)
        .or(import_tool_route)
        .or(tool_asset_route)
        .or(list_tool_asset_route)
        .or(delete_tool_asset_route)
        .or(remove_tool_route)
}

#[utoipa::path(
    get,
    path = "/v2/tool_definitions",
    params(
        ("language" = String, Query, description = "Output language (typescript or python)")
    ),
    responses(
        (status = 200, description = "tool definitions", body = String),
        (status = 400, description = "Invalid language parameter", body = APIError),
    )
)]
pub async fn tool_definitions_handler(
    sender: Sender<NodeCommand>,
    authorization: String,
    query_params: HashMap<String, String>,
) -> Result<impl warp::Reply, warp::Rejection> {
    let bearer = authorization.strip_prefix("Bearer ").unwrap_or("").to_string();

    // Get language from query params, default to Language::Typescript if not provided
    let language = query_params
        .get("language")
        .and_then(|s| match s.as_str() {
            "typescript" => Some(CodeLanguage::Typescript),
            "python" => Some(CodeLanguage::Python),
            _ => None,
        });

    if language.is_none() {
        return Err(warp::reject::custom(APIError {
            code: 400,
            error: "Invalid language".to_string(),
            message: "Invalid language parameter".to_string(),
        }));
    }

    let tools: Vec<String> = query_params
        .get("tools")
        .map(|s| s.split(',').map(|t| t.trim().to_string()).collect::<Vec<String>>())
        .unwrap_or_default();

    let (res_sender, res_receiver) = async_channel::bounded(1);
    
    sender
        .send(NodeCommand::V2ApiGenerateToolDefinitions {
            bearer,
            language: language.unwrap(),
            tools,
            res: res_sender,
        })
        .await
        .map_err(|_| warp::reject::reject())?;

    let result = res_receiver.recv().await.map_err(|_| warp::reject::reject())?;

    match result {
        Ok(response) => {
            let response = create_success_response(response);
            Ok(warp::reply::with_status(warp::reply::json(&response), StatusCode::OK))
        }
        Err(error) => Ok(warp::reply::with_status(
            warp::reply::json(&error),
            StatusCode::from_u16(error.code).unwrap(),
        )),
    }
}


#[derive(Deserialize, ToSchema, Debug)]
pub struct ToolExecutionRequest {
    pub tool_router_key: String,
    pub llm_provider: String,
    pub parameters: Value,
    #[serde(default = "default_map")]
    pub extra_config: Value,
    pub mounts: Option<Vec<String>>,
}

#[utoipa::path(
    post,
    path = "/v2/tool_execution",
    request_body = ToolExecutionRequest,
    responses(
        (status = 200, description = "Successfully executed tool", body = Value),
        (status = 400, description = "Invalid request parameters", body = APIError),
        (status = 500, description = "Tool execution failed", body = APIError)
    )
)]
pub async fn tool_execution_handler(
    sender: Sender<NodeCommand>,
    authorization: String,
    tool_id: String,
    app_id: String,
    payload: ToolExecutionRequest,
) -> Result<impl warp::Reply, warp::Rejection> {    
    let bearer = authorization.strip_prefix("Bearer ").unwrap_or("").to_string();

    // Convert parameters to a Map if it isn't already
    let parameters = match payload.parameters {
        Value::Object(map) => map,
        _ => return Err(warp::reject::custom(APIError {
            code: 400,
            error: "Invalid Parameters".to_string(),
            message: "Parameters must be an object".to_string(),
        })),
    };

    let extra_config = match payload.extra_config {
        Value::Object(map) => map,
        _ => return Err(warp::reject::custom(APIError {
            code: 400,
            error: "Invalid Extra Config".to_string(),
            message: "Extra Config must be an object".to_string(),
        })),
    };

    let (res_sender, res_receiver) = async_channel::bounded(1);
    sender
        .send(NodeCommand::V2ApiExecuteTool {
            bearer,
            tool_router_key: payload.tool_router_key.clone(),
            parameters,
            tool_id,
            app_id,
            llm_provider: payload.llm_provider.clone(),
            extra_config,
            mounts: payload.mounts,
            res: res_sender,
        })
        .await
        .map_err(|_| warp::reject::reject())?;

    let result = res_receiver.recv().await.map_err(|_| warp::reject::reject())?;

    match result {
        Ok(response) => {
            let response = create_success_response(response);
            Ok(warp::reply::with_status(warp::reply::json(&response), StatusCode::OK))
        }
        Err(error) => Ok(warp::reply::with_status(
            warp::reply::json(&error),
            StatusCode::from_u16(error.code).unwrap(),
        )),
    }
}

#[derive(serde::Serialize, ToSchema)]
pub struct ToolImplementationResponse {
    pub code: String,
    pub metadata: ToolMetadata, // TODO: is this actually being returned?
}

#[derive(serde::Serialize, ToSchema)]
pub struct ToolMetadata {
    pub name: String,
    pub description: String,
    pub parameters: Value,
}

#[derive(Deserialize, ToSchema, Debug)]
pub struct ToolImplementationRequest {
    pub message: JobMessage,
    pub language: CodeLanguage,
    pub tools: Vec<String>,
    pub raw: Option<bool>,
    #[serde(default)]
    // Field to run a check after the tool implementation is generated
    // Default is false
    pub post_check: bool,
}

#[utoipa::path(
    post,
    path = "/v2/tool_implementation",
    request_body = ToolImplementationRequest,
    responses(
        (status = 200, description = "Tool implementation code and metadata", body = ToolImplementationResponse),
        (status = 400, description = "Invalid parameters", body = APIError),
    )
)]
pub async fn tool_implementation_handler(
    sender: Sender<NodeCommand>,
    authorization: String,
    payload: ToolImplementationRequest,
) -> Result<impl warp::Reply, warp::Rejection> {
    let (res_sender, res_receiver) = async_channel::bounded(1);
    
    sender
        .send(NodeCommand::V2ApiGenerateToolImplementation {
            bearer: authorization.strip_prefix("Bearer ").unwrap_or("").to_string(),
            message: payload.message,
            language: payload.language,
            tools: payload.tools,
            post_check: payload.post_check,
            raw: payload.raw.unwrap_or(false),
            res: res_sender,
        })
        .await
        .map_err(|_| warp::reject::reject())?;

    let result = res_receiver.recv().await.map_err(|_| warp::reject::reject())?;

    match result {
        Ok(response) => {
            let response = create_success_response(response);
            Ok(warp::reply::with_status(warp::reply::json(&response), StatusCode::OK))
        }
        Err(error) => Ok(warp::reply::with_status(
            warp::reply::json(&error),
            StatusCode::from_u16(error.code).unwrap(),
        )),
    }
}

#[derive(Deserialize, ToSchema)]
pub struct ToolMetadataImplementationRequest {
    pub language: CodeLanguage,
    pub job_id: String,
    pub tools: Vec<String>,
}

#[utoipa::path(
    post,
    path = "/v2/tool_metadata_implementation",
    request_body = ToolMetadataImplementationRequest,
    responses(
        (status = 200, description = "Tool metadata implementation", body = ToolImplementationResponse),
        (status = 400, description = "Invalid parameters", body = APIError),
    )
)]
pub async fn tool_metadata_implementation_handler(
    sender: Sender<NodeCommand>,
    authorization: String,
    payload: ToolMetadataImplementationRequest,
) -> Result<impl warp::Reply, warp::Rejection> {
    let (res_sender, res_receiver) = async_channel::bounded(1);
    
    sender
        .send(NodeCommand::V2ApiGenerateToolMetadataImplementation {
            bearer: authorization.strip_prefix("Bearer ").unwrap_or("").to_string(),
            language: payload.language,
            job_id: payload.job_id,
            tools: payload.tools,
            res: res_sender,
        })
        .await
        .map_err(|_| warp::reject::reject())?;

    let result = res_receiver.recv().await.map_err(|_| warp::reject::reject())?;

    match result {
        Ok(response) => {
            let response = create_success_response(response);
            Ok(warp::reply::with_status(warp::reply::json(&response), StatusCode::OK))
        }
        Err(error) => Ok(warp::reply::with_status(
            warp::reply::json(&error),
            StatusCode::from_u16(error.code).unwrap(),
        )),
    }
}


#[utoipa::path(
    get,
    path = "/v2/search_shinkai_tool",
    params(
        ("query" = String, Query, description = "Search query for Shinkai tools"),
        ("agent_or_llm" = Option<String>, Query, description = "Optional agent or LLM identifier")
    ),
    responses(
        (status = 200, description = "Successfully searched Shinkai tools", body = Value),
        (status = 400, description = "Bad request", body = APIError),
        (status = 500, description = "Internal server error", body = APIError)
    )
)]
pub async fn search_shinkai_tool_handler(
    sender: Sender<NodeCommand>,
    authorization: String,
    query_params: HashMap<String, String>,
) -> Result<impl warp::Reply, warp::Rejection> {
    let bearer = authorization.strip_prefix("Bearer ").unwrap_or("").to_string();
    let query = query_params
        .get("query")
        .ok_or_else(|| {
            warp::reject::custom(APIError {
                code: 400,
                error: "Invalid Query".to_string(),
                message: "The request query string is invalid.".to_string(),
            })
        })?
        .to_string();
    
    // Get the optional agent_or_llm parameter
    let agent_or_llm = query_params.get("agent_or_llm").cloned();

    let (res_sender, res_receiver) = async_channel::bounded(1);
    sender
        .send(NodeCommand::V2ApiSearchShinkaiTool {
            bearer,
            query,
            agent_or_llm,
            res: res_sender,
        })
        .await
        .map_err(|_| warp::reject::reject())?;
    let result = res_receiver.recv().await.map_err(|_| warp::reject::reject())?;

    match result {
        Ok(response) => {
            let response = create_success_response(response);
            Ok(warp::reply::with_status(warp::reply::json(&response), StatusCode::OK))
        }
        Err(error) => Ok(warp::reply::with_status(
            warp::reply::json(&error),
            StatusCode::from_u16(error.code).unwrap(),
        )),
    }
}

#[utoipa::path(
    get,
    path = "/v2/list_all_shinkai_tools",
    responses(
        (status = 200, description = "Successfully listed all Shinkai tools", body = Value),
        (status = 400, description = "Bad request", body = APIError),
        (status = 500, description = "Internal server error", body = APIError)
    )
)]
pub async fn list_all_shinkai_tools_handler(
    sender: Sender<NodeCommand>,
    authorization: String,
) -> Result<impl warp::Reply, warp::Rejection> {
    let bearer = authorization.strip_prefix("Bearer ").unwrap_or("").to_string();
    let (res_sender, res_receiver) = async_channel::bounded(1);
    sender
        .send(NodeCommand::V2ApiListAllShinkaiTools {
            bearer,
            res: res_sender,
        })
        .await
        .map_err(|_| warp::reject::reject())?;
    let result = res_receiver.recv().await.map_err(|_| warp::reject::reject())?;

    match result {
        Ok(response) => {
            let response = create_success_response(response);
            Ok(warp::reply::with_status(warp::reply::json(&response), StatusCode::OK))
        }
        Err(error) => Ok(warp::reply::with_status(
            warp::reply::json(&error),
            StatusCode::from_u16(error.code).unwrap(),
        )),
    }
}

#[utoipa::path(
    post,
    path = "/v2/set_shinkai_tool",
    request_body = Value,
    params(
        ("tool_name" = String, Query, description = "Key name of the Shinkai tool")
    ),
    responses(
        (status = 200, description = "Successfully set Shinkai tool", body = bool),
        (status = 400, description = "Bad request", body = APIError),
        (status = 500, description = "Internal server error", body = APIError)
    )
)]
pub async fn set_shinkai_tool_handler(
    sender: Sender<NodeCommand>,
    authorization: String,
    query_params: HashMap<String, String>,
    payload: Value,
) -> Result<impl warp::Reply, warp::Rejection> {
    let bearer = authorization.strip_prefix("Bearer ").unwrap_or("").to_string();
    let tool_key = query_params
        .get("tool_name")
        .ok_or_else(|| {
            warp::reject::custom(APIError {
                code: 400,
                error: "Invalid Query".to_string(),
                message: "The request query string is invalid.".to_string(),
            })
        })?
        .to_string();
    let (res_sender, res_receiver) = async_channel::bounded(1);
    sender
        .send(NodeCommand::V2ApiSetShinkaiTool {
            bearer,
            tool_key,
            payload,
            res: res_sender,
        })
        .await
        .map_err(|_| warp::reject::reject())?;
    let result = res_receiver.recv().await.map_err(|_| warp::reject::reject())?;

    match result {
        Ok(response) => Ok(warp::reply::with_status(warp::reply::json(&response), StatusCode::OK)),
        Err(error) => Ok(warp::reply::with_status(
            warp::reply::json(&error),
            StatusCode::from_u16(error.code).unwrap(),
        )),
    }
}

#[utoipa::path(
    get,
    path = "/v2/get_shinkai_tool",
    params(
        ("tool_name" = String, Query, description = "Name of the Shinkai tool")
    ),
    responses(
        (status = 200, description = "Successfully retrieved Shinkai tool", body = Value),
        (status = 400, description = "Bad request", body = APIError),
        (status = 500, description = "Internal server error", body = APIError)
    )
)]
pub async fn get_shinkai_tool_handler(
    sender: Sender<NodeCommand>,
    authorization: String,
    query_params: HashMap<String, String>,
) -> Result<impl warp::Reply, warp::Rejection> {
    let bearer = authorization.strip_prefix("Bearer ").unwrap_or("").to_string();
    let tool_name = query_params
        .get("tool_name")
        .ok_or_else(|| {
            warp::reject::custom(APIError {
                code: 400,
                error: "Invalid Query".to_string(),
                message: "The request query string is invalid.".to_string(),
            })
        })?
        .to_string();
    let (res_sender, res_receiver) = async_channel::bounded(1);
    sender
        .send(NodeCommand::V2ApiGetShinkaiTool {
            bearer,
            payload: tool_name,
            res: res_sender,
        })
        .await
        .map_err(|_| warp::reject::reject())?;
    let result = res_receiver.recv().await.map_err(|_| warp::reject::reject())?;

    match result {
        Ok(response) => {
            let response = create_success_response(response);
            Ok(warp::reply::with_status(warp::reply::json(&response), StatusCode::OK))
        }
        Err(error) => Ok(warp::reply::with_status(
            warp::reply::json(&error),
            StatusCode::from_u16(error.code).unwrap(),
        )),
    }
}

#[utoipa::path(
    post,
    path = "/v2/add_shinkai_tool",
    request_body = ShinkaiTool,
    responses(
        (status = 200, description = "Successfully added Shinkai tool", body = Value),
        (status = 400, description = "Bad request", body = APIError),
        (status = 500, description = "Internal server error", body = APIError)
    )
)]
pub async fn add_shinkai_tool_handler(
    sender: Sender<NodeCommand>,
    authorization: String,
    payload: ShinkaiTool,
) -> Result<impl warp::Reply, warp::Rejection> {
    let bearer = authorization.strip_prefix("Bearer ").unwrap_or("").to_string();
    let (res_sender, res_receiver) = async_channel::bounded(1);
    sender
        .send(NodeCommand::V2ApiAddShinkaiTool {
            bearer,
            shinkai_tool: payload,
            res: res_sender,
        })
        .await
        .map_err(|_| warp::reject::reject())?;
    let result = res_receiver.recv().await.map_err(|_| warp::reject::reject())?;

    match result {
        Ok(response) => {
            let response = create_success_response(response);
            Ok(warp::reply::with_status(warp::reply::json(&response), StatusCode::OK))
        }
        Err(error) => Ok(warp::reply::with_status(
            warp::reply::json(&error),
            StatusCode::from_u16(error.code).unwrap(),
        )),
    }
}

#[utoipa::path(
    post,
    path = "/v2/set_playground_tool",
    request_body = PlaygroundTool,
    responses(
        (status = 200, description = "Successfully set playground tool", body = bool),
        (status = 400, description = "Bad request", body = APIError),
        (status = 500, description = "Internal server error", body = APIError)
    )
)]
pub async fn set_playground_tool_handler(
    sender: Sender<NodeCommand>,
    authorization: String,
    tool_id: String,
    app_id: String,
    payload: ToolPlayground,
) -> Result<impl warp::Reply, warp::Rejection> {
    let bearer = authorization.strip_prefix("Bearer ").unwrap_or("").to_string();
    let (res_sender, res_receiver) = async_channel::bounded(1);
    sender
        .send(NodeCommand::V2ApiSetPlaygroundTool {
            bearer,
            payload, 
            tool_id,
            app_id,
            res: res_sender,
        })
        .await
        .map_err(|_| warp::reject::reject())?;
    let result = res_receiver.recv().await.map_err(|_| warp::reject::reject())?;

    match result {
        Ok(response) => Ok(warp::reply::with_status(warp::reply::json(&response), StatusCode::OK)),
        Err(error) => Ok(warp::reply::with_status(
            warp::reply::json(&error),
            StatusCode::from_u16(error.code).unwrap(),
        )),
    }
}

#[utoipa::path(
    get,
    path = "/v2/list_playground_tools",
    responses(
        (status = 200, description = "Successfully listed all playground tools", body = Value),
        (status = 400, description = "Bad request", body = APIError),
        (status = 500, description = "Internal server error", body = APIError)
    )
)]
pub async fn list_playground_tools_handler(
    sender: Sender<NodeCommand>,
    authorization: String,
) -> Result<impl warp::Reply, warp::Rejection> {
    let bearer = authorization.strip_prefix("Bearer ").unwrap_or("").to_string();
    let (res_sender, res_receiver) = async_channel::bounded(1);
    sender
        .send(NodeCommand::V2ApiListPlaygroundTools {
            bearer,
            res: res_sender,
        })
        .await
        .map_err(|_| warp::reject::reject())?;
    let result = res_receiver.recv().await.map_err(|_| warp::reject::reject())?;

    match result {
        Ok(response) => {
            let response = create_success_response(response);
            Ok(warp::reply::with_status(warp::reply::json(&response), StatusCode::OK))
        }
        Err(error) => Ok(warp::reply::with_status(
            warp::reply::json(&error),
            StatusCode::from_u16(error.code).unwrap(),
        )),
    }
}

#[utoipa::path(
    delete,
    path = "/v2/remove_playground_tool",
    params(
        ("tool_key" = String, Query, description = "Key of the playground tool to remove")
    ),
    responses(
        (status = 200, description = "Successfully removed playground tool", body = bool),
        (status = 400, description = "Bad request", body = APIError),
        (status = 500, description = "Internal server error", body = APIError)
    )
)]
pub async fn remove_playground_tool_handler(
    sender: Sender<NodeCommand>,
    authorization: String,
    query_params: HashMap<String, String>,
) -> Result<impl warp::Reply, warp::Rejection> {
    let bearer = authorization.strip_prefix("Bearer ").unwrap_or("").to_string();
    let tool_key = query_params
        .get("tool_key")
        .ok_or_else(|| {
            warp::reject::custom(APIError {
                code: 400,
                error: "Invalid Query".to_string(),
                message: "The request query string is invalid.".to_string(),
            })
        })?
        .to_string();
    let (res_sender, res_receiver) = async_channel::bounded(1);
    sender
        .send(NodeCommand::V2ApiRemovePlaygroundTool {
            bearer,
            tool_key,
            res: res_sender,
        })
        .await
        .map_err(|_| warp::reject::reject())?;
    let result = res_receiver.recv().await.map_err(|_| warp::reject::reject())?;

    match result {
        Ok(response) => Ok(warp::reply::with_status(warp::reply::json(&response), StatusCode::OK)),
        Err(error) => Ok(warp::reply::with_status(
            warp::reply::json(&error),
            StatusCode::from_u16(error.code).unwrap(),
        )),
    }
}

#[utoipa::path(
    get,
    path = "/v2/get_playground_tool",
    params(
        ("tool_key" = String, Query, description = "Key of the playground tool to retrieve")
    ),
    responses(
        (status = 200, description = "Successfully retrieved playground tool", body = Value),
        (status = 400, description = "Bad request", body = APIError),
        (status = 500, description = "Internal server error", body = APIError)
    )
)]
pub async fn get_playground_tool_handler(
    sender: Sender<NodeCommand>,
    authorization: String,
    query_params: HashMap<String, String>,
) -> Result<impl warp::Reply, warp::Rejection> {
    let bearer = authorization.strip_prefix("Bearer ").unwrap_or("").to_string();
    let tool_key = query_params
        .get("tool_key")
        .ok_or_else(|| {
            warp::reject::custom(APIError {
                code: 400,
                error: "Invalid Query".to_string(),
                message: "The request query string is invalid.".to_string(),
            })
        })?
        .to_string();
    let (res_sender, res_receiver) = async_channel::bounded(1);
    sender
        .send(NodeCommand::V2ApiGetPlaygroundTool {
            bearer,
            tool_key,
            res: res_sender,
        })
        .await
        .map_err(|_| warp::reject::reject())?;
    let result = res_receiver.recv().await.map_err(|_| warp::reject::reject())?;

    match result {
        Ok(response) => {
            let response = create_success_response(response);
            Ok(warp::reply::with_status(warp::reply::json(&response), StatusCode::OK))
        }
        Err(error) => Ok(warp::reply::with_status(
            warp::reply::json(&error),
            StatusCode::from_u16(error.code).unwrap(),
        )),
    }
}

#[utoipa::path(
    get,
    path = "/v2/get_tool_implementation_prompt",
    responses(
        (status = 200, description = "Successfully retrieved tool implementation prompt", body = String),
        (status = 400, description = "Bad request", body = APIError),
        (status = 500, description = "Internal server error", body = APIError)
    )
)]
pub async fn get_tool_implementation_prompt_handler(
    sender: Sender<NodeCommand>,
    authorization: String,
    query_params: HashMap<String, String>,

) -> Result<impl warp::Reply, warp::Rejection> {
    let bearer = authorization.strip_prefix("Bearer ").unwrap_or("").to_string();
    
        // Get language from query params, default to Language::Typescript if not provided
        let language = query_params
        .get("language")
        .and_then(|s| match s.as_str() {
            "typescript" => Some(CodeLanguage::Typescript),
            "python" => Some(CodeLanguage::Python),
            _ => None,
        });
        
    if language.is_none() {
        return Err(warp::reject::custom(APIError {
            code: 400,
            error: "Invalid language".to_string(),
            message: "Invalid language parameter".to_string(),
        }));
    }

    let tools: Vec<String> = query_params
        .get("tools")
        .map(|s| s.split(',').map(|t| t.trim().to_string()).collect::<Vec<String>>())
        .unwrap_or_default();

    let code = query_params
        .get("code")
        .map_or("", |v| v)  
        .to_string();

    let (res_sender, res_receiver) = async_channel::bounded(1);
    sender
        .send(NodeCommand::V2ApiGenerateToolFetchQuery {
            bearer,
            language: language.unwrap(),
            tools,
            code,
            res: res_sender,
        })
        .await
        .map_err(|_| warp::reject::reject())?;

    let result = res_receiver.recv().await.map_err(|_| warp::reject::reject())?;

    match result {
        Ok(prompt) => {
            let response = create_success_response(prompt);
            Ok(warp::reply::with_status(warp::reply::json(&response), StatusCode::OK))
        }
        Err(error) => Ok(warp::reply::with_status(
            warp::reply::json(&error),
            StatusCode::from_u16(error.code).unwrap(),
        )),
    }
}

#[derive(Deserialize, ToSchema, Debug)]
pub struct CodeExecutionRequest {
    pub tool_type: DynamicToolType,
    pub code: String,
    pub parameters: Value,
    #[serde(default = "default_map")]
    pub extra_config: Value,
    pub oauth: Option<Vec<OAuth>>,
    pub llm_provider: String,
    pub tools: Vec<String>,
    pub mounts: Option<Vec<String>>,
}

// Define a custom default function for oauth
fn default_map() -> Value {
    Value::Object(Map::new())
}

#[utoipa::path(
    post,
    path = "/v2/code_execution",
    request_body = CodeExecutionRequest,
    responses(
        (status = 200, description = "Successfully executed code", body = Value),
        (status = 400, description = "Invalid request parameters", body = APIError),
        (status = 500, description = "Code execution failed", body = APIError)
    )
)]
pub async fn code_execution_handler(
    sender: Sender<NodeCommand>,
    authorization: String,
    tool_id: String,
    app_id: String,
    payload: CodeExecutionRequest,
) -> Result<impl warp::Reply, warp::Rejection> {
    let bearer = authorization.strip_prefix("Bearer ").unwrap_or("").to_string();

    eprintln!("payload: {:?}", payload);

    // Convert parameters to a Map if it isn't already
    let parameters = match payload.parameters {
        Value::Object(map) => map,
        _ => return Err(warp::reject::custom(APIError {
            code: 400,
            error: "Invalid Parameters".to_string(),
            message: "Parameters must be an object".to_string(),
        })),
    };

    let extra_config = match payload.extra_config {
        Value::Object(map) => map,
        _ => return Err(warp::reject::custom(APIError {
            code: 400,
            error: "Invalid Extra Config".to_string(),
            message: "Extra Config must be an object".to_string(),
        })),
    };

    let (res_sender, res_receiver) = async_channel::bounded(1);
    sender
        .send(NodeCommand::V2ApiExecuteCode {
            bearer,
            tool_type: payload.tool_type,
            code: payload.code,
            tools: payload.tools,
            parameters,
            extra_config,
            oauth: payload.oauth,
            tool_id: tool_id,
            app_id: app_id,
            llm_provider: payload.llm_provider,
            mounts: payload.mounts,
            res: res_sender,
        })
        .await
        .map_err(|_| warp::reject::reject())?;

    let result = res_receiver.recv().await.map_err(|_| warp::reject::reject())?;

    match result {
        Ok(response) => {
            let response = create_success_response(response);
            Ok(warp::reply::with_status(warp::reply::json(&response), StatusCode::OK))
        }
        Err(error) => Ok(warp::reply::with_status(
            warp::reply::json(&error),
            StatusCode::from_u16(error.code).unwrap(),
        )),
    }
}

#[derive(Deserialize, ToSchema)]
pub struct UndoToRequest {
    pub message_hash: String,
    pub job_id: String,
}

#[utoipa::path(
    post,
    path = "/v2/tool_implementation_undo_to",
    request_body = UndoToRequest,
    responses(
        (status = 200, description = "Successfully undone to specified state", body = Value),
        (status = 400, description = "Invalid request parameters", body = APIError),
        (status = 500, description = "Undo operation failed", body = APIError)
    )
)]
pub async fn undo_to_handler(
    sender: Sender<NodeCommand>,
    authorization: String,
    payload: UndoToRequest,
) -> Result<impl warp::Reply, warp::Rejection> {
    let bearer = authorization.strip_prefix("Bearer ").unwrap_or("").to_string();

    let (res_sender, res_receiver) = async_channel::bounded(1);
    sender
        .send(NodeCommand::V2ApiToolImplementationUndoTo {
            bearer,
            message_hash: payload.message_hash,
            job_id: payload.job_id,
            res: res_sender,
        })
        .await
        .map_err(|_| warp::reject::reject())?;

    let result = res_receiver.recv().await.map_err(|_| warp::reject::reject())?;

    match result {
        Ok(response) => {
            let response = create_success_response(response);
            Ok(warp::reply::with_status(warp::reply::json(&response), StatusCode::OK))
        }
        Err(error) => Ok(warp::reply::with_status(
            warp::reply::json(&error),
            StatusCode::from_u16(error.code).unwrap(),
        )),
    }
}

#[derive(Deserialize, ToSchema)]
pub struct ToolImplementationCodeUpdateRequest {
    pub job_id: String,
    pub code: String,
}

#[utoipa::path(
    post,
    path = "/v2/tool_implementation_code_update",
    request_body = ToolImplementationCodeUpdateRequest,
    responses(
        (status = 200, description = "Successfully updated tool implementation code", body = Value),
        (status = 400, description = "Invalid request parameters", body = APIError),
        (status = 500, description = "Code update failed", body = APIError)
    )
)]
pub async fn tool_implementation_code_update_handler(
    sender: Sender<NodeCommand>,
    authorization: String,
    payload: ToolImplementationCodeUpdateRequest,
) -> Result<impl warp::Reply, warp::Rejection> {
    let bearer = authorization.strip_prefix("Bearer ").unwrap_or("").to_string();

    let (res_sender, res_receiver) = async_channel::bounded(1);
    sender
        .send(NodeCommand::V2ApiToolImplementationCodeUpdate {
            bearer,
            job_id: payload.job_id,
            code: payload.code,
            res: res_sender,
        })
        .await
        .map_err(|_| warp::reject::reject())?;

    let result = res_receiver.recv().await.map_err(|_| warp::reject::reject())?;

    match result {
        Ok(response) => {
            let response = create_success_response(response);
            Ok(warp::reply::with_status(warp::reply::json(&response), StatusCode::OK))
        }
        Err(error) => Ok(warp::reply::with_status(
            warp::reply::json(&error),
            StatusCode::from_u16(error.code).unwrap(),
        )),
    }
}

#[utoipa::path(
    get,
    path = "/v2/export_tool",
    params(
        ("tool_key_path" = String, Query, description = "Tool key path")
    ),
    responses(
        (status = 200, description = "Exported tool", body = Vec<u8>),
        (status = 400, description = "Invalid tool key path", body = APIError),
    )
)]
pub async fn export_tool_handler(
    sender: Sender<NodeCommand>,
    authorization: String,
    query_params: HashMap<String, String>,
) -> Result<impl warp::Reply, warp::Rejection> {
    let bearer = authorization.strip_prefix("Bearer ").unwrap_or("").to_string();

    let tool_key_path = query_params
        .get("tool_key_path")
        .ok_or_else(|| {
            warp::reject::custom(APIError {
                code: 400,
                error: "Invalid tool key path".to_string(),
                message: "Tool key path is required".to_string(),
            })
        })?
        .to_string();

    let (res_sender, res_receiver) = async_channel::bounded(1);
    
    sender
        .send(NodeCommand::V2ApiExportTool {
            bearer,
            tool_key_path,
            res: res_sender,
        })
        .await
        .map_err(|_| warp::reject::reject())?;

    let result = res_receiver.recv().await.map_err(|_| warp::reject::reject())?;

    match result {
        Ok(file_bytes) => {
            // Return the raw bytes with appropriate headers
            Ok(warp::reply::with_header(
                warp::reply::with_status(file_bytes, StatusCode::OK),
                "Content-Type",
                "application/octet-stream",
            ))
        }
        Err(error) => Ok(warp::reply::with_header(
            warp::reply::with_status(
                error.message.as_bytes().to_vec(),
                StatusCode::from_u16(error.code).unwrap()
            ),
            "Content-Type",
            "text/plain",
        ))
    }
}

#[derive(Deserialize, ToSchema)]
pub struct ImportToolRequest {
    pub url: String,
}

#[utoipa::path(
    post,
    path = "/v2/import_tool",
    request_body = ImportToolRequest,
    responses(
        (status = 200, description = "Imported tool", body = Value),
        (status = 400, description = "Invalid URL", body = APIError),
    )
)]
pub async fn import_tool_handler(
    sender: Sender<NodeCommand>,
    authorization: String,
    payload: ImportToolRequest,
) -> Result<impl warp::Reply, warp::Rejection> {
    let bearer = authorization.strip_prefix("Bearer ").unwrap_or("").to_string();

    let url = payload.url;

    let (res_sender, res_receiver) = async_channel::bounded(1);
    
    sender
        .send(NodeCommand::V2ApiImportTool {
            bearer,
            url,
            res: res_sender,
        })
        .await
        .map_err(|_| warp::reject::reject())?;

    let result = res_receiver.recv().await.map_err(|_| warp::reject::reject())?;

    match result {
        Ok(response) => {
            let response = create_success_response(response);
            Ok(warp::reply::with_status(warp::reply::json(&response), StatusCode::OK))
        }
        Err(error) => Ok(warp::reply::with_status(
            warp::reply::json(&error),
            StatusCode::from_u16(error.code).unwrap(),
        )),
    }
}


#[utoipa::path(
    get,
    path = "/v2/resolve_shinkai_file_protocol",
    params(
        ("file" = String, Query, description = "Shinkai file protocol")
    ),
    responses(
        (status = 200, description = "Resolved shinkai file protocol", body = Vec<u8>),
        (status = 400, description = "Invalid shinkai file protocol", body = APIError),
    )
)]
pub async fn resolve_shinkai_file_protocol_handler(
    sender: Sender<NodeCommand>,
    authorization: String,
    query_params: HashMap<String, String>,
) -> Result<impl warp::Reply, warp::Rejection> {
    let bearer = authorization.strip_prefix("Bearer ").unwrap_or("").to_string();

    let shinkai_file_protocol = query_params
        .get("file")
        .ok_or_else(|| {
            warp::reject::custom(APIError {
                code: 400,
                error: "Invalid shinkai file protocol".to_string(),
                message: "Shinkai file protocol is required".to_string(),
            })
        })?
        .to_string();

    let (res_sender, res_receiver) = async_channel::bounded(1);
    
    sender
        .send(NodeCommand::V2ApiResolveShinkaiFileProtocol {
            bearer,
            shinkai_file_protocol,
            res: res_sender,
        })
        .await
        .map_err(|_| warp::reject::reject())?;

    let result = res_receiver.recv().await.map_err(|_| warp::reject::reject())?;

    match result {
        Ok(file_bytes) => {
            // Return the raw bytes with appropriate headers
            Ok(warp::reply::with_header(
                warp::reply::with_status(file_bytes, StatusCode::OK),
                "Content-Type",
                "application/octet-stream",
            ))
        }
        Err(error) => Ok(warp::reply::with_header(
            warp::reply::with_status(
                error.message.as_bytes().to_vec(),
                StatusCode::from_u16(error.code).unwrap()
            ),
            "Content-Type",
            "text/plain",
        ))
    }
}

#[utoipa::path(
    delete,
    path = "/v2/remove_tool",
    params(
        ("tool_key" = String, Query, description = "Key of the tool to remove")
    ),
    responses(
        (status = 200, description = "Successfully removed tool", body = bool),
        (status = 400, description = "Bad request", body = APIError),
        (status = 500, description = "Internal server error", body = APIError)
    )
)]
pub async fn remove_tool_handler(
    sender: Sender<NodeCommand>,
    authorization: String,
    query_params: HashMap<String, String>,
) -> Result<impl warp::Reply, warp::Rejection> {
    let bearer = authorization.strip_prefix("Bearer ").unwrap_or("").to_string();
    let tool_key = query_params
        .get("tool_key")
        .ok_or_else(|| {
            warp::reject::custom(APIError {
                code: 400,
                error: "Invalid Query".to_string(),
                message: "The request query string is invalid.".to_string(),
            })
        })?
        .to_string();
    let (res_sender, res_receiver) = async_channel::bounded(1);
    sender
        .send(NodeCommand::V2ApiRemoveTool {
            bearer,
            tool_key,
            res: res_sender,
        })
        .await
        .map_err(|_| warp::reject::reject())?;
    let result = res_receiver.recv().await.map_err(|_| warp::reject::reject())?;

    match result {
        Ok(response) => Ok(warp::reply::with_status(warp::reply::json(&response), StatusCode::OK)),
        Err(error) => Ok(warp::reply::with_status(
            warp::reply::json(&error),
            StatusCode::from_u16(error.code).unwrap(),
        )),
    }
}

#[utoipa::path(
    post,
    path = "/v2/tool_asset",
    responses(
        (status = 200, description = "Successfully uploaded tool asset", body = Value),
        (status = 400, description = "Bad request", body = APIError),
        (status = 500, description = "Internal server error", body = APIError)
    )
)]
pub async fn tool_asset_handler(
    sender: Sender<NodeCommand>,
    authorization: String,
    tool_id: String,
    app_id: String,
    mut form: FormData,
) -> Result<impl warp::Reply, warp::Rejection> {
    let bearer = authorization.strip_prefix("Bearer ").unwrap_or("").to_string();

    let mut file_name = String::new();
    let mut file_data: Option<Vec<u8>> = None;

    while let Ok(Some(part)) = form.try_next().await {
        match part.name() {
            "file_name" => {
                // Convert the part to bytes then to string
                let mut bytes = Vec::new();
                let mut stream = part.stream();
                while let Ok(Some(chunk)) = stream.try_next().await {
                    bytes.extend_from_slice(chunk.chunk());
                }
                file_name = String::from_utf8_lossy(&bytes).into_owned();
            }
            "file" => {
                // Read file data
                let mut bytes = Vec::new();
                let mut stream = part.stream();
                while let Ok(Some(chunk)) = stream.try_next().await {
                    bytes.extend_from_slice(chunk.chunk());
                }
                file_data = Some(bytes);
            }
            _ => {}
        }
    }

    // Validate we have both file name and data
    let file_data = match file_data {
        Some(data) => data,
        None => {
            return Ok(warp::reply::with_status(
                warp::reply::json(&APIError {
                    code: 400,
                    error: "Missing file".to_string(),
                    message: "File data is required".to_string(),
                }),
                StatusCode::BAD_REQUEST,
            ))
        }
    };

    if file_name.is_empty() {
        return Ok(warp::reply::with_status(
            warp::reply::json(&APIError {
                code: 400,
                error: "Missing file name".to_string(),
                message: "File name is required".to_string(),
            }),
            StatusCode::BAD_REQUEST,
        ));
    }

    let (res_sender, res_receiver) = async_channel::bounded(1);
    
    sender
        .send(NodeCommand::V2ApiUploadToolAsset {
            bearer,
            tool_id,
            app_id,
            file_name,
            file_data,
            res: res_sender,
        })
        .await
        .map_err(|_| warp::reject::reject())?;

    let result = res_receiver.recv().await.map_err(|_| warp::reject::reject())?;

    match result {
        Ok(response) => {
            let response = create_success_response(response);
            Ok(warp::reply::with_status(warp::reply::json(&response), StatusCode::OK))
        }
        Err(error) => Ok(warp::reply::with_status(
            warp::reply::json(&error),
            StatusCode::from_u16(error.code).unwrap(),
        )),
    }
}

#[utoipa::path(
    get,
    path = "/v2/list_tool_asset",
    responses(
        (status = 200, description = "Successfully listed tool assets", body = Vec<String>),
        (status = 400, description = "Bad request", body = APIError),
        (status = 500, description = "Internal server error", body = APIError)
    )
)]
pub async fn list_tool_asset_handler(
    sender: Sender<NodeCommand>,
    authorization: String,
    tool_id: String,
    app_id: String,
) -> Result<impl warp::Reply, warp::Rejection> {
    let bearer = authorization.strip_prefix("Bearer ").unwrap_or("").to_string();

    let (res_sender, res_receiver) = async_channel::bounded(1);
    
    sender
        .send(NodeCommand::V2ApiListToolAssets {
            bearer,
            tool_id,
            app_id,
            res: res_sender,
        })
        .await
        .map_err(|_| warp::reject::reject())?;

    let result = res_receiver.recv().await.map_err(|_| warp::reject::reject())?;

    match result {
        Ok(response) => {
            let response = create_success_response(response);
            Ok(warp::reply::with_status(warp::reply::json(&response), StatusCode::OK))
        }
        Err(error) => Ok(warp::reply::with_status(
            warp::reply::json(&error),
            StatusCode::from_u16(error.code).unwrap(),
        )),
    }
}

#[utoipa::path(
    delete,
    path = "/v2/tool_asset",
    params(
        ("file_name" = String, Query, description = "Name of the file to delete")
    ),
    responses(
        (status = 200, description = "Successfully deleted tool asset", body = Value),
        (status = 400, description = "Bad request", body = APIError),
        (status = 500, description = "Internal server error", body = APIError)
    )
)]
pub async fn delete_tool_asset_handler(
    sender: Sender<NodeCommand>,
    authorization: String,
    tool_id: String,
    app_id: String,
    query_params: HashMap<String, String>,
) -> Result<impl warp::Reply, warp::Rejection> {
    let bearer = authorization.strip_prefix("Bearer ").unwrap_or("").to_string();

    let file_name = query_params
        .get("file_name")
        .ok_or_else(|| {
            warp::reject::custom(APIError {
                code: 400,
                error: "Missing file name".to_string(),
                message: "File name is required".to_string(),
            })
        })?
        .to_string();

    let (res_sender, res_receiver) = async_channel::bounded(1);
    
    sender
        .send(NodeCommand::V2ApiDeleteToolAsset {
            bearer,
            tool_id,
            app_id,
            file_name,
            res: res_sender,
        })
        .await
        .map_err(|_| warp::reject::reject())?;

    let result = res_receiver.recv().await.map_err(|_| warp::reject::reject())?;

    match result {
        Ok(response) => {
            let response = create_success_response(response);
            Ok(warp::reply::with_status(warp::reply::json(&response), StatusCode::OK))
        }
        Err(error) => Ok(warp::reply::with_status(
            warp::reply::json(&error),
            StatusCode::from_u16(error.code).unwrap(),
        )),
    }
}

<<<<<<< HEAD

=======
>>>>>>> 7ae45d05
#[derive(OpenApi)]
#[openapi(
    paths(
        tool_execution_handler,
        tool_definitions_handler,
        tool_implementation_handler,
        tool_metadata_implementation_handler,
        list_all_shinkai_tools_handler,
        set_shinkai_tool_handler,
        get_shinkai_tool_handler,
        search_shinkai_tool_handler,
        add_shinkai_tool_handler,
        set_playground_tool_handler,
        list_playground_tools_handler,
        remove_playground_tool_handler,
        get_playground_tool_handler,
        get_tool_implementation_prompt_handler,
        code_execution_handler,
        undo_to_handler,
        remove_tool_handler,
        export_tool_handler,
        import_tool_handler,
        resolve_shinkai_file_protocol_handler,
        tool_asset_handler,
        list_tool_asset_handler,
        delete_tool_asset_handler,
    ),
    components(
        schemas(
            APIError, 
            ToolExecutionRequest,
        )
    ),
    tags(
        (name = "tools", description = "Tool API endpoints")
    )
)]

pub struct ToolsApiDoc;<|MERGE_RESOLUTION|>--- conflicted
+++ resolved
@@ -1572,10 +1572,6 @@
     }
 }
 
-<<<<<<< HEAD
-
-=======
->>>>>>> 7ae45d05
 #[derive(OpenApi)]
 #[openapi(
     paths(
