use async_channel::Sender;
use serde::Deserialize;
use serde_json::{Map, Value};
use shinkai_message_primitives::{schemas::{shinkai_tools::{CodeLanguage, DynamicToolType}, tool_router_key::ToolRouterKey}, shinkai_message::shinkai_message_schemas::JobMessage};
use shinkai_tools_primitives::tools::{shinkai_tool::ShinkaiToolWithAssets, tool_config::OAuth, tool_playground::ToolPlayground, tool_types::{OperatingSystem, RunnerType}};
use utoipa::{OpenApi, ToSchema};
use warp::Filter;
use reqwest::StatusCode;
use std::collections::HashMap;
use futures::TryStreamExt;
use warp::multipart::FormData;
use bytes::Buf;

use crate::{node_api_router::APIError, node_commands::NodeCommand};
use super::api_v2_router::{create_success_response, with_sender};

pub fn tool_routes(
    node_commands_sender: Sender<NodeCommand>,
) -> impl Filter<Extract = impl warp::Reply, Error = warp::Rejection> + Clone {
    let list_all_shinkai_tools_route = warp::path("list_all_shinkai_tools")
        .and(warp::get())
        .and(with_sender(node_commands_sender.clone()))
        .and(warp::header::<String>("authorization"))
        .and_then(list_all_shinkai_tools_handler);

    let set_shinkai_tool_route = warp::path("set_shinkai_tool")
        .and(warp::post())
        .and(with_sender(node_commands_sender.clone()))
        .and(warp::header::<String>("authorization"))
        .and(warp::query::<HashMap<String, String>>())
        .and(warp::body::json())
        .and_then(set_shinkai_tool_handler);

    let enable_all_tools_route = warp::path("enable_all_tools")
        .and(warp::post())
        .and(with_sender(node_commands_sender.clone()))
        .and(warp::header::<String>("authorization"))
        .and_then(enable_all_tools_handler);

    let disable_all_tools_route = warp::path("disable_all_tools")
        .and(warp::post())
        .and(with_sender(node_commands_sender.clone()))
        .and(warp::header::<String>("authorization"))
        .and_then(disable_all_tools_handler);

    let duplicate_tool_route = warp::path("duplicate_tool")
        .and(warp::post())
        .and(with_sender(node_commands_sender.clone()))
        .and(warp::header::<String>("authorization"))
        .and(warp::body::json())
        .and_then(duplicate_tool_handler);

    let get_shinkai_tool_route = warp::path("get_shinkai_tool")
        .and(warp::get())
        .and(with_sender(node_commands_sender.clone()))
        .and(warp::header::<String>("authorization"))
        .and(warp::query::<HashMap<String, String>>())
        .and_then(get_shinkai_tool_handler);

    let search_shinkai_tool_route = warp::path("search_shinkai_tool")
        .and(warp::get())
        .and(with_sender(node_commands_sender.clone()))
        .and(warp::header::<String>("authorization"))
        .and(warp::query::<HashMap<String, String>>())
        .and_then(search_shinkai_tool_handler);

    let add_shinkai_tool_route = warp::path("add_shinkai_tool")
        .and(warp::post())
        .and(with_sender(node_commands_sender.clone()))
        .and(warp::header::<String>("authorization"))
        .and(warp::body::json())
        .and_then(add_shinkai_tool_handler);

    let tool_execution_route = warp::path("tool_execution")
        .and(warp::post())
        .and(with_sender(node_commands_sender.clone()))
        .and(warp::header::<String>("authorization"))
        .and(warp::header::<String>("x-shinkai-tool-id"))
        .and(warp::header::<String>("x-shinkai-app-id"))
        .and(warp::body::json())
        .and_then(tool_execution_handler);
    
    let tool_definitions_route = warp::path("tool_definitions")
        .and(with_sender(node_commands_sender.clone()))
        .and(warp::header::<String>("authorization"))
        .and(warp::query::<HashMap<String, String>>())
        .and_then(tool_definitions_handler);

    let tool_implementation_route = warp::path("tool_implementation")
        .and(warp::post())
        .and(with_sender(node_commands_sender.clone()))
        .and(warp::header::<String>("authorization"))
        .and(warp::body::json())
        .and_then(tool_implementation_handler);

    let tool_metadata_implementation_route = warp::path("tool_metadata_implementation")
        .and(warp::post())
        .and(with_sender(node_commands_sender.clone()))
        .and(warp::header::<String>("authorization"))
        .and(warp::body::json())
        .and_then(tool_metadata_implementation_handler);

    let set_playground_tool_route = warp::path("set_playground_tool")
        .and(warp::post())
        .and(with_sender(node_commands_sender.clone()))
        .and(warp::header::<String>("authorization"))
        .and(warp::header::<String>("x-shinkai-tool-id"))
        .and(warp::header::<String>("x-shinkai-app-id"))
        .and(warp::header::optional::<String>("x-shinkai-original-tool-router-key"))
        .and(warp::body::json())
        .and_then(set_playground_tool_handler);

    let list_playground_tools_route = warp::path("list_playground_tools")
        .and(warp::get())
        .and(with_sender(node_commands_sender.clone()))
        .and(warp::header::<String>("authorization"))
        .and_then(list_playground_tools_handler);

    let remove_playground_tool_route = warp::path("remove_playground_tool")
        .and(warp::delete())
        .and(with_sender(node_commands_sender.clone()))
        .and(warp::header::<String>("authorization"))
        .and(warp::query::<HashMap<String, String>>())
        .and_then(remove_playground_tool_handler);

    let get_playground_tool_route = warp::path("get_playground_tool")
        .and(warp::get())
        .and(with_sender(node_commands_sender.clone()))
        .and(warp::header::<String>("authorization"))
        .and(warp::query::<HashMap<String, String>>())
        .and_then(get_playground_tool_handler);

    let get_tool_implementation_prompt_route = warp::path("get_tool_implementation_prompt")
        .and(warp::get())
        .and(with_sender(node_commands_sender.clone()))
        .and(warp::header::<String>("authorization"))
        .and(warp::query::<HashMap<String, String>>())
        .and_then(get_tool_implementation_prompt_handler);

    let code_execution_route = warp::path("code_execution")
        .and(warp::post())
        .and(with_sender(node_commands_sender.clone()))
        .and(warp::header::<String>("authorization"))
        .and(warp::header::<String>("x-shinkai-tool-id"))
        .and(warp::header::<String>("x-shinkai-app-id"))
        .and(warp::body::json())
        .and_then(code_execution_handler);

    let undo_to_route = warp::path("tool_implementation_undo_to")
        .and(warp::post())
        .and(with_sender(node_commands_sender.clone()))
        .and(warp::header::<String>("authorization"))
        .and(warp::body::json())
        .and_then(undo_to_handler);

    let tool_implementation_code_update_route = warp::path("tool_implementation_code_update")
        .and(warp::post())
        .and(with_sender(node_commands_sender.clone()))
        .and(warp::header::<String>("authorization"))
        .and(warp::body::json())
        .and_then(tool_implementation_code_update_handler);

    // Resolves shinkai://file URLs to actual file bytes, providing secure access to files in the node's storage
    let resolve_shinkai_file_protocol_route = warp::path("resolve_shinkai_file_protocol")
        .and(warp::get())
        .and(with_sender(node_commands_sender.clone()))
        .and(warp::header::<String>("authorization"))
        .and(warp::query::<HashMap<String, String>>())
        .and_then(resolve_shinkai_file_protocol_handler);

    let export_tool_route = warp::path("export_tool")
        .and(warp::get())
        .and(with_sender(node_commands_sender.clone()))
        .and(warp::header::<String>("authorization"))
        .and(warp::query::<HashMap<String, String>>())
        .and_then(export_tool_handler);

    let publish_tool_route = warp::path("publish_tool")
        .and(warp::get())
        .and(with_sender(node_commands_sender.clone()))
        .and(warp::header::<String>("authorization"))
        .and(warp::query::<HashMap<String, String>>())
        .and_then(publish_tool_handler);

    let import_tool_route = warp::path("import_tool")
        .and(warp::post())
        .and(with_sender(node_commands_sender.clone()))
        .and(warp::header::<String>("authorization"))
        .and(warp::body::json())
        .and_then(import_tool_handler);

    let import_tool_zip_route = warp::path("import_tool_zip")
        .and(warp::post())
        .and(with_sender(node_commands_sender.clone()))
        .and(warp::header::<String>("authorization"))
        .and(warp::multipart::form().max_length(50 * 1024 * 1024))
        .and_then(import_tool_zip_handler);

    let tool_asset_route = warp::path("tool_asset")
        .and(warp::post())
        .and(with_sender(node_commands_sender.clone()))
        .and(warp::header::<String>("authorization"))
        .and(warp::header::<String>("x-shinkai-tool-id"))
        .and(warp::header::<String>("x-shinkai-app-id"))
        .and(warp::multipart::form().max_length(50 * 1024 * 1024))
        .and_then(tool_asset_handler);

    let list_tool_asset_route = warp::path("list_tool_asset")
        .and(warp::get())
        .and(with_sender(node_commands_sender.clone()))
        .and(warp::header::<String>("authorization"))
        .and(warp::header::<String>("x-shinkai-tool-id"))
        .and(warp::header::<String>("x-shinkai-app-id"))
        .and_then(list_tool_asset_handler);

    let delete_tool_asset_route = warp::path("tool_asset")
        .and(warp::delete())
        .and(with_sender(node_commands_sender.clone()))
        .and(warp::header::<String>("authorization"))
        .and(warp::header::<String>("x-shinkai-tool-id"))
        .and(warp::header::<String>("x-shinkai-app-id"))
        .and(warp::query::<HashMap<String, String>>())
        .and_then(delete_tool_asset_handler);

    let remove_tool_route = warp::path("remove_tool")
        .and(warp::delete())
        .and(with_sender(node_commands_sender.clone()))
        .and(warp::header::<String>("authorization"))
        .and(warp::query::<HashMap<String, String>>())
        .and_then(remove_tool_handler);

    let tool_store_proxy_route = warp::path("tool_store_proxy")
        .and(warp::get())
        .and(with_sender(node_commands_sender.clone()))
        .and(warp::header::<String>("authorization"))
        .and(warp::path::param::<String>())
        .and_then(tool_store_proxy_handler);

    let standalone_playground_route = warp::path("tools_standalone_playground")
        .and(warp::post())
        .and(with_sender(node_commands_sender.clone()))
        .and(warp::header::<String>("authorization"))
        .and(warp::header::<String>("x-shinkai-tool-id"))
        .and(warp::header::<String>("x-shinkai-app-id"))
        .and(warp::header::<String>("x-shinkai-llm-provider"))
        .and(warp::body::json())
        .and_then(standalone_playground_handler);

    tool_execution_route
        .or(code_execution_route)
        .or(tool_definitions_route)
        .or(tool_implementation_route)
        .or(tool_metadata_implementation_route)
        .or(list_all_shinkai_tools_route)
        .or(set_shinkai_tool_route)
        .or(get_shinkai_tool_route)
        .or(search_shinkai_tool_route)
        .or(add_shinkai_tool_route)
        .or(duplicate_tool_route)
        .or(set_playground_tool_route)
        .or(list_playground_tools_route)
        .or(remove_playground_tool_route)
        .or(get_playground_tool_route)
        .or(get_tool_implementation_prompt_route)
        .or(undo_to_route)
        .or(tool_implementation_code_update_route)
        .or(resolve_shinkai_file_protocol_route)
        .or(export_tool_route)
        .or(publish_tool_route)
        .or(import_tool_route)
        .or(import_tool_zip_route)
        .or(tool_asset_route)
        .or(list_tool_asset_route)
        .or(delete_tool_asset_route)
        .or(remove_tool_route)
        .or(enable_all_tools_route)
        .or(disable_all_tools_route)
        .or(tool_store_proxy_route)
        .or(standalone_playground_route)
}

pub fn safe_folder_name(tool_router_key: &str) -> String {
    tool_router_key
        .chars()
        .map(|c| {
            if c.is_ascii_alphanumeric() || c == '-' || c == '_' {
                c
            } else {
                '_'
            }
        })
        .collect::<String>()
        .to_lowercase()
}

#[utoipa::path(
    get,
    path = "/v2/tool_definitions",
    params(
        ("language" = String, Query, description = "Output language (typescript or python)")
    ),
    responses(
        (status = 200, description = "tool definitions", body = String),
        (status = 400, description = "Invalid language parameter", body = APIError),
    )
)]
pub async fn tool_definitions_handler(
    sender: Sender<NodeCommand>,
    authorization: String,
    query_params: HashMap<String, String>,
) -> Result<impl warp::Reply, warp::Rejection> {
    let bearer = authorization.strip_prefix("Bearer ").unwrap_or("").to_string();

    // Get language from query params, default to Language::Typescript if not provided
    let language = query_params
        .get("language")
        .and_then(|s| match s.as_str() {
            "typescript" => Some(CodeLanguage::Typescript),
            "python" => Some(CodeLanguage::Python),
            _ => None,
        });

    if language.is_none() {
        return Err(warp::reject::custom(APIError {
            code: 400,
            error: "Invalid language".to_string(),
            message: "Invalid language parameter".to_string(),
        }));
    }

    let tools: Vec<String> = query_params
        .get("tools")
        .map(|s| s.split(',').map(|t| t.trim().to_string()).collect::<Vec<String>>())
        .unwrap_or_default();

    let (res_sender, res_receiver) = async_channel::bounded(1);
    
    sender
        .send(NodeCommand::V2ApiGenerateToolDefinitions {
            bearer,
            language: language.unwrap(),
            tools: tools.iter().filter_map(|t| ToolRouterKey::from_string(t).ok ()).collect(),
            res: res_sender,
        })
        .await
        .map_err(|_| warp::reject::reject())?;

    let result = res_receiver.recv().await.map_err(|_| warp::reject::reject())?;

    match result {
        Ok(response) => {
            let response = create_success_response(response);
            Ok(warp::reply::with_status(warp::reply::json(&response), StatusCode::OK))
        }
        Err(error) => Ok(warp::reply::with_status(
            warp::reply::json(&error),
            StatusCode::from_u16(error.code).unwrap(),
        )),
    }
}


#[derive(Deserialize, ToSchema, Debug)]
pub struct ToolExecutionRequest {
    pub tool_router_key: String,
    pub llm_provider: String,
    pub parameters: Value,
    #[serde(default = "default_map")]
    pub extra_config: Value,
    pub mounts: Option<Vec<String>>,
}

#[utoipa::path(
    post,
    path = "/v2/tool_execution",
    request_body = ToolExecutionRequest,
    responses(
        (status = 200, description = "Successfully executed tool", body = Value),
        (status = 400, description = "Invalid request parameters", body = APIError),
        (status = 500, description = "Tool execution failed", body = APIError)
    )
)]
pub async fn tool_execution_handler(
    sender: Sender<NodeCommand>,
    authorization: String,
    tool_id: String,
    app_id: String,
    payload: ToolExecutionRequest,
) -> Result<impl warp::Reply, warp::Rejection> {    
    let bearer = authorization.strip_prefix("Bearer ").unwrap_or("").to_string();

    // Convert parameters to a Map if it isn't already
    let parameters = match payload.parameters {
        Value::Object(map) => map,
        _ => return Err(warp::reject::custom(APIError {
            code: 400,
            error: "Invalid Parameters".to_string(),
            message: "Parameters must be an object".to_string(),
        })),
    };

    let extra_config = match payload.extra_config {
        Value::Object(map) => map,
        _ => return Err(warp::reject::custom(APIError {
            code: 400,
            error: "Invalid Extra Config".to_string(),
            message: "Extra Config must be an object".to_string(),
        })),
    };

    let (res_sender, res_receiver) = async_channel::bounded(1);
    sender
        .send(NodeCommand::V2ApiExecuteTool {
            bearer,
            tool_router_key: payload.tool_router_key.clone(),
            parameters,
            tool_id: safe_folder_name(&tool_id),
            app_id: safe_folder_name(&app_id),
            llm_provider: payload.llm_provider.clone(),
            extra_config,
            mounts: payload.mounts,
            res: res_sender,
        })
        .await
        .map_err(|_| warp::reject::reject())?;

    let result = res_receiver.recv().await.map_err(|_| warp::reject::reject())?;

    match result {
        Ok(response) => {
            let response = create_success_response(response);
            Ok(warp::reply::with_status(warp::reply::json(&response), StatusCode::OK))
        }
        Err(error) => Ok(warp::reply::with_status(
            warp::reply::json(&error),
            StatusCode::from_u16(error.code).unwrap(),
        )),
    }
}

#[derive(serde::Serialize, ToSchema)]
pub struct ToolImplementationResponse {
    pub code: String,
    pub metadata: ToolMetadata, // TODO: is this actually being returned?
}

#[derive(serde::Serialize, ToSchema)]
pub struct ToolMetadata {
    pub name: String,
    pub description: String,
    pub parameters: Value,
}

#[derive(Deserialize, ToSchema, Debug)]
pub struct ToolImplementationRequest {
    pub message: JobMessage,
    pub language: CodeLanguage,
    pub tools: Vec<ToolRouterKey>,
    pub raw: Option<bool>,
    #[serde(default)]
    // Field to run a check after the tool implementation is generated
    // Default is false
    pub post_check: bool,
}

#[utoipa::path(
    post,
    path = "/v2/tool_implementation",
    request_body = ToolImplementationRequest,
    responses(
        (status = 200, description = "Tool implementation code and metadata", body = ToolImplementationResponse),
        (status = 400, description = "Invalid parameters", body = APIError),
    )
)]
pub async fn tool_implementation_handler(
    sender: Sender<NodeCommand>,
    authorization: String,
    payload: ToolImplementationRequest,
) -> Result<impl warp::Reply, warp::Rejection> {
    let (res_sender, res_receiver) = async_channel::bounded(1);
    
    sender
        .send(NodeCommand::V2ApiGenerateToolImplementation {
            bearer: authorization.strip_prefix("Bearer ").unwrap_or("").to_string(),
            message: payload.message,
            language: payload.language,
            tools: payload.tools,
            post_check: payload.post_check,
            raw: payload.raw.unwrap_or(false),
            res: res_sender,
        })
        .await
        .map_err(|_| warp::reject::reject())?;

    let result = res_receiver.recv().await.map_err(|_| warp::reject::reject())?;

    match result {
        Ok(response) => {
            let response = create_success_response(response);
            Ok(warp::reply::with_status(warp::reply::json(&response), StatusCode::OK))
        }
        Err(error) => Ok(warp::reply::with_status(
            warp::reply::json(&error),
            StatusCode::from_u16(error.code).unwrap(),
        )),
    }
}

#[derive(Deserialize, ToSchema)]
pub struct ToolMetadataImplementationRequest {
    pub language: CodeLanguage,
    pub job_id: String,
    #[serde(deserialize_with = "deserialize_tool_router_keys")]
    pub tools: Vec<ToolRouterKey>,
}

fn deserialize_tool_router_keys<'de, D>(deserializer: D) -> Result<Vec<ToolRouterKey>, D::Error>
where
    D: serde::Deserializer<'de>,
{
    let string_vec: Vec<String> = Vec::deserialize(deserializer)?;
    string_vec
        .iter()
        .map(|s| ToolRouterKey::from_string(s).map_err(serde::de::Error::custom))
        .collect()
}

#[utoipa::path(
    post,
    path = "/v2/tool_metadata_implementation",
    request_body = ToolMetadataImplementationRequest,
    responses(
        (status = 200, description = "Tool metadata implementation", body = ToolImplementationResponse),
        (status = 400, description = "Invalid parameters", body = APIError),
    )
)]
pub async fn tool_metadata_implementation_handler(
    sender: Sender<NodeCommand>,
    authorization: String,
    payload: ToolMetadataImplementationRequest,
) -> Result<impl warp::Reply, warp::Rejection> {
    let (res_sender, res_receiver) = async_channel::bounded(1);
    
    sender
        .send(NodeCommand::V2ApiGenerateToolMetadataImplementation {
            bearer: authorization.strip_prefix("Bearer ").unwrap_or("").to_string(),
            language: payload.language,
            job_id: payload.job_id,
            tools: payload.tools,
            res: res_sender,
        })
        .await
        .map_err(|_| warp::reject::reject())?;

    let result = res_receiver.recv().await.map_err(|_| warp::reject::reject())?;

    match result {
        Ok(response) => {
            let response = create_success_response(response);
            Ok(warp::reply::with_status(warp::reply::json(&response), StatusCode::OK))
        }
        Err(error) => Ok(warp::reply::with_status(
            warp::reply::json(&error),
            StatusCode::from_u16(error.code).unwrap(),
        )),
    }
}


#[utoipa::path(
    get,
    path = "/v2/search_shinkai_tool",
    params(
        ("query" = String, Query, description = "Search query for Shinkai tools"),
        ("agent_or_llm" = Option<String>, Query, description = "Optional agent or LLM identifier")
    ),
    responses(
        (status = 200, description = "Successfully searched Shinkai tools", body = Value),
        (status = 400, description = "Bad request", body = APIError),
        (status = 500, description = "Internal server error", body = APIError)
    )
)]
pub async fn search_shinkai_tool_handler(
    sender: Sender<NodeCommand>,
    authorization: String,
    query_params: HashMap<String, String>,
) -> Result<impl warp::Reply, warp::Rejection> {
    let bearer = authorization.strip_prefix("Bearer ").unwrap_or("").to_string();
    let query = query_params
        .get("query")
        .ok_or_else(|| {
            warp::reject::custom(APIError {
                code: 400,
                error: "Invalid Query".to_string(),
                message: "The request query string is invalid.".to_string(),
            })
        })?
        .to_string();
    
    // Get the optional agent_or_llm parameter
    let agent_or_llm = query_params.get("agent_or_llm").cloned();

    let (res_sender, res_receiver) = async_channel::bounded(1);
    sender
        .send(NodeCommand::V2ApiSearchShinkaiTool {
            bearer,
            query,
            agent_or_llm,
            res: res_sender,
        })
        .await
        .map_err(|_| warp::reject::reject())?;
    let result = res_receiver.recv().await.map_err(|_| warp::reject::reject())?;

    match result {
        Ok(response) => {
            let response = create_success_response(response);
            Ok(warp::reply::with_status(warp::reply::json(&response), StatusCode::OK))
        }
        Err(error) => Ok(warp::reply::with_status(
            warp::reply::json(&error),
            StatusCode::from_u16(error.code).unwrap(),
        )),
    }
}

#[utoipa::path(
    get,
    path = "/v2/list_all_shinkai_tools",
    responses(
        (status = 200, description = "Successfully listed all Shinkai tools", body = Value),
        (status = 400, description = "Bad request", body = APIError),
        (status = 500, description = "Internal server error", body = APIError)
    )
)]
pub async fn list_all_shinkai_tools_handler(
    sender: Sender<NodeCommand>,
    authorization: String,
) -> Result<impl warp::Reply, warp::Rejection> {
    let bearer = authorization.strip_prefix("Bearer ").unwrap_or("").to_string();
    let (res_sender, res_receiver) = async_channel::bounded(1);
    sender
        .send(NodeCommand::V2ApiListAllShinkaiTools {
            bearer,
            res: res_sender,
        })
        .await
        .map_err(|_| warp::reject::reject())?;
    let result = res_receiver.recv().await.map_err(|_| warp::reject::reject())?;

    match result {
        Ok(response) => {
            let response = create_success_response(response);
            Ok(warp::reply::with_status(warp::reply::json(&response), StatusCode::OK))
        }
        Err(error) => Ok(warp::reply::with_status(
            warp::reply::json(&error),
            StatusCode::from_u16(error.code).unwrap(),
        )),
    }
}

#[utoipa::path(
    post,
    path = "/v2/set_shinkai_tool",
    request_body = Value,
    params(
        ("tool_name" = String, Query, description = "Key name of the Shinkai tool")
    ),
    responses(
        (status = 200, description = "Successfully set Shinkai tool", body = bool),
        (status = 400, description = "Bad request", body = APIError),
        (status = 500, description = "Internal server error", body = APIError)
    )
)]
pub async fn set_shinkai_tool_handler(
    sender: Sender<NodeCommand>,
    authorization: String,
    query_params: HashMap<String, String>,
    payload: Value,
) -> Result<impl warp::Reply, warp::Rejection> {
    let bearer = authorization.strip_prefix("Bearer ").unwrap_or("").to_string();
    let tool_key = query_params
        .get("tool_name")
        .ok_or_else(|| {
            warp::reject::custom(APIError {
                code: 400,
                error: "Invalid Query".to_string(),
                message: "The request query string is invalid.".to_string(),
            })
        })?
        .to_string();
    let (res_sender, res_receiver) = async_channel::bounded(1);
    sender
        .send(NodeCommand::V2ApiSetShinkaiTool {
            bearer,
            tool_key,
            payload,
            res: res_sender,
        })
        .await
        .map_err(|_| warp::reject::reject())?;
    let result = res_receiver.recv().await.map_err(|_| warp::reject::reject())?;

    match result {
        Ok(response) => Ok(warp::reply::with_status(warp::reply::json(&response), StatusCode::OK)),
        Err(error) => Ok(warp::reply::with_status(
            warp::reply::json(&error),
            StatusCode::from_u16(error.code).unwrap(),
        )),
    }
}

#[utoipa::path(
    get,
    path = "/v2/get_shinkai_tool",
    params(
        ("tool_name" = String, Query, description = "Name of the Shinkai tool")
    ),
    responses(
        (status = 200, description = "Successfully retrieved Shinkai tool", body = Value),
        (status = 400, description = "Bad request", body = APIError),
        (status = 500, description = "Internal server error", body = APIError)
    )
)]
pub async fn get_shinkai_tool_handler(
    sender: Sender<NodeCommand>,
    authorization: String,
    query_params: HashMap<String, String>,
) -> Result<impl warp::Reply, warp::Rejection> {
    let bearer = authorization.strip_prefix("Bearer ").unwrap_or("").to_string();
    let tool_name = query_params
        .get("tool_name")
        .ok_or_else(|| {
            warp::reject::custom(APIError {
                code: 400,
                error: "Invalid Query".to_string(),
                message: "The request query string is invalid.".to_string(),
            })
        })?
        .to_string();
    let (res_sender, res_receiver) = async_channel::bounded(1);
    sender
        .send(NodeCommand::V2ApiGetShinkaiTool {
            bearer,
            payload: tool_name,
            res: res_sender,
        })
        .await
        .map_err(|_| warp::reject::reject())?;
    let result = res_receiver.recv().await.map_err(|_| warp::reject::reject())?;

    match result {
        Ok(response) => {
            let response = create_success_response(response);
            Ok(warp::reply::with_status(warp::reply::json(&response), StatusCode::OK))
        }
        Err(error) => Ok(warp::reply::with_status(
            warp::reply::json(&error),
            StatusCode::from_u16(error.code).unwrap(),
        )),
    }
}

#[utoipa::path(
    post,
    path = "/v2/add_shinkai_tool",
    request_body = ShinkaiTool,
    responses(
        (status = 200, description = "Successfully added Shinkai tool", body = Value),
        (status = 400, description = "Bad request", body = APIError),
        (status = 500, description = "Internal server error", body = APIError)
    )
)]
pub async fn add_shinkai_tool_handler(
    sender: Sender<NodeCommand>,
    authorization: String,
    payload: ShinkaiToolWithAssets,
) -> Result<impl warp::Reply, warp::Rejection> {
    let bearer = authorization.strip_prefix("Bearer ").unwrap_or("").to_string();
    let (res_sender, res_receiver) = async_channel::bounded(1);
    sender
        .send(NodeCommand::V2ApiAddShinkaiTool {
            bearer,
            shinkai_tool: payload,
            res: res_sender,
        })
        .await
        .map_err(|_| warp::reject::reject())?;
    let result = res_receiver.recv().await.map_err(|_| warp::reject::reject())?;

    match result {
        Ok(response) => {
            let response = create_success_response(response);
            Ok(warp::reply::with_status(warp::reply::json(&response), StatusCode::OK))
        }
        Err(error) => Ok(warp::reply::with_status(
            warp::reply::json(&error),
            StatusCode::from_u16(error.code).unwrap(),
        )),
    }
}

#[utoipa::path(
    post,
    path = "/v2/set_playground_tool",
    request_body = PlaygroundTool,
    responses(
        (status = 200, description = "Successfully set playground tool", body = bool),
        (status = 400, description = "Bad request", body = APIError),
        (status = 500, description = "Internal server error", body = APIError)
    )
)]
pub async fn set_playground_tool_handler(
    sender: Sender<NodeCommand>,
    authorization: String,
    tool_id: String,
    app_id: String,
    original_tool_key_path: Option<String>,
    payload: ToolPlayground,
) -> Result<impl warp::Reply, warp::Rejection> {
    let bearer = authorization.strip_prefix("Bearer ").unwrap_or("").to_string();
    if let Some(original_tool_key_path) = original_tool_key_path.clone() {
        if original_tool_key_path.split(":::").collect::<Vec<&str>>().len() != 4 {
            println!("Invalid original_tool_key_path: {}", original_tool_key_path);
        }
    }
    let (res_sender, res_receiver) = async_channel::bounded(1);
    sender
        .send(NodeCommand::V2ApiSetPlaygroundTool {
            bearer,
            payload, 
            tool_id: safe_folder_name(&tool_id),
            app_id: safe_folder_name(&app_id),
            original_tool_key_path,
            res: res_sender,
        })
        .await
        .map_err(|_| warp::reject::reject())?;
    let result = res_receiver.recv().await.map_err(|_| warp::reject::reject())?;

    match result {
        Ok(response) => Ok(warp::reply::with_status(warp::reply::json(&response), StatusCode::OK)),
        Err(error) => Ok(warp::reply::with_status(
            warp::reply::json(&error),
            StatusCode::from_u16(error.code).unwrap(),
        )),
    }
}

#[utoipa::path(
    get,
    path = "/v2/list_playground_tools",
    responses(
        (status = 200, description = "Successfully listed all playground tools", body = Value),
        (status = 400, description = "Bad request", body = APIError),
        (status = 500, description = "Internal server error", body = APIError)
    )
)]
pub async fn list_playground_tools_handler(
    sender: Sender<NodeCommand>,
    authorization: String,
) -> Result<impl warp::Reply, warp::Rejection> {
    let bearer = authorization.strip_prefix("Bearer ").unwrap_or("").to_string();
    let (res_sender, res_receiver) = async_channel::bounded(1);
    sender
        .send(NodeCommand::V2ApiListPlaygroundTools {
            bearer,
            res: res_sender,
        })
        .await
        .map_err(|_| warp::reject::reject())?;
    let result = res_receiver.recv().await.map_err(|_| warp::reject::reject())?;

    match result {
        Ok(response) => {
            let response = create_success_response(response);
            Ok(warp::reply::with_status(warp::reply::json(&response), StatusCode::OK))
        }
        Err(error) => Ok(warp::reply::with_status(
            warp::reply::json(&error),
            StatusCode::from_u16(error.code).unwrap(),
        )),
    }
}

#[utoipa::path(
    delete,
    path = "/v2/remove_playground_tool",
    params(
        ("tool_key" = String, Query, description = "Key of the playground tool to remove")
    ),
    responses(
        (status = 200, description = "Successfully removed playground tool", body = bool),
        (status = 400, description = "Bad request", body = APIError),
        (status = 500, description = "Internal server error", body = APIError)
    )
)]
pub async fn remove_playground_tool_handler(
    sender: Sender<NodeCommand>,
    authorization: String,
    query_params: HashMap<String, String>,
) -> Result<impl warp::Reply, warp::Rejection> {
    let bearer = authorization.strip_prefix("Bearer ").unwrap_or("").to_string();
    let tool_key = query_params
        .get("tool_key")
        .ok_or_else(|| {
            warp::reject::custom(APIError {
                code: 400,
                error: "Invalid Query".to_string(),
                message: "The request query string is invalid.".to_string(),
            })
        })?
        .to_string();
    let (res_sender, res_receiver) = async_channel::bounded(1);
    sender
        .send(NodeCommand::V2ApiRemovePlaygroundTool {
            bearer,
            tool_key,
            res: res_sender,
        })
        .await
        .map_err(|_| warp::reject::reject())?;
    let result = res_receiver.recv().await.map_err(|_| warp::reject::reject())?;

    match result {
        Ok(response) => Ok(warp::reply::with_status(warp::reply::json(&response), StatusCode::OK)),
        Err(error) => Ok(warp::reply::with_status(
            warp::reply::json(&error),
            StatusCode::from_u16(error.code).unwrap(),
        )),
    }
}

#[utoipa::path(
    get,
    path = "/v2/get_playground_tool",
    params(
        ("tool_key" = String, Query, description = "Key of the playground tool to retrieve")
    ),
    responses(
        (status = 200, description = "Successfully retrieved playground tool", body = Value),
        (status = 400, description = "Bad request", body = APIError),
        (status = 500, description = "Internal server error", body = APIError)
    )
)]
pub async fn get_playground_tool_handler(
    sender: Sender<NodeCommand>,
    authorization: String,
    query_params: HashMap<String, String>,
) -> Result<impl warp::Reply, warp::Rejection> {
    let bearer = authorization.strip_prefix("Bearer ").unwrap_or("").to_string();
    let tool_key = query_params
        .get("tool_key")
        .ok_or_else(|| {
            warp::reject::custom(APIError {
                code: 400,
                error: "Invalid Query".to_string(),
                message: "The request query string is invalid.".to_string(),
            })
        })?
        .to_string();
    let (res_sender, res_receiver) = async_channel::bounded(1);
    sender
        .send(NodeCommand::V2ApiGetPlaygroundTool {
            bearer,
            tool_key,
            res: res_sender,
        })
        .await
        .map_err(|_| warp::reject::reject())?;
    let result = res_receiver.recv().await.map_err(|_| warp::reject::reject())?;

    match result {
        Ok(response) => {
            let response = create_success_response(response);
            Ok(warp::reply::with_status(warp::reply::json(&response), StatusCode::OK))
        }
        Err(error) => Ok(warp::reply::with_status(
            warp::reply::json(&error),
            StatusCode::from_u16(error.code).unwrap(),
        )),
    }
}

#[utoipa::path(
    get,
    path = "/v2/get_tool_implementation_prompt",
    responses(
        (status = 200, description = "Successfully retrieved tool implementation prompt", body = String),
        (status = 400, description = "Bad request", body = APIError),
        (status = 500, description = "Internal server error", body = APIError)
    )
)]
pub async fn get_tool_implementation_prompt_handler(
    sender: Sender<NodeCommand>,
    authorization: String,
    query_params: HashMap<String, String>,

) -> Result<impl warp::Reply, warp::Rejection> {
    let bearer = authorization.strip_prefix("Bearer ").unwrap_or("").to_string();
    
        // Get language from query params, default to Language::Typescript if not provided
        let language = query_params
        .get("language")
        .and_then(|s| match s.as_str() {
            "typescript" => Some(CodeLanguage::Typescript),
            "python" => Some(CodeLanguage::Python),
            _ => None,
        });
        
    if language.is_none() {
        return Err(warp::reject::custom(APIError {
            code: 400,
            error: "Invalid language".to_string(),
            message: "Invalid language parameter".to_string(),
        }));
    }

    let tools: Vec<ToolRouterKey> = query_params
        .get("tools")
        .map(|s| s.split(',').map(|t| t.trim().to_string()).collect::<Vec<String>>())
        .unwrap_or_default()
        .iter()
        .filter_map(|t| ToolRouterKey::from_string(t).ok())
        .collect();

    let code = query_params
        .get("code")
        .map_or("", |v| v)  
        .to_string();

    let (res_sender, res_receiver) = async_channel::bounded(1);
    sender
        .send(NodeCommand::V2ApiGenerateToolFetchQuery {
            bearer,
            language: language.unwrap(),
            tools,
            code,
            res: res_sender,
        })
        .await
        .map_err(|_| warp::reject::reject())?;

    let result = res_receiver.recv().await.map_err(|_| warp::reject::reject())?;

    match result {
        Ok(prompt) => {
            let response = create_success_response(prompt);
            Ok(warp::reply::with_status(warp::reply::json(&response), StatusCode::OK))
        }
        Err(error) => Ok(warp::reply::with_status(
            warp::reply::json(&error),
            StatusCode::from_u16(error.code).unwrap(),
        )),
    }
}

#[derive(Deserialize, ToSchema, Debug)]
pub struct CodeExecutionRequest {
    pub tool_type: DynamicToolType,
    pub code: String,
    pub parameters: Value,
    #[serde(default = "default_map")]
    pub extra_config: Value,
    pub oauth: Option<Vec<OAuth>>,
    pub llm_provider: String,
    #[serde(deserialize_with = "deserialize_tool_router_keys")]
    pub tools: Vec<ToolRouterKey>,
    pub mounts: Option<Vec<String>>,
    pub runner: Option<RunnerType>,
    pub operating_system: Option<Vec<OperatingSystem>>,
}

// Define a custom default function for oauth
fn default_map() -> Value {
    Value::Object(Map::new())
}

#[utoipa::path(
    post,
    path = "/v2/code_execution",
    request_body = CodeExecutionRequest,
    responses(
        (status = 200, description = "Successfully executed code", body = Value),
        (status = 400, description = "Invalid request parameters", body = APIError),
        (status = 500, description = "Code execution failed", body = APIError)
    )
)]
pub async fn code_execution_handler(
    sender: Sender<NodeCommand>,
    authorization: String,
    tool_id: String,
    app_id: String,
    payload: CodeExecutionRequest,
) -> Result<impl warp::Reply, warp::Rejection> {
    let bearer = authorization.strip_prefix("Bearer ").unwrap_or("").to_string();

    // Convert parameters to a Map if it isn't already
    let parameters = match payload.parameters {
        Value::Object(map) => map,
        _ => return Err(warp::reject::custom(APIError {
            code: 400,
            error: "Invalid Parameters".to_string(),
            message: "Parameters must be an object".to_string(),
        })),
    };

    let extra_config = match payload.extra_config {
        Value::Object(map) => map,
        _ => return Err(warp::reject::custom(APIError {
            code: 400,
            error: "Invalid Extra Config".to_string(),
            message: "Extra Config must be an object".to_string(),
        })),
    };

    let (res_sender, res_receiver) = async_channel::bounded(1);
    sender
        .send(NodeCommand::V2ApiExecuteCode {
            bearer,
            tool_type: payload.tool_type,
            code: payload.code,
            tools: payload.tools,
            parameters,
            extra_config,
            oauth: payload.oauth,
            tool_id: safe_folder_name(&tool_id),
            app_id: safe_folder_name(&app_id),
            llm_provider: payload.llm_provider,
            mounts: payload.mounts,
            runner: payload.runner,
            operating_system: payload.operating_system,
            res: res_sender,
        })
        .await
        .map_err(|_| warp::reject::reject())?;

    let result = res_receiver.recv().await.map_err(|_| warp::reject::reject())?;

    match result {
        Ok(response) => {
            let response = create_success_response(response);
            Ok(warp::reply::with_status(warp::reply::json(&response), StatusCode::OK))
        }
        Err(error) => Ok(warp::reply::with_status(
            warp::reply::json(&error),
            StatusCode::from_u16(error.code).unwrap(),
        )),
    }
}

#[derive(Deserialize, ToSchema)]
pub struct UndoToRequest {
    pub message_hash: String,
    pub job_id: String,
}

#[utoipa::path(
    post,
    path = "/v2/tool_implementation_undo_to",
    request_body = UndoToRequest,
    responses(
        (status = 200, description = "Successfully undone to specified state", body = Value),
        (status = 400, description = "Invalid request parameters", body = APIError),
        (status = 500, description = "Undo operation failed", body = APIError)
    )
)]
pub async fn undo_to_handler(
    sender: Sender<NodeCommand>,
    authorization: String,
    payload: UndoToRequest,
) -> Result<impl warp::Reply, warp::Rejection> {
    let bearer = authorization.strip_prefix("Bearer ").unwrap_or("").to_string();

    let (res_sender, res_receiver) = async_channel::bounded(1);
    sender
        .send(NodeCommand::V2ApiToolImplementationUndoTo {
            bearer,
            message_hash: payload.message_hash,
            job_id: payload.job_id,
            res: res_sender,
        })
        .await
        .map_err(|_| warp::reject::reject())?;

    let result = res_receiver.recv().await.map_err(|_| warp::reject::reject())?;

    match result {
        Ok(response) => {
            let response = create_success_response(response);
            Ok(warp::reply::with_status(warp::reply::json(&response), StatusCode::OK))
        }
        Err(error) => Ok(warp::reply::with_status(
            warp::reply::json(&error),
            StatusCode::from_u16(error.code).unwrap(),
        )),
    }
}

#[derive(Deserialize, ToSchema)]
pub struct ToolImplementationCodeUpdateRequest {
    pub job_id: String,
    pub code: String,
}

#[utoipa::path(
    post,
    path = "/v2/tool_implementation_code_update",
    request_body = ToolImplementationCodeUpdateRequest,
    responses(
        (status = 200, description = "Successfully updated tool implementation code", body = Value),
        (status = 400, description = "Invalid request parameters", body = APIError),
        (status = 500, description = "Code update failed", body = APIError)
    )
)]
pub async fn tool_implementation_code_update_handler(
    sender: Sender<NodeCommand>,
    authorization: String,
    payload: ToolImplementationCodeUpdateRequest,
) -> Result<impl warp::Reply, warp::Rejection> {
    let bearer = authorization.strip_prefix("Bearer ").unwrap_or("").to_string();

    let (res_sender, res_receiver) = async_channel::bounded(1);
    sender
        .send(NodeCommand::V2ApiToolImplementationCodeUpdate {
            bearer,
            job_id: payload.job_id,
            code: payload.code,
            res: res_sender,
        })
        .await
        .map_err(|_| warp::reject::reject())?;

    let result = res_receiver.recv().await.map_err(|_| warp::reject::reject())?;

    match result {
        Ok(response) => {
            let response = create_success_response(response);
            Ok(warp::reply::with_status(warp::reply::json(&response), StatusCode::OK))
        }
        Err(error) => Ok(warp::reply::with_status(
            warp::reply::json(&error),
            StatusCode::from_u16(error.code).unwrap(),
        )),
    }
}

#[utoipa::path(
    get,
    path = "/v2/export_tool",
    params(
        ("tool_key_path" = String, Query, description = "Tool key path")
    ),
    responses(
        (status = 200, description = "Exported tool", body = Vec<u8>),
        (status = 400, description = "Invalid tool key path", body = APIError),
    )
)]
pub async fn export_tool_handler(
    sender: Sender<NodeCommand>,
    authorization: String,
    query_params: HashMap<String, String>,
) -> Result<impl warp::Reply, warp::Rejection> {
    let bearer = authorization.strip_prefix("Bearer ").unwrap_or("").to_string();

    let tool_key_path = query_params
        .get("tool_key_path")
        .ok_or_else(|| {
            warp::reject::custom(APIError {
                code: 400,
                error: "Invalid tool key path".to_string(),
                message: "Tool key path is required".to_string(),
            })
        })?
        .to_string();

    let (res_sender, res_receiver) = async_channel::bounded(1);
    
    sender
        .send(NodeCommand::V2ApiExportTool {
            bearer,
            tool_key_path,
            res: res_sender,
        })
        .await
        .map_err(|_| warp::reject::reject())?;

    let result = res_receiver.recv().await.map_err(|_| warp::reject::reject())?;

    match result {
        Ok(file_bytes) => {
            // Return the raw bytes with appropriate headers
            Ok(warp::reply::with_header(
                warp::reply::with_status(file_bytes, StatusCode::OK),
                "Content-Type",
                "application/octet-stream",
            ))
        }
        Err(error) => Ok(warp::reply::with_header(
            warp::reply::with_status(
                error.message.as_bytes().to_vec(),
                StatusCode::from_u16(error.code).unwrap()
            ),
            "Content-Type",
            "text/plain",
        ))
    }
}

#[utoipa::path(
    get,
    path = "/v2/publish_tool",
    params(
        ("tool_key_path" = String, Query, description = "Tool key path"),
    ),
    responses(
        (status = 200, description = "Exported tool", body = Vec<u8>),
        (status = 400, description = "Invalid tool key path", body = APIError),
    )
)]
pub async fn publish_tool_handler(
    sender: Sender<NodeCommand>,
    authorization: String,
    query_params: HashMap<String, String>,
) -> Result<impl warp::Reply, warp::Rejection> {
    let bearer = authorization.strip_prefix("Bearer ").unwrap_or("").to_string();

    let tool_key_path = query_params
        .get("tool_key_path")
        .ok_or_else(|| {
            warp::reject::custom(APIError {
                code: 400,
                error: "Invalid tool key path".to_string(),
                message: "Tool key path is required".to_string(),
            })
        })?
        .to_string();

    let (res_sender, res_receiver) = async_channel::bounded(1);
    
    sender
        .send(NodeCommand::V2ApiPublishTool {
            bearer,
            tool_key_path,
            res: res_sender,
        })
        .await
        .map_err(|_| warp::reject::reject())?;

    let result = res_receiver.recv().await.map_err(|_| warp::reject::reject())?;

    match result {
        Ok(response) => {
            let response = create_success_response(response);
            Ok(warp::reply::with_status(warp::reply::json(&response), StatusCode::OK))
        }
        Err(error) => Ok(warp::reply::with_status(
            warp::reply::json(&error),
            StatusCode::from_u16(error.code).unwrap(),
        )),
    }
}

#[derive(Deserialize, ToSchema)]
pub struct ImportToolRequest {
    pub url: String,
}

#[utoipa::path(
    post,
    path = "/v2/import_tool",
    request_body = ImportToolRequest,
    responses(
        (status = 200, description = "Imported tool", body = Value),
        (status = 400, description = "Invalid URL", body = APIError),
    )
)]
pub async fn import_tool_handler(
    sender: Sender<NodeCommand>,
    authorization: String,
    payload: ImportToolRequest,
) -> Result<impl warp::Reply, warp::Rejection> {
    let bearer = authorization.strip_prefix("Bearer ").unwrap_or("").to_string();

    let url = payload.url;

    let (res_sender, res_receiver) = async_channel::bounded(1);
    
    sender
        .send(NodeCommand::V2ApiImportTool {
            bearer,
            url,
            res: res_sender,
        })
        .await
        .map_err(|_| warp::reject::reject())?;

    let result = res_receiver.recv().await.map_err(|_| warp::reject::reject())?;

    match result {
        Ok(response) => {
            let response = create_success_response(response);
            Ok(warp::reply::with_status(warp::reply::json(&response), StatusCode::OK))
        }
        Err(error) => Ok(warp::reply::with_status(
            warp::reply::json(&error),
            StatusCode::from_u16(error.code).unwrap(),
        )),
    }
}

#[utoipa::path(
    post,
    path = "/v2/import_tool_zip",
    responses(
        (status = 200, description = "Successfully imported tool from zip", body = Value),
        (status = 400, description = "Bad request", body = APIError),
        (status = 500, description = "Internal server error", body = APIError)
    )
)]
pub async fn import_tool_zip_handler(
    sender: Sender<NodeCommand>,
    authorization: String,
    mut form: FormData,
) -> Result<impl warp::Reply, warp::Rejection> {
    let bearer = authorization.strip_prefix("Bearer ").unwrap_or("").to_string();

    let mut file_data: Option<Vec<u8>> = None;

    // Add error handling for form parsing
    while let Ok(Some(part)) = form.try_next().await {
        if part.name() == "file" {
            // Read file data with error handling
            let mut bytes = Vec::new();
            let mut stream = part.stream();
            
            while let Ok(Some(chunk)) = stream.try_next().await {
                if bytes.len() + chunk.chunk().len() > 50 * 1024 * 1024 {
                    return Ok(warp::reply::with_status(
                        warp::reply::json(&APIError {
                            code: 400,
                            error: "File too large".to_string(),
                            message: "File size exceeds 50MB limit".to_string(),
                        }),
                        StatusCode::BAD_REQUEST,
                    ));
                }
                bytes.extend_from_slice(chunk.chunk());
            }
            
            if bytes.is_empty() {
                return Ok(warp::reply::with_status(
                    warp::reply::json(&APIError {
                        code: 400,
                        error: "Empty file".to_string(),
                        message: "The uploaded file is empty".to_string(),
                    }),
                    StatusCode::BAD_REQUEST,
                ));
            }
            
            file_data = Some(bytes);
        }
    }

    // Validate we have the file data
    let file_data = match file_data {
        Some(data) => data,
        None => {
            return Ok(warp::reply::with_status(
                warp::reply::json(&APIError {
                    code: 400,
                    error: "Missing file".to_string(),
                    message: "Zip file data is required".to_string(),
                }),
                StatusCode::BAD_REQUEST,
            ))
        }
    };

    let (res_sender, res_receiver) = async_channel::bounded(1);
    
    match sender
        .send(NodeCommand::V2ApiImportToolZip {
            bearer,
            file_data,
            res: res_sender,
        })
        .await {
            Ok(_) => (),
            Err(_) => {
                return Ok(warp::reply::with_status(
                    warp::reply::json(&APIError {
                        code: 500,
                        error: "Internal server error".to_string(),
                        message: "Failed to process the request".to_string(),
                    }),
                    StatusCode::INTERNAL_SERVER_ERROR,
                ))
            }
        };

    let result = match res_receiver.recv().await {
        Ok(result) => result,
        Err(_) => {
            return Ok(warp::reply::with_status(
                warp::reply::json(&APIError {
                    code: 500,
                    error: "Internal server error".to_string(),
                    message: "Failed to receive response from server".to_string(),
                }),
                StatusCode::INTERNAL_SERVER_ERROR,
            ))
        }
    };

    match result {
        Ok(response) => {
            let response = create_success_response(response);
            Ok(warp::reply::with_status(warp::reply::json(&response), StatusCode::OK))
        }
        Err(error) => Ok(warp::reply::with_status(
            warp::reply::json(&error),
            StatusCode::from_u16(error.code).unwrap(),
        )),
    }
}

#[utoipa::path(
    get,
    path = "/v2/resolve_shinkai_file_protocol",
    params(
        ("file" = String, Query, description = "Shinkai file protocol")
    ),
    responses(
        (status = 200, description = "Resolved shinkai file protocol", body = Vec<u8>),
        (status = 400, description = "Invalid shinkai file protocol", body = APIError),
    )
)]
pub async fn resolve_shinkai_file_protocol_handler(
    sender: Sender<NodeCommand>,
    authorization: String,
    query_params: HashMap<String, String>,
) -> Result<impl warp::Reply, warp::Rejection> {
    let bearer = authorization.strip_prefix("Bearer ").unwrap_or("").to_string();

    let shinkai_file_protocol = query_params
        .get("file")
        .ok_or_else(|| {
            warp::reject::custom(APIError {
                code: 400,
                error: "Invalid shinkai file protocol".to_string(),
                message: "Shinkai file protocol is required".to_string(),
            })
        })?
        .to_string();

    let (res_sender, res_receiver) = async_channel::bounded(1);
    
    sender
        .send(NodeCommand::V2ApiResolveShinkaiFileProtocol {
            bearer,
            shinkai_file_protocol,
            res: res_sender,
        })
        .await
        .map_err(|_| warp::reject::reject())?;

    let result = res_receiver.recv().await.map_err(|_| warp::reject::reject())?;

    match result {
        Ok(file_bytes) => {
            // Return the raw bytes with appropriate headers
            Ok(warp::reply::with_header(
                warp::reply::with_status(file_bytes, StatusCode::OK),
                "Content-Type",
                "application/octet-stream",
            ))
        }
        Err(error) => Ok(warp::reply::with_header(
            warp::reply::with_status(
                error.message.as_bytes().to_vec(),
                StatusCode::from_u16(error.code).unwrap()
            ),
            "Content-Type",
            "text/plain",
        ))
    }
}

#[utoipa::path(
    delete,
    path = "/v2/remove_tool",
    params(
        ("tool_key" = String, Query, description = "Key of the tool to remove")
    ),
    responses(
        (status = 200, description = "Successfully removed tool", body = bool),
        (status = 400, description = "Bad request", body = APIError),
        (status = 500, description = "Internal server error", body = APIError)
    )
)]
pub async fn remove_tool_handler(
    sender: Sender<NodeCommand>,
    authorization: String,
    query_params: HashMap<String, String>,
) -> Result<impl warp::Reply, warp::Rejection> {
    let bearer = authorization.strip_prefix("Bearer ").unwrap_or("").to_string();
    let tool_key = query_params
        .get("tool_key")
        .ok_or_else(|| {
            warp::reject::custom(APIError {
                code: 400,
                error: "Invalid Query".to_string(),
                message: "The request query string is invalid.".to_string(),
            })
        })?
        .to_string();
    let (res_sender, res_receiver) = async_channel::bounded(1);
    sender
        .send(NodeCommand::V2ApiRemoveTool {
            bearer,
            tool_key,
            res: res_sender,
        })
        .await
        .map_err(|_| warp::reject::reject())?;
    let result = res_receiver.recv().await.map_err(|_| warp::reject::reject())?;

    match result {
        Ok(response) => Ok(warp::reply::with_status(warp::reply::json(&response), StatusCode::OK)),
        Err(error) => Ok(warp::reply::with_status(
            warp::reply::json(&error),
            StatusCode::from_u16(error.code).unwrap(),
        )),
    }
}

#[utoipa::path(
    post,
    path = "/v2/tool_asset",
    responses(
        (status = 200, description = "Successfully uploaded tool asset", body = Value),
        (status = 400, description = "Bad request", body = APIError),
        (status = 500, description = "Internal server error", body = APIError)
    )
)]
pub async fn tool_asset_handler(
    sender: Sender<NodeCommand>,
    authorization: String,
    tool_id: String,
    app_id: String,
    mut form: FormData,
) -> Result<impl warp::Reply, warp::Rejection> {
    let bearer = authorization.strip_prefix("Bearer ").unwrap_or("").to_string();

    let mut file_name = String::new();
    let mut file_data: Option<Vec<u8>> = None;

    while let Ok(Some(part)) = form.try_next().await {
        match part.name() {
            "file_name" => {
                // Convert the part to bytes then to string
                let mut bytes = Vec::new();
                let mut stream = part.stream();
                while let Ok(Some(chunk)) = stream.try_next().await {
                    bytes.extend_from_slice(chunk.chunk());
                }
                file_name = String::from_utf8_lossy(&bytes).into_owned();
            }
            "file" => {
                // Read file data
                let mut bytes = Vec::new();
                let mut stream = part.stream();
                while let Ok(Some(chunk)) = stream.try_next().await {
                    bytes.extend_from_slice(chunk.chunk());
                }
                file_data = Some(bytes);
            }
            _ => {}
        }
    }

    // Validate we have both file name and data
    let file_data = match file_data {
        Some(data) => data,
        None => {
            return Ok(warp::reply::with_status(
                warp::reply::json(&APIError {
                    code: 400,
                    error: "Missing file".to_string(),
                    message: "File data is required".to_string(),
                }),
                StatusCode::BAD_REQUEST,
            ))
        }
    };

    if file_name.is_empty() {
        return Ok(warp::reply::with_status(
            warp::reply::json(&APIError {
                code: 400,
                error: "Missing file name".to_string(),
                message: "File name is required".to_string(),
            }),
            StatusCode::BAD_REQUEST,
        ));
    }

    let (res_sender, res_receiver) = async_channel::bounded(1);
    
    sender
        .send(NodeCommand::V2ApiUploadToolAsset {
            bearer,
            tool_id: safe_folder_name(&tool_id),
            app_id: safe_folder_name(&app_id),
            file_name,
            file_data,
            res: res_sender,
        })
        .await
        .map_err(|_| warp::reject::reject())?;

    let result = res_receiver.recv().await.map_err(|_| warp::reject::reject())?;

    match result {
        Ok(response) => {
            let response = create_success_response(response);
            Ok(warp::reply::with_status(warp::reply::json(&response), StatusCode::OK))
        }
        Err(error) => Ok(warp::reply::with_status(
            warp::reply::json(&error),
            StatusCode::from_u16(error.code).unwrap(),
        )),
    }
}

#[utoipa::path(
    get,
    path = "/v2/list_tool_asset",
    responses(
        (status = 200, description = "Successfully listed tool assets", body = Vec<String>),
        (status = 400, description = "Bad request", body = APIError),
        (status = 500, description = "Internal server error", body = APIError)
    )
)]
pub async fn list_tool_asset_handler(
    sender: Sender<NodeCommand>,
    authorization: String,
    tool_id: String,
    app_id: String,
) -> Result<impl warp::Reply, warp::Rejection> {
    let bearer = authorization.strip_prefix("Bearer ").unwrap_or("").to_string();

    let (res_sender, res_receiver) = async_channel::bounded(1);
    
    sender
        .send(NodeCommand::V2ApiListToolAssets {
            bearer,
            tool_id: safe_folder_name(&tool_id),
            app_id: safe_folder_name(&app_id),
            res: res_sender,
        })
        .await
        .map_err(|_| warp::reject::reject())?;

    let result = res_receiver.recv().await.map_err(|_| warp::reject::reject())?;

    match result {
        Ok(response) => {
            let response = create_success_response(response);
            Ok(warp::reply::with_status(warp::reply::json(&response), StatusCode::OK))
        }
        Err(error) => Ok(warp::reply::with_status(
            warp::reply::json(&error),
            StatusCode::from_u16(error.code).unwrap(),
        )),
    }
}

#[utoipa::path(
    delete,
    path = "/v2/tool_asset",
    params(
        ("file_name" = String, Query, description = "Name of the file to delete")
    ),
    responses(
        (status = 200, description = "Successfully deleted tool asset", body = Value),
        (status = 400, description = "Bad request", body = APIError),
        (status = 500, description = "Internal server error", body = APIError)
    )
)]
pub async fn delete_tool_asset_handler(
    sender: Sender<NodeCommand>,
    authorization: String,
    tool_id: String,
    app_id: String,
    query_params: HashMap<String, String>,
) -> Result<impl warp::Reply, warp::Rejection> {
    let bearer = authorization.strip_prefix("Bearer ").unwrap_or("").to_string();

    let file_name = query_params
        .get("file_name")
        .ok_or_else(|| {
            warp::reject::custom(APIError {
                code: 400,
                error: "Missing file name".to_string(),
                message: "File name is required".to_string(),
            })
        })?
        .to_string();

    let (res_sender, res_receiver) = async_channel::bounded(1);
    
    sender
        .send(NodeCommand::V2ApiDeleteToolAsset {
            bearer,
            tool_id: safe_folder_name(&tool_id),
            app_id: safe_folder_name(&app_id),
            file_name,
            res: res_sender,
        })
        .await
        .map_err(|_| warp::reject::reject())?;

    let result = res_receiver.recv().await.map_err(|_| warp::reject::reject())?;

    match result {
        Ok(response) => {
            let response = create_success_response(response);
            Ok(warp::reply::with_status(warp::reply::json(&response), StatusCode::OK))
        }
        Err(error) => Ok(warp::reply::with_status(
            warp::reply::json(&error),
            StatusCode::from_u16(error.code).unwrap(),
        )),
    }
}

#[utoipa::path(
    post,
    path = "/v2/enable_all_tools",
    responses(
        (status = 200, description = "Successfully enabled all available tools", body = Value),
        (status = 400, description = "Bad request", body = APIError),
        (status = 500, description = "Internal server error", body = APIError)
    )
)]
pub async fn enable_all_tools_handler(
    sender: Sender<NodeCommand>,
    authorization: String,
) -> Result<impl warp::Reply, warp::Rejection> {
    let bearer = authorization.strip_prefix("Bearer ").unwrap_or("").to_string();
    let (res_sender, res_receiver) = async_channel::bounded(1);

    sender
        .send(NodeCommand::V2ApiEnableAllTools {
            bearer,
            res: res_sender,
        })
        .await
        .map_err(|_| warp::reject::reject())?;
    let result = res_receiver.recv().await.map_err(|_| warp::reject::reject())?;

    match result {
        Ok(response) => {
            let response = create_success_response(response);
            Ok(warp::reply::with_status(warp::reply::json(&response), StatusCode::OK))
        }
        Err(error) => Ok(warp::reply::with_status(
            warp::reply::json(&error),
            StatusCode::from_u16(error.code).unwrap(),
        )),
    }
}

#[utoipa::path(
    post,
    path = "/v2/disable_all_tools",
    responses(
        (status = 200, description = "Successfully disabled all tools", body = Value),
        (status = 400, description = "Bad request", body = APIError),
        (status = 500, description = "Internal server error", body = APIError)
    )
)]
pub async fn disable_all_tools_handler(
    sender: Sender<NodeCommand>,
    authorization: String,
) -> Result<impl warp::Reply, warp::Rejection> {
    let bearer = authorization.strip_prefix("Bearer ").unwrap_or("").to_string();
    let (res_sender, res_receiver) = async_channel::bounded(1);

    sender
        .send(NodeCommand::V2ApiDisableAllTools {
            bearer,
            res: res_sender,
        })
        .await
        .map_err(|_| warp::reject::reject())?;
    let result = res_receiver.recv().await.map_err(|_| warp::reject::reject())?;

    match result {
        Ok(response) => {
            let response = create_success_response(response);
            Ok(warp::reply::with_status(warp::reply::json(&response), StatusCode::OK))
        }
        Err(error) => Ok(warp::reply::with_status(
            warp::reply::json(&error),
            StatusCode::from_u16(error.code).unwrap(),
        )),
    }
}

<<<<<<< HEAD
#[utoipa::path(
    post,
    path = "/v2/duplicate_tool",
    responses(
        (status = 200, description = "Successfully duplicated tool", body = Value),
=======
#[derive(Deserialize, ToSchema)]
pub struct StandAlonePlaygroundRequest {
    pub code: String,
    pub metadata: Value,
    pub assets: Option<Vec<String>>,
    pub language: CodeLanguage,
    pub tools: Vec<ToolRouterKey>,
    pub parameters: Value,
    pub config: Value,
    pub oauth: Option<Vec<OAuth>>,
}


#[utoipa::path(
    get,
    path = "/v2/tool_store_proxy/{tool_router_key}",
    params(
        ("tool_router_key" = String, Path, description = "Tool router key")
    ),
    responses(
        (status = 200, description = "Successfully retrieved store data", body = Value),
>>>>>>> fdff89d6
        (status = 400, description = "Bad request", body = APIError),
        (status = 500, description = "Internal server error", body = APIError)
    )
)]
<<<<<<< HEAD
pub async fn duplicate_tool_handler(
    sender: Sender<NodeCommand>,
    authorization: String,
    query_params: HashMap<String, String>,
) -> Result<impl warp::Reply, warp::Rejection> {
    let bearer = authorization.strip_prefix("Bearer ").unwrap_or("").to_string();
    let (res_sender, res_receiver) = async_channel::bounded(1);
    let tool_key_path = query_params.get("tool_key_path").unwrap_or(&String::new()).to_string();
    if tool_key_path.is_empty() {
        return Ok(warp::reply::with_status(
            warp::reply::json(&APIError {
                code: 400,
                error: "Missing tool key path".to_string(),
                message: "Tool key path is required".to_string(),
            }),
            StatusCode::BAD_REQUEST,
        ));
    }
    sender
        .send(NodeCommand::V2ApiDuplicateTool { bearer, tool_key_path, res: res_sender })
        .await
        .map_err(|_| warp::reject::reject())?;
=======

pub async fn tool_store_proxy_handler(
    sender: Sender<NodeCommand>,
    authorization: String,
    tool_router_key: String,
) -> Result<impl warp::Reply, warp::Rejection> {
    let bearer = authorization.strip_prefix("Bearer ").unwrap_or("").to_string();
    let (res_sender, res_receiver) = async_channel::bounded(1);
    
    sender
        .send(NodeCommand::V2ApiStoreProxy {
            bearer,
            tool_router_key,
            res: res_sender,
        })
        .await
        .map_err(|_| warp::reject::reject())?;

    let result = res_receiver.recv().await.map_err(|_| warp::reject::reject())?;

    match result {
        Ok(response) => Ok(warp::reply::with_status(warp::reply::json(&response), StatusCode::OK)),
        Err(error) => Ok(warp::reply::with_status(
            warp::reply::json(&error),
            StatusCode::from_u16(error.code).unwrap(),
        )),
    }
}

#[utoipa::path(
    post,
    path = "/v2/tools_standalone_playground",
    request_body = StandAlonePlaygroundRequest,
    responses(
        (status = 200, description = "Successfully created standalone playground", body = Value),
        (status = 400, description = "Bad request", body = APIError),
        (status = 500, description = "Internal server error", body = APIError)
    )
)]
pub async fn standalone_playground_handler(
    sender: Sender<NodeCommand>,
    authorization: String,
    tool_id: String,
    app_id: String,
    llm_provider: String,
    payload: StandAlonePlaygroundRequest,
) -> Result<impl warp::Reply, warp::Rejection> {
    let bearer = authorization.strip_prefix("Bearer ").unwrap_or("").to_string();
    
    let (res_sender, res_receiver) = async_channel::bounded(1);
    sender
        .send(NodeCommand::V2ApiStandAlonePlayground {
            bearer,
            code: payload.code,
            metadata: payload.metadata,
            assets: payload.assets,
            language: payload.language,
            tools: payload.tools,
            parameters: payload.parameters,
            config: payload.config,
            oauth: payload.oauth,
            tool_id: safe_folder_name(&tool_id),
            app_id: safe_folder_name(&app_id),
            llm_provider: llm_provider,
            res: res_sender,
        })
        .await
        .map_err(|_| warp::reject::reject())?;

>>>>>>> fdff89d6
    let result = res_receiver.recv().await.map_err(|_| warp::reject::reject())?;

    match result {
        Ok(response) => {
            let response = create_success_response(response);
            Ok(warp::reply::with_status(warp::reply::json(&response), StatusCode::OK))
        }
        Err(error) => Ok(warp::reply::with_status(
            warp::reply::json(&error),
            StatusCode::from_u16(error.code).unwrap(),
        )),
    }
}

#[derive(OpenApi)]
#[openapi(
    paths(
        tool_execution_handler,
        tool_definitions_handler,
        tool_implementation_handler,
        tool_metadata_implementation_handler,
        list_all_shinkai_tools_handler,
        set_shinkai_tool_handler,
        get_shinkai_tool_handler,
        search_shinkai_tool_handler,
        add_shinkai_tool_handler,
        set_playground_tool_handler,
        list_playground_tools_handler,
        remove_playground_tool_handler,
        get_playground_tool_handler,
        get_tool_implementation_prompt_handler,
        code_execution_handler,
        undo_to_handler,
        remove_tool_handler,
        export_tool_handler,
        import_tool_handler,
        import_tool_zip_handler,
        resolve_shinkai_file_protocol_handler,
        tool_asset_handler,
        list_tool_asset_handler,
        delete_tool_asset_handler,
        enable_all_tools_handler,
        disable_all_tools_handler,
        tool_store_proxy_handler,
        standalone_playground_handler,
    ),
    components(
        schemas(
            APIError, 
            ToolExecutionRequest,
        )
    ),
    tags(
        (name = "tools", description = "Tool API endpoints")
    )
)]

pub struct ToolsApiDoc;<|MERGE_RESOLUTION|>--- conflicted
+++ resolved
@@ -1912,13 +1912,95 @@
     }
 }
 
-<<<<<<< HEAD
 #[utoipa::path(
     post,
     path = "/v2/duplicate_tool",
     responses(
         (status = 200, description = "Successfully duplicated tool", body = Value),
-=======
+        (status = 400, description = "Bad request", body = APIError),
+        (status = 500, description = "Internal server error", body = APIError)
+    )
+)]
+
+pub async fn duplicate_tool_handler(
+    sender: Sender<NodeCommand>,
+    authorization: String,
+    query_params: HashMap<String, String>,
+) -> Result<impl warp::Reply, warp::Rejection> {
+    let bearer = authorization.strip_prefix("Bearer ").unwrap_or("").to_string();
+    let (res_sender, res_receiver) = async_channel::bounded(1);
+    let tool_key_path = query_params.get("tool_key_path").unwrap_or(&String::new()).to_string();
+    if tool_key_path.is_empty() {
+        return Ok(warp::reply::with_status(
+            warp::reply::json(&APIError {
+                code: 400,
+                error: "Missing tool key path".to_string(),
+                message: "Tool key path is required".to_string(),
+            }),
+            StatusCode::BAD_REQUEST,
+        ));
+    }
+    sender
+        .send(NodeCommand::V2ApiDuplicateTool { bearer, tool_key_path, res: res_sender })
+        .await
+        .map_err(|_| warp::reject::reject())?;
+
+        let result = res_receiver.recv().await.map_err(|_| warp::reject::reject())?;
+
+        match result {
+            Ok(response) => {
+                let response = create_success_response(response);
+                Ok(warp::reply::with_status(warp::reply::json(&response), StatusCode::OK))
+            }
+            Err(error) => Ok(warp::reply::with_status(
+                warp::reply::json(&error),
+                StatusCode::from_u16(error.code).unwrap(),
+            )),
+        }
+    }
+
+
+#[utoipa::path(
+    get,
+    path = "/v2/tool_store_proxy/{tool_router_key}",
+    params(
+        ("tool_router_key" = String, Path, description = "Tool router key")
+    ),
+    responses(
+        (status = 200, description = "Successfully retrieved store data", body = Value),
+        (status = 400, description = "Bad request", body = APIError),
+        (status = 500, description = "Internal server error", body = APIError)
+    )
+)]
+
+pub async fn tool_store_proxy_handler(
+    sender: Sender<NodeCommand>,
+    authorization: String,
+    tool_router_key: String,
+) -> Result<impl warp::Reply, warp::Rejection> {
+    let bearer = authorization.strip_prefix("Bearer ").unwrap_or("").to_string();
+    let (res_sender, res_receiver) = async_channel::bounded(1);
+    
+    sender
+        .send(NodeCommand::V2ApiStoreProxy {
+            bearer,
+            tool_router_key,
+            res: res_sender,
+        })
+        .await
+        .map_err(|_| warp::reject::reject())?;
+
+    let result = res_receiver.recv().await.map_err(|_| warp::reject::reject())?;
+
+    match result {
+        Ok(response) => Ok(warp::reply::with_status(warp::reply::json(&response), StatusCode::OK)),
+        Err(error) => Ok(warp::reply::with_status(
+            warp::reply::json(&error),
+            StatusCode::from_u16(error.code).unwrap(),
+        )),
+    }
+}
+
 #[derive(Deserialize, ToSchema)]
 pub struct StandAlonePlaygroundRequest {
     pub code: String,
@@ -1931,73 +2013,6 @@
     pub oauth: Option<Vec<OAuth>>,
 }
 
-
-#[utoipa::path(
-    get,
-    path = "/v2/tool_store_proxy/{tool_router_key}",
-    params(
-        ("tool_router_key" = String, Path, description = "Tool router key")
-    ),
-    responses(
-        (status = 200, description = "Successfully retrieved store data", body = Value),
->>>>>>> fdff89d6
-        (status = 400, description = "Bad request", body = APIError),
-        (status = 500, description = "Internal server error", body = APIError)
-    )
-)]
-<<<<<<< HEAD
-pub async fn duplicate_tool_handler(
-    sender: Sender<NodeCommand>,
-    authorization: String,
-    query_params: HashMap<String, String>,
-) -> Result<impl warp::Reply, warp::Rejection> {
-    let bearer = authorization.strip_prefix("Bearer ").unwrap_or("").to_string();
-    let (res_sender, res_receiver) = async_channel::bounded(1);
-    let tool_key_path = query_params.get("tool_key_path").unwrap_or(&String::new()).to_string();
-    if tool_key_path.is_empty() {
-        return Ok(warp::reply::with_status(
-            warp::reply::json(&APIError {
-                code: 400,
-                error: "Missing tool key path".to_string(),
-                message: "Tool key path is required".to_string(),
-            }),
-            StatusCode::BAD_REQUEST,
-        ));
-    }
-    sender
-        .send(NodeCommand::V2ApiDuplicateTool { bearer, tool_key_path, res: res_sender })
-        .await
-        .map_err(|_| warp::reject::reject())?;
-=======
-
-pub async fn tool_store_proxy_handler(
-    sender: Sender<NodeCommand>,
-    authorization: String,
-    tool_router_key: String,
-) -> Result<impl warp::Reply, warp::Rejection> {
-    let bearer = authorization.strip_prefix("Bearer ").unwrap_or("").to_string();
-    let (res_sender, res_receiver) = async_channel::bounded(1);
-    
-    sender
-        .send(NodeCommand::V2ApiStoreProxy {
-            bearer,
-            tool_router_key,
-            res: res_sender,
-        })
-        .await
-        .map_err(|_| warp::reject::reject())?;
-
-    let result = res_receiver.recv().await.map_err(|_| warp::reject::reject())?;
-
-    match result {
-        Ok(response) => Ok(warp::reply::with_status(warp::reply::json(&response), StatusCode::OK)),
-        Err(error) => Ok(warp::reply::with_status(
-            warp::reply::json(&error),
-            StatusCode::from_u16(error.code).unwrap(),
-        )),
-    }
-}
-
 #[utoipa::path(
     post,
     path = "/v2/tools_standalone_playground",
@@ -2008,6 +2023,7 @@
         (status = 500, description = "Internal server error", body = APIError)
     )
 )]
+
 pub async fn standalone_playground_handler(
     sender: Sender<NodeCommand>,
     authorization: String,
@@ -2038,7 +2054,6 @@
         .await
         .map_err(|_| warp::reject::reject())?;
 
->>>>>>> fdff89d6
     let result = res_receiver.recv().await.map_err(|_| warp::reject::reject())?;
 
     match result {
