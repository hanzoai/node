--- conflicted
+++ resolved
@@ -2665,12 +2665,9 @@
             ToolExecutionRequest,
             SetToolEnabledRequest,
             SetToolMcpEnabledRequest,
-<<<<<<< HEAD
             GetShinkaiToolMetadataResponse,
-=======
             SetCommonToolSetConfigRequest,
             SetCommonToolSetConfigResponse,
->>>>>>> ed9f58b2
         )
     ),
     tags(
