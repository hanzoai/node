use crate::node_commands::NodeCommand;

use super::api_v2_handlers_cron::cron_routes;
use super::api_v2_handlers_ext_agent_offers::ext_agent_offers_routes;
use super::api_v2_handlers_general::general_routes;
use super::api_v2_handlers_jobs::job_routes;
use super::api_v2_handlers_oauth::oauth_routes;
use super::api_v2_handlers_prompts::prompt_routes;
use super::api_v2_handlers_sheets::sheets_routes;
use super::api_v2_handlers_swagger_ui::swagger_ui_routes;
use super::api_v2_handlers_tools::{
    add_shinkai_tool_handler, disable_all_tools_handler, enable_all_tools_handler, get_shinkai_tool_handler,
    list_all_shinkai_tools_handler, list_playground_tools_handler, set_shinkai_tool_handler, tool_routes,
};
use super::api_v2_handlers_vecfs::vecfs_routes;
use super::api_v2_handlers_wallets::wallet_routes;
use async_channel::Sender;
use serde::Serialize;
use serde_json::{json, Value};

use warp::Filter;

pub fn v2_routes(
    node_commands_sender: Sender<NodeCommand>,
    node_name: String,
) -> impl Filter<Extract = impl warp::Reply, Error = warp::Rejection> + Clone {
    let general_routes = general_routes(node_commands_sender.clone(), node_name.clone());
    let vecfs_routes = vecfs_routes(node_commands_sender.clone(), node_name.clone());
    let job_routes = job_routes(node_commands_sender.clone(), node_name.clone());
    let ext_agent_offers = ext_agent_offers_routes(node_commands_sender.clone());
    let wallet_routes = wallet_routes(node_commands_sender.clone());
    let custom_prompt = prompt_routes(node_commands_sender.clone());
    let swagger_ui_routes = swagger_ui_routes();
    let sheets_routes = sheets_routes(node_commands_sender.clone());
    let tool_routes = tool_routes(node_commands_sender.clone());
    let cron_routes = cron_routes(node_commands_sender.clone(), node_name.clone());
    let oauth_routes = oauth_routes(node_commands_sender.clone());
<<<<<<< HEAD
    let app_files_routes = app_files_routes(node_commands_sender.clone());
    let api_enable_all_tools = {
        let node_commands_sender = node_commands_sender.clone();
        warp::path!("v2" / "enable_all_tools")
            .and(warp::post())
            .and(with_sender(node_commands_sender))
            .and(warp::header::<String>("authorization"))
            .and_then(enable_all_tools_handler)
    };
    let api_disable_all_tools = {
        let node_commands_sender = node_commands_sender.clone();
        warp::path!("v2" / "disable_all_tools")
            .and(warp::post())
            .and(with_sender(node_commands_sender))
            .and(warp::header::<String>("authorization"))
            .and_then(disable_all_tools_handler)
    };
=======
>>>>>>> bfbbedd8
    general_routes
        .or(vecfs_routes)
        .or(job_routes)
        .or(ext_agent_offers)
        .or(wallet_routes)
        .or(custom_prompt)
        .or(swagger_ui_routes)
        .or(sheets_routes)
        .or(tool_routes)
        .or(cron_routes)
        .or(oauth_routes)
<<<<<<< HEAD
        .or(app_files_routes)
        .or(api_enable_all_tools)
        .or(api_disable_all_tools)
=======
>>>>>>> bfbbedd8
}

pub fn with_sender(
    sender: Sender<NodeCommand>,
) -> impl Filter<Extract = (Sender<NodeCommand>,), Error = std::convert::Infallible> + Clone {
    warp::any().map(move || sender.clone())
}

pub fn with_node_name(node_name: String) -> impl Filter<Extract = (String,), Error = std::convert::Infallible> + Clone {
    warp::any().map(move || node_name.clone())
}

pub fn create_success_response<T: Serialize>(data: T) -> Value {
    json!(data)
}<|MERGE_RESOLUTION|>--- conflicted
+++ resolved
@@ -8,10 +8,7 @@
 use super::api_v2_handlers_prompts::prompt_routes;
 use super::api_v2_handlers_sheets::sheets_routes;
 use super::api_v2_handlers_swagger_ui::swagger_ui_routes;
-use super::api_v2_handlers_tools::{
-    add_shinkai_tool_handler, disable_all_tools_handler, enable_all_tools_handler, get_shinkai_tool_handler,
-    list_all_shinkai_tools_handler, list_playground_tools_handler, set_shinkai_tool_handler, tool_routes,
-};
+use super::api_v2_handlers_tools::tool_routes;
 use super::api_v2_handlers_vecfs::vecfs_routes;
 use super::api_v2_handlers_wallets::wallet_routes;
 use async_channel::Sender;
@@ -35,26 +32,7 @@
     let tool_routes = tool_routes(node_commands_sender.clone());
     let cron_routes = cron_routes(node_commands_sender.clone(), node_name.clone());
     let oauth_routes = oauth_routes(node_commands_sender.clone());
-<<<<<<< HEAD
-    let app_files_routes = app_files_routes(node_commands_sender.clone());
-    let api_enable_all_tools = {
-        let node_commands_sender = node_commands_sender.clone();
-        warp::path!("v2" / "enable_all_tools")
-            .and(warp::post())
-            .and(with_sender(node_commands_sender))
-            .and(warp::header::<String>("authorization"))
-            .and_then(enable_all_tools_handler)
-    };
-    let api_disable_all_tools = {
-        let node_commands_sender = node_commands_sender.clone();
-        warp::path!("v2" / "disable_all_tools")
-            .and(warp::post())
-            .and(with_sender(node_commands_sender))
-            .and(warp::header::<String>("authorization"))
-            .and_then(disable_all_tools_handler)
-    };
-=======
->>>>>>> bfbbedd8
+
     general_routes
         .or(vecfs_routes)
         .or(job_routes)
@@ -66,12 +44,6 @@
         .or(tool_routes)
         .or(cron_routes)
         .or(oauth_routes)
-<<<<<<< HEAD
-        .or(app_files_routes)
-        .or(api_enable_all_tools)
-        .or(api_disable_all_tools)
-=======
->>>>>>> bfbbedd8
 }
 
 pub fn with_sender(
