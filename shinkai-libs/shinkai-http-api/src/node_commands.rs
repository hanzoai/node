--- conflicted
+++ resolved
@@ -23,20 +23,12 @@
         shinkai_message_schemas::{
             APIAddOllamaModels, APIAvailableSharedItems, APIChangeJobAgentRequest, APIConvertFilesAndSaveToFolder,
             APICreateShareableFolder, APIExportSheetPayload, APIGetLastNotifications, APIGetMySubscribers,
-<<<<<<< HEAD
-            APIGetNotificationsBeforeTimestamp, APIImportSheetPayload, APISetWorkflow, APISubscribeToSharedFolder,
-            APIUnshareFolder, APIUnsubscribeToSharedFolder, APIUpdateShareableFolder, APIVecFsCopyFolder,
-            APIVecFsCopyItem, APIVecFsCreateFolder, APIVecFsDeleteFolder, APIVecFsDeleteItem, APIVecFsMoveFolder,
-            APIVecFsMoveItem, APIVecFsRetrievePathSimplifiedJson, APIVecFsRetrieveSourceFile, APIVecFsSearchItems,
-            APIWorkflowKeyname, IdentityPermissions, JobCreationInfo, JobMessage, RegistrationCodeType, V2ChatMessage,
-=======
             APIGetNotificationsBeforeTimestamp, APIImportSheetPayload, APISetSheetUploadedFilesPayload, APISetWorkflow,
             APISubscribeToSharedFolder, APIUnshareFolder, APIUnsubscribeToSharedFolder, APIUpdateShareableFolder,
             APIVecFsCopyFolder, APIVecFsCopyItem, APIVecFsCreateFolder, APIVecFsDeleteFolder, APIVecFsDeleteItem,
             APIVecFsMoveFolder, APIVecFsMoveItem, APIVecFsRetrievePathSimplifiedJson, APIVecFsRetrieveSourceFile,
             APIVecFsSearchItems, APIWorkflowKeyname, IdentityPermissions, JobCreationInfo, JobMessage,
             RegistrationCodeType, V2ChatMessage,
->>>>>>> 03aee7a1
         },
     },
     shinkai_utils::job_scope::JobScope,
