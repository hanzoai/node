--- conflicted
+++ resolved
@@ -1142,18 +1142,6 @@
         file_name: String,
         res: Sender<Result<Value, APIError>>,
     },
-<<<<<<< HEAD
-    V2ApiImportCronTask {
-        bearer: String,
-        url: String,
-        res: Sender<Result<Value, APIError>>,
-    },
-    V2ApiExportCronTask {
-        bearer: String,
-        cron_task_id: i64,
-        res: Sender<Result<Vec<u8>, APIError>>,
-    },       
-=======
     V2ApiUploadAppFile {
         bearer: String,
         tool_id: String,
@@ -1191,5 +1179,14 @@
         file_name: String,
         res: Sender<Result<Value, APIError>>,
     },
->>>>>>> 5beabb00
+    V2ApiImportCronTask {
+        bearer: String,
+        url: String,
+        res: Sender<Result<Value, APIError>>,
+    },
+    V2ApiExportCronTask {
+        bearer: String,
+        cron_task_id: i64,
+        res: Sender<Result<Vec<u8>, APIError>>,
+    },       
 }