--- conflicted
+++ resolved
@@ -6,43 +6,12 @@
 use serde_json::{Map, Value};
 use shinkai_message_primitives::{
     schemas::{
-<<<<<<< HEAD
-        coinbase_mpc_config::CoinbaseMPCWalletConfig,
-        crontab::{CronTask, CronTaskAction},
-        custom_prompt::CustomPrompt,
-        identity::{Identity, StandardIdentity},
-        job_config::JobConfig,
-        llm_providers::{agent::Agent, serialized_llm_provider::SerializedLLMProvider},
-        mcp_server::MCPServer,
-        shinkai_name::ShinkaiName,
-        shinkai_subscription::ShinkaiSubscription,
-        shinkai_tool_offering::{ShinkaiToolOffering, UsageTypeInquiry},
-        shinkai_tools::{CodeLanguage, DynamicToolType},
-        smart_inbox::{SmartInbox, V2SmartInbox},
-        tool_router_key::ToolRouterKey,
-        wallet_complementary::{WalletRole, WalletSource},
-        wallet_mixed::NetworkIdentifier,
-    },
-    shinkai_message::{
-        shinkai_message::ShinkaiMessage,
-        shinkai_message_schemas::{
-            APIAddOllamaModels, APIAvailableSharedItems, APIChangeJobAgentRequest, APIExportSheetPayload,
-            APIImportSheetPayload, APISetSheetUploadedFilesPayload, APIVecFsCopyFolder, APIVecFsCopyItem,
-            APIVecFsCreateFolder, APIVecFsDeleteFolder, APIVecFsDeleteItem, APIVecFsMoveFolder, APIVecFsMoveItem,
-            APIVecFsRetrievePathSimplifiedJson, APIVecFsRetrieveSourceFile, APIVecFsSearchItems,
-            ExportInboxMessagesFormat, IdentityPermissions, JobCreationInfo, JobMessage, RegistrationCodeType,
-            V2ChatMessage,
-        },
-    },
-    shinkai_utils::job_scope::MinimalJobScope,
-=======
-        coinbase_mpc_config::CoinbaseMPCWalletConfig, crontab::{CronTask, CronTaskAction}, custom_prompt::CustomPrompt, identity::{Identity, StandardIdentity}, job_config::JobConfig, llm_providers::{agent::Agent, serialized_llm_provider::SerializedLLMProvider, shinkai_backend::QuotaResponse}, shinkai_name::ShinkaiName, shinkai_subscription::ShinkaiSubscription, shinkai_tool_offering::{ShinkaiToolOffering, UsageTypeInquiry}, shinkai_tools::{CodeLanguage, DynamicToolType}, smart_inbox::{SmartInbox, V2SmartInbox}, tool_router_key::ToolRouterKey, wallet_complementary::{WalletRole, WalletSource}, wallet_mixed::NetworkIdentifier
+        coinbase_mpc_config::CoinbaseMPCWalletConfig, crontab::{CronTask, CronTaskAction}, custom_prompt::CustomPrompt, identity::{Identity, StandardIdentity}, job_config::JobConfig, llm_providers::{agent::Agent, serialized_llm_provider::SerializedLLMProvider, shinkai_backend::QuotaResponse}, mcp_server::MCPServer, shinkai_name::ShinkaiName, shinkai_subscription::ShinkaiSubscription, shinkai_tool_offering::{ShinkaiToolOffering, UsageTypeInquiry}, shinkai_tools::{CodeLanguage, DynamicToolType}, smart_inbox::{SmartInbox, V2SmartInbox}, tool_router_key::ToolRouterKey, wallet_complementary::{WalletRole, WalletSource}, wallet_mixed::NetworkIdentifier
     }, shinkai_message::{
         shinkai_message::ShinkaiMessage, shinkai_message_schemas::{
             APIAddOllamaModels, APIAvailableSharedItems, APIChangeJobAgentRequest, APIVecFsCopyFolder, APIVecFsCopyItem, APIVecFsCreateFolder, APIVecFsDeleteFolder, APIVecFsDeleteItem, APIVecFsMoveFolder, APIVecFsMoveItem, APIVecFsRetrievePathSimplifiedJson, APIVecFsRetrieveSourceFile, APIVecFsSearchItems, ExportInboxMessagesFormat, IdentityPermissions, JobCreationInfo, JobMessage, RegistrationCodeType, V2ChatMessage
         }
     }, shinkai_utils::job_scope::MinimalJobScope
->>>>>>> 5a1b9f2a
 };
 
 use shinkai_tools_primitives::tools::{
