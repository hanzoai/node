--- conflicted
+++ resolved
@@ -30,17 +30,11 @@
     /// Marks if the job is finished or not
     pub is_finished: bool,
     /// Identity of the parent agent. We just use a full identity name for simplicity
-<<<<<<< HEAD
     pub parent_agent_or_llm_provider_id: String,
-    /// What VectorResources the Job has access to when performing vector searches
-    pub scope: JobScope,
-=======
-    pub parent_llm_provider_id: String,
     /// (Simplified version) What VectorResources the Job has access to when performing vector searches
     pub scope: MinimalJobScope,
     /// (Full version) What VectorResources the Job has access to when performing vector searches, including files
     pub scope_with_files: Option<JobScope>,
->>>>>>> 8885f07f
     /// An inbox where messages to the agent from the user and messages from the agent are stored,
     /// enabling each job to have a classical chat/conversation UI
     pub conversation_inbox_name: InboxName,
