use crate::schemas::sheet::{APIColumnDefinition, ColumnUuid, RowUuid, UuidString};
use crate::schemas::shinkai_subscription_req::{FolderSubscription, SubscriptionPayment};
use crate::schemas::{inbox_name::InboxName, llm_providers::serialized_llm_provider::SerializedLLMProvider};
use crate::shinkai_utils::job_scope::JobScope;
use chrono::{DateTime, Utc};
use serde::{Deserialize, Deserializer, Serialize, Serializer};
use std::collections::HashMap;
use std::fmt;
use utoipa::ToSchema;

use super::shinkai_message::{NodeApiData, ShinkaiMessage};

#[derive(Debug, Serialize, Deserialize, Clone, PartialEq, ToSchema)]
pub enum MessageSchemaType {
    JobCreationSchema,
    JobMessageSchema,
    CreateRegistrationCode,
    UseRegistrationCode,
    APIGetMessagesFromInboxRequest,
    APIReadUpToTimeRequest,
    APIAddAgentRequest,
    APIScanOllamaModels,
    APIAddOllamaModels,
    APIRemoveAgentRequest,
    APIModifyAgentRequest,
    APIFinishJob,
    ChangeJobAgentRequest,
    TextContent,
    ChangeNodesName,
    WSMessage,
    FormattedMultiContent, // TODO
    SymmetricKeyExchange,
    EncryptedFileContent,
    Empty,
    VecFsRetrievePathSimplifiedJson,
    VecFsRetrieveVectorResource,
    VecFsRetrieveVRKai,
    VecFsRetrieveVRPack,
    VecFsRetrieveVectorSearchSimplifiedJson,
    VecFsSearchItems,
    VecFsCreateFolder,
    VecFsDeleteFolder,
    VecFsMoveFolder,
    VecFsCopyFolder,
    VecFsCreateItem,
    VecFsMoveItem,
    VecFsCopyItem,
    VecFsDeleteItem,
    AvailableSharedItems,
    AvailableSharedItemsResponse,
    CreateShareableFolder,
    UpdateShareableFolder,
    UnshareFolder,
    GetMySubscribers,
    ConvertFilesAndSaveToFolder,
    SubscribeToSharedFolder,
    UnsubscribeToSharedFolder,
    SubscribeToSharedFolderResponse,
    UnsubscribeToSharedFolderResponse,
    MySubscriptions,
    SubscriptionRequiresTreeUpdate,
    SubscriptionRequiresTreeUpdateResponse,
    UpdateLocalProcessingPreference,
    GetProcessingPreference,
    APIRemoveToolkit,
    APIAddToolkit,
    APIListToolkits,
    GetNotificationsBeforeTimestamp,
    GetLastNotifications,
    SearchWorkflows,
    AddWorkflow,
    UpdateWorkflow,
    RemoveWorkflow,
    GetWorkflow,
    ListWorkflows,
    UpdateSupportedEmbeddingModels,
    UpdateDefaultEmbeddingModel,
    UserSheets,
    SetColumn,
    RemoveColumn,
    RemoveSheet,
    CreateEmptySheet,
    SetCellValue,
    GetSheet,
    RemoveRows,
    AddRows,
    ImportSheet,
    ExportSheet,
    SetSheetUploadedFiles,
    SetShinkaiTool,
    ListAllShinkaiTools,
    GetShinkaiTool,
    SearchShinkaiTool,
    InvoiceRequest,
    Invoice,
    PaidInvoice,
    InvoiceResult,
}

impl MessageSchemaType {
    pub fn from_str(s: &str) -> Option<Self> {
        match s {
            "JobCreationSchema" => Some(Self::JobCreationSchema),
            "JobMessageSchema" => Some(Self::JobMessageSchema),
            "CreateRegistrationCode" => Some(Self::CreateRegistrationCode),
            "UseRegistrationCode" => Some(Self::UseRegistrationCode),
            "APIGetMessagesFromInboxRequest" => Some(Self::APIGetMessagesFromInboxRequest),
            "APIReadUpToTimeRequest" => Some(Self::APIReadUpToTimeRequest),
            "APIAddAgentRequest" => Some(Self::APIAddAgentRequest),
            "APIScanOllamaModels" => Some(Self::APIScanOllamaModels),
            "APIAddOllamaModels" => Some(Self::APIAddOllamaModels),
            "APIRemoveAgentRequest" => Some(Self::APIRemoveAgentRequest),
            "APIModifyAgentRequest" => Some(Self::APIModifyAgentRequest),
            "ChangeJobAgentRequest" => Some(Self::ChangeJobAgentRequest),
            "TextContent" => Some(Self::TextContent),
            "ChangeNodesName" => Some(Self::ChangeNodesName),
            "WSMessage" => Some(Self::WSMessage),
            "FormattedMultiContent" => Some(Self::FormattedMultiContent),
            "SymmetricKeyExchange" => Some(Self::SymmetricKeyExchange),
            "EncryptedFileContent" => Some(Self::EncryptedFileContent),
            "APIFinishJob" => Some(Self::APIFinishJob),
            "" => Some(Self::Empty),
            "VecFsRetrievePathSimplifiedJson" => Some(Self::VecFsRetrievePathSimplifiedJson),
            "VecFsRetrieveVectorResource" => Some(Self::VecFsRetrieveVectorResource),
            "VecFsRetrieveVRKai" => Some(Self::VecFsRetrieveVRKai),
            "VecFsRetrieveVRPack" => Some(Self::VecFsRetrieveVRPack),
            "VecFsRetrieveVectorSearchSimplifiedJson" => Some(Self::VecFsRetrieveVectorSearchSimplifiedJson),
            "VecFsSearchItems" => Some(Self::VecFsSearchItems),
            "VecFsCreateFolder" => Some(Self::VecFsCreateFolder),
            "VecFsDeleteFolder" => Some(Self::VecFsDeleteFolder),
            "VecFsMoveFolder" => Some(Self::VecFsMoveFolder),
            "VecFsCopyFolder" => Some(Self::VecFsCopyFolder),
            "VecFsCreateItem" => Some(Self::VecFsCreateItem),
            "VecFsMoveItem" => Some(Self::VecFsMoveItem),
            "VecFsCopyItem" => Some(Self::VecFsCopyItem),
            "VecFsDeleteItem" => Some(Self::VecFsDeleteItem),
            "AvailableSharedItems" => Some(Self::AvailableSharedItems),
            "AvailableSharedItemsResponse" => Some(Self::AvailableSharedItemsResponse),
            "CreateShareableFolder" => Some(Self::CreateShareableFolder),
            "UpdateShareableFolder" => Some(Self::UpdateShareableFolder),
            "UnshareFolder" => Some(Self::UnshareFolder),
            "GetMySubscribers" => Some(Self::GetMySubscribers),
            "ConvertFilesAndSaveToFolder" => Some(Self::ConvertFilesAndSaveToFolder),
            "SubscribeToSharedFolder" => Some(Self::SubscribeToSharedFolder),
            "UnsubscribeToSharedFolder" => Some(Self::UnsubscribeToSharedFolder),
            "SubscribeToSharedFolderResponse" => Some(Self::SubscribeToSharedFolderResponse),
            "UnsubscribeToSharedFolderResponse" => Some(Self::UnsubscribeToSharedFolderResponse),
            "MySubscriptions" => Some(Self::MySubscriptions),
            "SubscriptionRequiresTreeUpdate" => Some(Self::SubscriptionRequiresTreeUpdate),
            "SubscriptionRequiresTreeUpdateResponse" => Some(Self::SubscriptionRequiresTreeUpdateResponse),
            "UpdateLocalProcessingPreference" => Some(Self::UpdateLocalProcessingPreference),
            "GetProcessingPreference" => Some(Self::GetProcessingPreference),
            "APIRemoveToolkit" => Some(Self::APIRemoveToolkit),
            "APIAddToolkit" => Some(Self::APIAddToolkit),
            "APIListToolkits" => Some(Self::APIListToolkits),
            "GetNotificationsBeforeTimestamp" => Some(Self::GetNotificationsBeforeTimestamp),
            "GetLastNotifications" => Some(Self::GetLastNotifications),
            "SearchWorkflows" => Some(Self::SearchWorkflows),
            "AddWorkflow" => Some(Self::AddWorkflow),
            "UpdateWorkflow" => Some(Self::UpdateWorkflow),
            "RemoveWorkflow" => Some(Self::RemoveWorkflow),
            "GetWorkflow" => Some(Self::GetWorkflow),
            "ListWorkflows" => Some(Self::ListWorkflows),
            "UpdateSupportedEmbeddingModels" => Some(Self::UpdateSupportedEmbeddingModels),
            "UpdateDefaultEmbeddingModel" => Some(Self::UpdateDefaultEmbeddingModel),
            "UserSheets" => Some(Self::UserSheets),
            "SetColumn" => Some(Self::SetColumn),
            "RemoveColumn" => Some(Self::RemoveColumn),
            "RemoveSheet" => Some(Self::RemoveSheet),
            "CreateEmptySheet" => Some(Self::CreateEmptySheet),
            "SetCellValue" => Some(Self::SetCellValue),
            "GetSheet" => Some(Self::GetSheet),
            "RemoveRows" => Some(Self::RemoveRows),
            "AddRows" => Some(Self::AddRows),
            "ImportSheet" => Some(Self::ImportSheet),
            "ExportSheet" => Some(Self::ExportSheet),
            "SetSheetUploadedFiles" => Some(Self::SetSheetUploadedFiles),
            "SetShinkaiTool" => Some(Self::SetShinkaiTool),
            "ListAllShinkaiTools" => Some(Self::ListAllShinkaiTools),
            "GetShinkaiTool" => Some(Self::GetShinkaiTool),
            "SearchShinkaiTool" => Some(Self::SearchShinkaiTool),
            "InvoiceRequest" => Some(Self::InvoiceRequest),
            "Invoice" => Some(Self::Invoice),
            "PaidInvoice" => Some(Self::PaidInvoice),
            "InvoiceResult" => Some(Self::InvoiceResult),
            _ => None,
        }
    }

    pub fn to_str(&self) -> &'static str {
        match self {
            Self::JobCreationSchema => "JobCreationSchema",
            Self::JobMessageSchema => "JobMessageSchema",
            Self::CreateRegistrationCode => "CreateRegistrationCode",
            Self::UseRegistrationCode => "UseRegistrationCode",
            Self::APIGetMessagesFromInboxRequest => "APIGetMessagesFromInboxRequest",
            Self::APIReadUpToTimeRequest => "APIReadUpToTimeRequest",
            Self::APIAddAgentRequest => "APIAddAgentRequest",
            Self::APIScanOllamaModels => "APIScanOllamaModels",
            Self::APIAddOllamaModels => "APIAddOllamaModels",
            Self::APIRemoveAgentRequest => "APIRemoveAgentRequest",
            Self::APIModifyAgentRequest => "APIModifyAgentRequest",
            Self::ChangeJobAgentRequest => "ChangeJobAgentRequest",
            Self::TextContent => "TextContent",
            Self::ChangeNodesName => "ChangeNodesName",
            Self::WSMessage => "WSMessage",
            Self::FormattedMultiContent => "FormattedMultiContent",
            Self::SymmetricKeyExchange => "SymmetricKeyExchange",
            Self::EncryptedFileContent => "FileContent",
            Self::APIFinishJob => "APIFinishJob",
            Self::VecFsRetrievePathSimplifiedJson => "VecFsRetrievePathSimplifiedJson",
            Self::VecFsRetrieveVectorResource => "VecFsRetrieveVectorResource",
            Self::VecFsRetrieveVRKai => "VecFsRetrieveVRKai",
            Self::VecFsRetrieveVRPack => "VecFsRetrieveVRPack",
            Self::VecFsRetrieveVectorSearchSimplifiedJson => "VecFsRetrieveVectorSearchSimplifiedJson",
            Self::VecFsSearchItems => "VecFsSearchItems",
            Self::VecFsCreateFolder => "VecFsCreateFolder",
            Self::VecFsDeleteFolder => "VecFsDeleteFolder",
            Self::VecFsMoveFolder => "VecFsMoveFolder",
            Self::VecFsCopyFolder => "VecFsCopyFolder",
            Self::VecFsCreateItem => "VecFsCreateItem",
            Self::VecFsMoveItem => "VecFsMoveItem",
            Self::VecFsCopyItem => "VecFsCopyItem",
            Self::VecFsDeleteItem => "VecFsDeleteItem",
            Self::AvailableSharedItems => "AvailableSharedItems",
            Self::AvailableSharedItemsResponse => "AvailableSharedItemsResponse",
            Self::CreateShareableFolder => "CreateShareableFolder",
            Self::UpdateShareableFolder => "UpdateShareableFolder",
            Self::UnshareFolder => "UnshareFolder",
            Self::GetMySubscribers => "GetMySubscribers",
            Self::ConvertFilesAndSaveToFolder => "ConvertFilesAndSaveToFolder",
            Self::SubscribeToSharedFolder => "SubscribeToSharedFolder",
            Self::UnsubscribeToSharedFolder => "UnsubscribeToSharedFolder",
            Self::SubscribeToSharedFolderResponse => "SubscribeToSharedFolderResponse",
            Self::UnsubscribeToSharedFolderResponse => "UnsubscribeToSharedFolderResponse",
            Self::MySubscriptions => "MySubscriptions",
            Self::SubscriptionRequiresTreeUpdate => "SubscriptionRequiresTreeUpdate",
            Self::SubscriptionRequiresTreeUpdateResponse => "SubscriptionRequiresTreeUpdateResponse",
            Self::UpdateLocalProcessingPreference => "UpdateLocalProcessingPreference",
            Self::GetProcessingPreference => "GetProcessingPreference",
            Self::APIRemoveToolkit => "APIRemoveToolkit",
            Self::APIAddToolkit => "APIAddToolkit",
            Self::APIListToolkits => "APIListToolkits",
            Self::GetNotificationsBeforeTimestamp => "GetNotificationsBeforeTimestamp",
            Self::GetLastNotifications => "GetLastNotifications",
            Self::SearchWorkflows => "SearchWorkflows",
            Self::AddWorkflow => "AddWorkflow",
            Self::UpdateWorkflow => "UpdateWorkflow",
            Self::RemoveWorkflow => "RemoveWorkflow",
            Self::GetWorkflow => "GetWorkflow",
            Self::ListWorkflows => "ListWorkflows",
            Self::UpdateSupportedEmbeddingModels => "UpdateSupportedEmbeddingModels",
            Self::UpdateDefaultEmbeddingModel => "UpdateDefaultEmbeddingModel",
            Self::UserSheets => "UserSheets",
            Self::SetColumn => "SetColumn",
            Self::RemoveColumn => "RemoveColumn",
            Self::RemoveSheet => "RemoveSheet",
            Self::CreateEmptySheet => "CreateEmptySheet",
            Self::SetCellValue => "SetCellValue",
            Self::GetSheet => "GetSheet",
            Self::RemoveRows => "RemoveRows",
            Self::AddRows => "AddRows",
            Self::ImportSheet => "ImportSheet",
            Self::ExportSheet => "ExportSheet",
            Self::SetSheetUploadedFiles => "SetSheetUploadedFiles",
            Self::SetShinkaiTool => "SetShinkaiTool",
            Self::ListAllShinkaiTools => "ListAllShinkaiTools",
            Self::GetShinkaiTool => "GetShinkaiTool",
            Self::SearchShinkaiTool => "SearchShinkaiTool",
            Self::InvoiceRequest => "InvoiceRequest",
            Self::Invoice => "Invoice",
            Self::PaidInvoice => "PaidInvoice",
            Self::InvoiceResult => "InvoiceResult",
            Self::Empty => "",
        }
    }

    #[allow(dead_code)]
    pub fn is_empty(&self) -> bool {
        matches!(self, Self::Empty)
    }
}

#[derive(Serialize, Deserialize, Debug, Clone, PartialEq)]
pub struct SymmetricKeyExchange {
    pub shared_secret_key: String,
}

#[derive(Serialize, Deserialize, Debug, Clone, PartialEq, Eq, ToSchema)]
pub enum AssociatedUI {
    Sheet(String),
    // Add more variants as needed
}

#[derive(Serialize, Deserialize, Debug, Clone, ToSchema)]
pub struct JobCreationInfo {
    pub scope: JobScope,
    pub is_hidden: Option<bool>,
    pub associated_ui: Option<AssociatedUI>,
}

#[derive(Serialize, Deserialize, Debug, Clone, PartialEq, Eq, ToSchema)]
pub enum CallbackAction {
    Job(JobMessage),
    Sheet(SheetManagerAction),
    // Cron(CronManagerAction),
}

#[derive(Serialize, Deserialize, Debug, Clone, PartialEq, Eq, ToSchema)]
pub struct JobMessage {
    pub job_id: String,
    pub content: String,
    pub files_inbox: String,
    pub parent: Option<String>,
    #[serde(default)]
    pub workflow_code: Option<String>,
    #[serde(default, deserialize_with = "deserialize_workflow_name")]
    pub workflow_name: Option<String>,
    pub sheet_job_data: Option<String>,
    pub callback: Option<Box<CallbackAction>>,
}

fn deserialize_workflow_name<'de, D>(deserializer: D) -> Result<Option<String>, D::Error>
where
    D: Deserializer<'de>,
{
    let s: Option<String> = Option::deserialize(deserializer).unwrap_or(None);
    if let Some(ref s) = s {
        if s == "undefined:::undefined" {
            return Ok(None);
        }
    }
    Ok(s)
}

#[derive(Serialize, Deserialize, Debug, Clone, PartialEq, Eq, ToSchema)]
pub struct V2ChatMessage {
    pub job_message: JobMessage,
    pub sender: String,
    pub sender_subidentity: String,
    pub receiver: String,
    pub receiver_subidentity: String,
    pub node_api_data: NodeApiData,
    pub inbox: String,
}

#[derive(Serialize, Deserialize, Debug, Clone, PartialEq, Eq, ToSchema)]
pub struct SheetManagerAction {
    pub job_message_next: Option<JobMessage>,
    // TODO: should this be m0re complex and have the actual desired action?
    pub sheet_action: SheetJobAction,
}

#[derive(Serialize, Deserialize, Debug, Clone, PartialEq, Eq, ToSchema)]
pub struct SheetJobAction {
    pub sheet_id: String,
    #[schema(value_type = String)]
    pub row: RowUuid,
    #[schema(value_type = String)]
    pub col: ColumnUuid,
}

#[derive(Serialize, Deserialize, Debug, Clone, PartialEq, Eq, Hash, ToSchema)]
pub enum FileDestinationSourceType {
    S3,
    R2,
}

#[derive(Clone, Debug, Serialize, Deserialize, PartialEq, Eq, Hash, ToSchema)]
pub struct FileDestinationCredentials {
    pub source: FileDestinationSourceType,
    pub access_key_id: String,
    pub secret_access_key: String,
    pub endpoint_uri: String,
    pub bucket: String,
}

impl FileDestinationCredentials {
    #[allow(dead_code)]
    pub fn new(
        source: String,
        access_key_id: String,
        secret_access_key: String,
        endpoint_uri: String,
        bucket: String,
    ) -> Self {
        let source_type = match source.as_str() {
            "S3" => FileDestinationSourceType::S3,
            "R2" => FileDestinationSourceType::R2,
            _ => panic!("Unsupported source type"),
        };
        FileDestinationCredentials {
            source: source_type,
            access_key_id,
            secret_access_key,
            endpoint_uri,
            bucket,
        }
    }
}

/// Represents the response for a subscription request, providing details
/// about the subscription status and any errors encountered.
/// Note(Nico): I know things will be much simpler if we added SubscriptionId here
/// but can't trust other nodes, we need to generate those on your side.
#[derive(Serialize, Deserialize, Debug, Clone, PartialEq)]
pub struct SubscriptionGenericResponse {
    // Explanation of what is taking place with this generic response
    pub subscription_details: String,
    /// The overall status of the subscription request.
    pub shared_folder: String,
    /// The overall status of the subscription request.
    pub status: SubscriptionResponseStatus,
    /// Detailed error information, if any errors occurred during the process.
    pub error: Option<SubscriptionError>,
    /// Additional metadata related to the subscription, for extensibility.
    pub metadata: Option<HashMap<String, String>>,
}

/// Represents the status of a subscription request.
#[derive(Serialize, Deserialize, Debug, Clone, PartialEq)]
pub enum SubscriptionResponseStatus {
    Success,
    Failure,
    Pending,
    Request,
}

/// Provides structured error information for subscription requests.
#[derive(Serialize, Deserialize, Debug, Clone, PartialEq)]
pub struct SubscriptionError {
    /// A code representing the type of error encountered.
    pub code: String,
    /// A human-readable message describing the error.
    pub message: String,
    /// Additional details or metadata about the error.
    pub details: Option<HashMap<String, String>>,
}

#[derive(Serialize, Deserialize, Debug, Clone, PartialEq)]
pub struct APIGetMessagesFromInboxRequest {
    pub inbox: String,
    pub count: usize,
    pub offset: Option<String>,
}

#[derive(Serialize, Deserialize, Debug, Clone, PartialEq)]
pub struct APIReadUpToTimeRequest {
    pub inbox_name: InboxName,
    pub up_to_time: String,
}

#[derive(Serialize, Deserialize, Debug, Clone, PartialEq)]
pub struct APIAddAgentRequest {
    pub agent: SerializedLLMProvider,
}

#[derive(Serialize, Deserialize, Debug, Clone, PartialEq, ToSchema)]
pub struct APIVecFsRetrievePathSimplifiedJson {
    pub path: String,
}

#[derive(Serialize, Deserialize, Debug, Clone, PartialEq, ToSchema)]
pub struct APIConvertFilesAndSaveToFolder {
    pub path: String,
    pub file_inbox: String,
    #[schema(value_type = String, format = Date)]
    pub file_datetime: Option<DateTime<Utc>>,
}

#[derive(Serialize, Deserialize, Debug, Clone, PartialEq)]
pub struct APIVecFSRetrieveVectorResource {
    pub path: String,
}

#[derive(Serialize, Deserialize, Debug, Clone, PartialEq)]
pub struct APIVecFSRetrieveVRObject {
    pub path: String,
}

#[derive(Serialize, Deserialize, Debug, Clone, PartialEq, ToSchema)]
pub struct APIVecFsRetrieveVectorSearchSimplifiedJson {
    pub search: String,
    pub path: Option<String>,
    pub max_results: Option<usize>,
    pub max_files_to_scan: Option<usize>,
}

#[derive(Serialize, Deserialize, Debug, Clone, PartialEq, ToSchema)]
pub struct APIVecFsSearchItems {
    pub path: Option<String>,
    pub search: String,
    pub max_results: Option<usize>,
    pub max_files_to_scan: Option<usize>,
}

#[derive(Serialize, Deserialize, Debug, Clone, PartialEq, ToSchema)]
pub struct APIVecFsCreateFolder {
    pub path: String,
    pub folder_name: String,
}

#[derive(Serialize, Deserialize, Debug, Clone, PartialEq, ToSchema)]
pub struct APIVecFsDeleteFolder {
    pub path: String,
}

#[derive(Serialize, Deserialize, Debug, Clone, PartialEq, ToSchema)]
pub struct APIVecFsDeleteItem {
    pub path: String,
}

#[derive(Serialize, Deserialize, Debug, Clone, PartialEq, ToSchema)]
pub struct APIVecFsMoveFolder {
    pub origin_path: String,
    pub destination_path: String,
}

#[derive(Serialize, Deserialize, Debug, Clone, PartialEq, ToSchema)]
pub struct APIVecFsCopyFolder {
    pub origin_path: String,
    pub destination_path: String,
}

#[derive(Serialize, Deserialize, Debug, Clone, PartialEq, ToSchema)]
pub struct APIVecFsCreateItem {
    pub path: String,
    pub item_name: String,
    pub item_content: String,
}

#[derive(Serialize, Deserialize, Debug, Clone, PartialEq, ToSchema)]
pub struct APIVecFsMoveItem {
    pub origin_path: String,
    pub destination_path: String,
}

#[derive(Serialize, Deserialize, Debug, Clone, PartialEq, ToSchema)]
pub struct APIVecFsCopyItem {
    pub origin_path: String,
    pub destination_path: String,
}

#[derive(Serialize, Deserialize, Debug, Clone, PartialEq)]
pub struct APIVecFsRetrieveSourceFile {
    pub path: String,
}

#[derive(Serialize, Deserialize, Debug, Clone, PartialEq, ToSchema)]
pub struct APIAvailableSharedItems {
    pub path: String,
    pub streamer_node_name: String,
    pub streamer_profile_name: String,
}

#[derive(Serialize, Deserialize, Debug, Clone, PartialEq, ToSchema)]
pub struct APISubscribeToSharedFolder {
    pub path: String,
    pub streamer_node_name: String,
    pub streamer_profile_name: String,
    pub payment: SubscriptionPayment,
    pub base_folder: Option<String>,
    pub http_preferred: Option<bool>,
}

#[derive(Serialize, Deserialize, Debug, Clone, PartialEq, ToSchema)]
pub struct APIUnsubscribeToSharedFolder {
    pub path: String,
    pub streamer_node_name: String,
    pub streamer_profile_name: String,
}

#[derive(Serialize, Deserialize, Debug, Clone, PartialEq, ToSchema)]
pub struct APICreateShareableFolder {
    pub path: String,
    pub subscription_req: FolderSubscription,
    pub credentials: Option<FileDestinationCredentials>,
}

#[derive(Serialize, Deserialize, Debug, Clone, PartialEq, ToSchema)]
pub struct APIUpdateShareableFolder {
    pub path: String,
    pub subscription: FolderSubscription,
}

#[derive(Serialize, Deserialize, Debug, Clone, PartialEq, ToSchema)]
pub struct APIUnshareFolder {
    pub path: String,
}

#[derive(Serialize, Deserialize, Debug, Clone, PartialEq, ToSchema)]
pub struct APIAddOllamaModels {
    pub models: Vec<String>,
}

#[derive(Serialize, Deserialize, Debug, Clone, PartialEq, ToSchema)]
pub struct APIGetMySubscribers {
    pub path: String,
}

#[derive(Serialize, Deserialize, Debug, Clone, ToSchema)]
pub struct APIGetLastNotifications {
    pub count: usize,
    pub timestamp: Option<String>,
}

#[derive(Serialize, Deserialize, Debug, Clone, ToSchema)]
pub struct APIGetNotificationsBeforeTimestamp {
    pub timestamp: String,
    pub count: usize,
}

#[derive(Serialize, Deserialize, Debug, Clone, PartialEq, ToSchema)]
pub struct APIChangeJobAgentRequest {
    pub job_id: String,
    pub new_agent_id: String,
}

#[derive(Serialize, Deserialize, Debug, Clone, PartialEq)]
pub struct TopicSubscription {
    pub topic: WSTopic,
    pub subtopic: Option<String>,
}

#[derive(Debug, Serialize, Deserialize, Clone, PartialEq, ToSchema)]
pub struct APISetWorkflow {
    pub workflow_raw: String,
    pub description: String,
}

#[derive(Serialize, Deserialize)]
pub struct APISetColumnPayload {
    pub sheet_id: String,
    pub column: APIColumnDefinition,
}

#[derive(Serialize, Deserialize)]
pub struct APIRemoveColumnPayload {
    pub sheet_id: String,
    pub column_id: ColumnUuid,
}

#[derive(Serialize, Deserialize, Clone)]
pub struct APISetCellValuePayload {
    pub sheet_id: String,
    pub row: RowUuid,
    pub col: ColumnUuid,
    pub value: String,
}

#[derive(Serialize, Deserialize, Clone)]
pub struct APIRemoveRowsPayload {
    pub sheet_id: String,
    pub row_indices: Vec<UuidString>,
}

#[derive(Serialize, Deserialize, Clone)]
pub struct APIAddRowsPayload {
    pub sheet_id: String,
    pub number_of_rows: usize,
    pub starting_row: Option<usize>,
}

#[derive(Debug, Serialize, Deserialize, Clone, ToSchema)]
pub struct APIImportSheetPayload {
    pub sheet_data: SpreadSheetPayload,
}

#[derive(Serialize, Deserialize, Clone, ToSchema)]
pub struct APIExportSheetPayload {
    pub sheet_id: String,
    pub file_format: SheetFileFormat,
}

#[derive(Serialize, Deserialize, Debug, Clone)]
#[serde(tag = "type", content = "content")]
pub enum SpreadSheetPayload {
    CSV(String),
    XLSX(Vec<u8>),
}

#[derive(Serialize, Deserialize, Debug, Clone)]
#[serde(rename_all = "lowercase")]
pub enum SheetFileFormat {
    CSV,
    XLSX,
}

<<<<<<< HEAD
=======
#[derive(Serialize, Deserialize, Clone, Debug)]
pub struct APISetSheetUploadedFilesPayload {
    pub sheet_id: String,
    pub files: HashMap<(UuidString, UuidString), Vec<String>>,
}

>>>>>>> 03aee7a1
#[derive(Debug, Serialize, Deserialize, Clone, PartialEq, ToSchema)]
pub struct APIWorkflowKeyname {
    pub tool_router_key: String,
}

#[derive(Serialize, Deserialize, Debug, Clone, PartialEq)]
pub struct WSMessage {
    pub subscriptions: Vec<TopicSubscription>,
    pub unsubscriptions: Vec<TopicSubscription>,
    pub shared_key: Option<String>,
}

#[derive(Serialize, Deserialize, Debug, Clone, PartialEq)]
pub struct WSMessageResponse {
    pub subscriptions: Vec<TopicSubscription>,
    pub shinkai_message: ShinkaiMessage,
}

#[derive(Serialize, Deserialize, Debug, Clone, PartialEq)]
#[serde(rename_all = "lowercase")]
pub enum WSTopic {
    Inbox,
    SmartInboxes,
    Sheet,
    SheetList,
    Widget,
}

impl fmt::Display for WSTopic {
    fn fmt(&self, f: &mut fmt::Formatter) -> fmt::Result {
        match self {
            WSTopic::Inbox => write!(f, "inbox"),
            WSTopic::SmartInboxes => write!(f, "smart_inboxes"),
            WSTopic::Sheet => write!(f, "sheet"),
            WSTopic::SheetList => write!(f, "sheet_list"),
            WSTopic::Widget => write!(f, "widget"),
        }
    }
}

#[derive(Serialize, Deserialize, Debug)]
pub struct RegistrationCodeRequest {
    pub permissions: IdentityPermissions,
    pub code_type: RegistrationCodeType,
}

#[derive(Serialize, Deserialize, Debug, Clone, PartialEq, Eq)]
#[serde(rename_all = "lowercase")]
pub enum IdentityPermissions {
    Admin,    // can create and delete other profiles
    Standard, // can add / remove devices
    None,     // none of the above
}

impl IdentityPermissions {
    pub fn from_slice(slice: &[u8]) -> Self {
        let s = std::str::from_utf8(slice).unwrap();
        match s {
            "admin" => Self::Admin,
            "standard" => Self::Standard,
            _ => Self::None,
        }
    }

    pub fn as_bytes(&self) -> &[u8] {
        match self {
            Self::Admin => b"admin",
            Self::Standard => b"standard",
            Self::None => b"none",
        }
    }

    pub fn from_str(s: &str) -> Option<Self> {
        match s {
            "admin" => Some(Self::Admin),
            "standard" => Some(Self::Standard),
            "none" => Some(Self::None),
            _ => None,
        }
    }
}

impl fmt::Display for IdentityPermissions {
    fn fmt(&self, f: &mut fmt::Formatter<'_>) -> fmt::Result {
        match self {
            Self::Admin => write!(f, "admin"),
            Self::Standard => write!(f, "standard"),
            Self::None => write!(f, "none"),
        }
    }
}

#[derive(PartialEq, Debug)]
pub enum RegistrationCodeType {
    Device(String),
    Profile,
}

impl Serialize for RegistrationCodeType {
    fn serialize<S>(&self, serializer: S) -> std::result::Result<S::Ok, S::Error>
    where
        S: Serializer,
    {
        match self {
            RegistrationCodeType::Device(device_name) => {
                let s = format!("device:{}", device_name);
                serializer.serialize_str(&s)
            }
            RegistrationCodeType::Profile => serializer.serialize_str("profile"),
        }
    }
}

impl<'de> Deserialize<'de> for RegistrationCodeType {
    fn deserialize<D>(deserializer: D) -> std::result::Result<Self, D::Error>
    where
        D: Deserializer<'de>,
    {
        let s: String = Deserialize::deserialize(deserializer)?;
        let parts: Vec<&str> = s.split(':').collect();
        match parts.first() {
            Some(&"device") => {
                let device_name = parts.get(1).unwrap_or(&"main");
                Ok(RegistrationCodeType::Device(device_name.to_string()))
            }
            Some(&"profile") => Ok(RegistrationCodeType::Profile),
            _ => Err(serde::de::Error::custom("Unexpected variant")),
        }
    }
}

impl fmt::Display for RegistrationCodeType {
    fn fmt(&self, f: &mut fmt::Formatter<'_>) -> fmt::Result {
        match self {
            RegistrationCodeType::Device(device_name) => write!(f, "device:{}", device_name),
            RegistrationCodeType::Profile => write!(f, "profile"),
        }
    }
}<|MERGE_RESOLUTION|>--- conflicted
+++ resolved
@@ -686,15 +686,12 @@
     XLSX,
 }
 
-<<<<<<< HEAD
-=======
 #[derive(Serialize, Deserialize, Clone, Debug)]
 pub struct APISetSheetUploadedFilesPayload {
     pub sheet_id: String,
     pub files: HashMap<(UuidString, UuidString), Vec<String>>,
 }
 
->>>>>>> 03aee7a1
 #[derive(Debug, Serialize, Deserialize, Clone, PartialEq, ToSchema)]
 pub struct APIWorkflowKeyname {
     pub tool_router_key: String,
