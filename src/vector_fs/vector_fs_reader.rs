--- conflicted
+++ resolved
@@ -2,18 +2,13 @@
 use super::vector_fs_error::VectorFSError;
 use super::vector_fs_types::{FSEntry, FSFolder, FSItem};
 use shinkai_message_primitives::schemas::shinkai_name::ShinkaiName;
-<<<<<<< HEAD
+use shinkai_vector_resources::embeddings::MAX_EMBEDDING_STRING_SIZE;
 use shinkai_vector_resources::resource_errors::VRError;
 use shinkai_vector_resources::source::SourceFile;
 use shinkai_vector_resources::vector_resource::{
     BaseVectorResource, NodeContent, VectorResource, VectorResourceCore, VectorResourceSearch,
 };
 use shinkai_vector_resources::{embeddings::Embedding, vector_resource::VRPath};
-=======
-use shinkai_vector_resources::embedding_generator::{EmbeddingGenerator, RemoteEmbeddingGenerator};
-use shinkai_vector_resources::embeddings::MAX_EMBEDDING_STRING_SIZE;
-use shinkai_vector_resources::{embeddings::Embedding, vector_search_traversal::VRPath};
->>>>>>> 5174bd2f
 
 /// A struct that allows performing read actions on the VectorFS under a profile/at a specific path.
 /// If a VFSReader struct is constructed, that means the `requester_name` has passed
@@ -52,7 +47,6 @@
         Ok(reader)
     }
 
-<<<<<<< HEAD
     /// Retrieves the FSEntry for the path in the VectorFS. If path is root `/`, then returns a
     /// FSFolder that matches the FS root structure.
     pub fn retrieve_fs_entry(&self) -> Result<FSEntry, VectorFSError> {
@@ -100,18 +94,5 @@
         let vr = self.retrieve_vector_resource()?;
         let sf = self.retrieve_source_file()?;
         Ok((vr, sf))
-=======
-    /// Generates an Embedding for the input query to be used in a Vector Search in the VecFS.
-    /// This automatically uses the correct default embedding model for the given profile.
-    pub async fn generate_query_embedding(
-        &self,
-        input_query: String,
-        profile: &ShinkaiName,
-    ) -> Result<Embedding, VectorFSError> {
-        let generator = self.vector_fs._get_embedding_generator(profile)?;
-        Ok(generator
-            .generate_embedding_shorten_input_default(&input_query, MAX_EMBEDDING_STRING_SIZE as u64) // TODO: remove the hard-coding of embedding string size
-            .await?)
->>>>>>> 5174bd2f
     }
 }