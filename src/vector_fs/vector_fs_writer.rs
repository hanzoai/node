--- conflicted
+++ resolved
@@ -502,7 +502,6 @@
         // Copy the folder to the new destination
         let new_folder = self.internal_copy_folder(writer, destination_writer, current_datetime)?;
 
-<<<<<<< HEAD
         // Determine and set permissions based on the parent of the destination path
         let (read_permission, write_permission) = if destination_path == VRPath::root() {
             (ReadPermission::Private, WritePermission::Private)
@@ -518,10 +517,6 @@
                 });
             (parent_permissions.read_permission, parent_permissions.write_permission)
         };
-=======
-        // Remove the existing folder
-        self._remove_node_from_core_resource(writer)?;
->>>>>>> 7ae53355
 
         // Set permissions for the new moved folder
         {
@@ -660,7 +655,6 @@
         Ok(new_folder)
     }
 
-<<<<<<< HEAD
     /// Updates the permissions of a folder, all its subfolders, and subitems recursively.
     pub fn update_permissions_recursively(
         &mut self,
@@ -709,7 +703,11 @@
                     _ => continue,
                 }
             }
-=======
+        }
+
+        Ok(())
+    }
+
     /// Extracts the VRPack into the VectorFS underneath the folder specified in the writer's path. Uses the VRPack's name
     /// as the folder name which everything gets extracted into.
     pub fn extract_vrpack_in_folder(&mut self, writer: &VFSWriter, vrpack: VRPack) -> Result<(), VectorFSError> {
@@ -734,7 +732,6 @@
 
             // Save the VRKai in its final location
             self.save_vrkai_in_folder(&new_writer, vrkai)?;
->>>>>>> 7ae53355
         }
 
         Ok(())
