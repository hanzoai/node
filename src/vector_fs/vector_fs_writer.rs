--- conflicted
+++ resolved
@@ -624,12 +624,9 @@
     }
 
     /// Automatically creates new FSFolders along the given path that do not exist, including the final path id (aka. don't supply an FSItem's path, use its parent path).
-<<<<<<< HEAD
-    pub async fn create_new_folder_auto(&self, writer: &VFSWriter, path: VRPath) -> Result<(), VectorFSError> {
-=======
+
     /// Returns a Vec<VRPath> containing the paths of the newly created folders.
-    pub fn create_new_folder_auto(&mut self, writer: &VFSWriter, path: VRPath) -> Result<Vec<VRPath>, VectorFSError> {
->>>>>>> b38a3a9a
+    pub async fn create_new_folder_auto(&self, writer: &VFSWriter, path: VRPath) -> Result<Vec<VRPath>, VectorFSError> {
         let mut current_path = VRPath::root();
         let mut created_folders = Vec::new();
         for segment in path.path_ids {
@@ -639,14 +636,9 @@
                 .await
                 .is_err()
             {
-<<<<<<< HEAD
                 let new_writer = writer.new_writer_copied_data(current_path.pop_cloned(), self).await?;
                 self.create_new_folder(&new_writer, &segment).await?;
-=======
-                let new_writer = writer.new_writer_copied_data(current_path.pop_cloned(), self)?;
-                self.create_new_folder(&new_writer, &segment)?;
                 created_folders.push(current_path.clone());
->>>>>>> b38a3a9a
             }
         }
         Ok(created_folders)
@@ -687,11 +679,9 @@
         current_datetime: DateTime<Utc>,
     ) -> Result<FSFolder, VectorFSError> {
         // Add the folder into the internals
-        eprintln!("Adding folder into internals");
         let new_folder = self
             ._add_existing_vr_to_core_resource(writer, new_vr, embedding, metadata, current_datetime)
             .await?;
-        eprintln!("Folder added into internals");
         let new_folder_path = new_folder.path.clone();
 
         // Determine permissions based on whether the parent folder is root
@@ -716,8 +706,7 @@
             read_permission = parent_permissions.read_permission;
             write_permission = parent_permissions.write_permission;
         }
-        eprintln!("Inserting path permission");
-
+        
         // Add read/write permission for the folder path
         {
             let internals = self.get_profile_fs_internals_copy(&writer.profile).await?;
@@ -727,13 +716,11 @@
                 .await?;
             self._update_fs_internals(writer.profile.clone(), internals).await?;
         }
-        eprintln!("Saving folder into db");
 
         // Save the FSInternals into the FSDB
         let internals = self.get_profile_fs_internals_read_only(&writer.profile).await?;
         let mut write_batch = writer.new_write_batch()?;
         self.db.wb_save_profile_fs_internals(&internals, &mut write_batch)?;
-        eprintln!("Writing pb");
         self.db.write_pb(write_batch)?;
 
         Ok(new_folder)
@@ -831,15 +818,9 @@
             let parent_folder_path = base_path.append_path_cloned(&path.parent_path());
             let parent_folder_writer = writer.new_writer_copied_data(parent_folder_path.clone(), self).await?;
             // Create the folders
-<<<<<<< HEAD
-            self.create_new_folder_auto(&parent_folder_writer, parent_folder_path.clone())
-                .await?;
+            let new_folders = self.create_new_folder_auto(&parent_folder_writer, parent_folder_path.clone()).await?;
             // Save the VRKai in its final location
             self.save_vrkai_in_folder(&parent_folder_writer, vrkai).await?;
-=======
-            let new_folders = self.create_new_folder_auto(&parent_folder_writer, parent_folder_path.clone())?;
-            // Save the VRKai in its final location
-            self.save_vrkai_in_folder(&parent_folder_writer, vrkai)?;
 
             // Now update the folder merkle hash map
             for full_folder_path in new_folders {
@@ -860,7 +841,6 @@
         }
 
         // Sets the Merkle hashes for a collection of folders.
-        println!("Folder merkle hashmap: {:?}", folder_merkle_hash_map);
         self._set_folders_merkle_hashes(
             &writer,
             folder_merkle_hash_map
@@ -868,7 +848,7 @@
                 .map(|(path, hash)| (path.clone(), hash.clone()))
                 .collect(),
             base_path.clone(),
-        )?;
+        ).await?;
 
         Ok(())
     }
@@ -877,15 +857,15 @@
     /// without updating any other folder merkle hashes during setting.
     /// Then once done setting all merkle hashes, updates the merkle hashes of all folders
     /// from base_path and upwards.
-    fn _set_folders_merkle_hashes(
-        &mut self,
+    async fn _set_folders_merkle_hashes(
+        &self,
         writer: &VFSWriter,
         folder_paths_with_hashes: Vec<(VRPath, String)>,
         base_path: VRPath,
     ) -> Result<(), VectorFSError> {
         {
             // Fetch the profile's file system internals
-            let internals = self.get_profile_fs_internals(&writer.profile)?;
+            let mut internals = self.get_profile_fs_internals_copy(&writer.profile).await?;
 
             // Iterate over each folder path and its corresponding Merkle hash
             for (folder_path, merkle_hash) in folder_paths_with_hashes {
@@ -900,13 +880,13 @@
             internals
                 .fs_core_resource
                 ._update_resource_merkle_hash_at_path(base_path, true)?;
->>>>>>> b38a3a9a
+            self._update_fs_internals(writer.profile.clone(), internals).await?;
         }
 
         // Finally saving the profile fs internals
-        let internals = self.get_profile_fs_internals_read_only(&writer.profile)?;
+        let internals = self.get_profile_fs_internals_read_only(&writer.profile).await?;
         let mut write_batch = writer.new_write_batch()?;
-        self.db.wb_save_profile_fs_internals(internals, &mut write_batch)?;
+        self.db.wb_save_profile_fs_internals(&internals, &mut write_batch)?;
         self.db.write_pb(write_batch)?;
         Ok(())
     }
@@ -1358,22 +1338,13 @@
 
     /// Internal method used to remove the node at path. Applies only in memory.
     /// Errors if no node exists at path.
-<<<<<<< HEAD
     async fn _remove_node_from_core_resource(&self, writer: &VFSWriter) -> Result<(Node, Embedding), VectorFSError> {
-        let mut internals_map = self.internals_map.write().await;
-        let internals = internals_map
-            .get_mut(&writer.profile)
-            .ok_or_else(|| VectorFSError::ProfileNameNonExistent(writer.profile.to_string()))?;
-
-        Ok(internals.fs_core_resource.remove_node_at_path(writer.path.clone())?)
-=======
-    fn _remove_node_from_core_resource(&mut self, writer: &VFSWriter) -> Result<(Node, Embedding), VectorFSError> {
-        let internals = self.get_profile_fs_internals(&writer.profile)?;
+        let mut internals = self.get_profile_fs_internals_copy(&writer.profile).await?;
         let result = internals
             .fs_core_resource
             .remove_node_at_path(writer.path.clone(), true)?;
+        self._update_fs_internals(writer.profile.clone(), internals).await?;
         Ok(result)
->>>>>>> b38a3a9a
     }
 
     /// Internal method used to get a child node underneath the writer's path, given its id. Applies only in memory.
