// main.rs
use crate::network::node::NodeCommand;
use crate::network::node_api;
use crate::shinkai_message::encryption::{
    encryption_public_key_to_string, encryption_secret_key_to_string, hash_encryption_public_key, string_to_encryption_public_key, unsafe_deterministic_encryption_keypair, EncryptionMethod
};
use crate::shinkai_message::shinkai_message_builder::ShinkaiMessageBuilder;
use crate::shinkai_message::shinkai_message_extension::ShinkaiMessageWrapper;
use crate::shinkai_message::signatures::{
    clone_signature_secret_key, ephemeral_signature_keypair, hash_signature_public_key, string_to_signature_secret_key, unsafe_deterministic_signature_keypair
};
use crate::shinkai_message::signatures::{signature_public_key_to_string, signature_secret_key_to_string};
use crate::utils::args::parse_args;
use crate::utils::environment::fetch_node_environment;
use crate::utils::keys::generate_or_load_keys;
use anyhow::Error;
use async_channel::{bounded, Receiver, Sender};
use ed25519_dalek::{PublicKey as SignaturePublicKey, SecretKey as SignatureStaticKey};
use log::{info, warn};
use network::Node;
use shinkai_message::encryption::ephemeral_encryption_keys;
use shinkai_node::resources::local_ai::LocalAIProcess;
use shinkai_node::shinkai_message::encryption::string_to_encryption_static_key;
use std::env;
use std::net::{IpAddr, SocketAddr};
use std::sync::Arc;
use tokio::runtime::Runtime;
use tokio::sync::Mutex;
use x25519_dalek::{PublicKey as EncryptionPublicKey, StaticSecret as EncryptionStaticKey};

mod db;
mod managers;
mod network;
mod shinkai_message;
mod utils;
<<<<<<< HEAD
mod managers;
mod schemas;
=======
>>>>>>> 8a62003f

mod shinkai_message_proto {
    include!(concat!(env!("OUT_DIR"), "/shinkai_message_proto.rs"));
}

fn initialize_runtime() -> Runtime {
    Runtime::new().unwrap()
}

fn get_db_path(identity_public_key: &SignaturePublicKey) -> String {
    format!("db/{}", hash_signature_public_key(identity_public_key))
}

fn main() {
    env_logger::init();

    // Placeholder for now. Maybe it should be a parameter that the user sets
    // and then it's checked with onchain data for matching with the keys provided
    let global_identity_name = env::var("GLOBAL_IDENTITY_NAME").unwrap_or("@@node1.shinkai".to_string());

    // Initialization
    let args = parse_args();

    // Create Tokio runtime
    let mut rt = initialize_runtime();
    let node_keys = generate_or_load_keys();
    let node_env = fetch_node_environment();
    let db_path = get_db_path(&node_keys.identity_public_key);

    // old code from here:

    let identity_secret_key_string =
        signature_secret_key_to_string(clone_signature_secret_key(&node_keys.identity_secret_key));
    let identity_public_key_string = signature_public_key_to_string(node_keys.identity_public_key.clone());

    // Log the address, port, and public_key
    println!(
        "Starting node with address: {}, db path: {}",
        node_env.api_listen_address, db_path
    );
    println!(
        "identity sk: {} pk: {} encryption sk: {} pk: {}",
        identity_secret_key_string,
        identity_public_key_string,
        encryption_secret_key_to_string(node_keys.encryption_secret_key.clone()),
        encryption_public_key_to_string(node_keys.encryption_public_key.clone())
    );

    if args.create_message {
        let node2_encryption_pk_str = args
            .receiver_encryption_pk
            .expect("receiver_encryption_pk argument is required for create_message");
        let recipient = args
            .recipient
            .expect("recipient argument is required for create_message");
        let sender_subidentity = args
            .sender_subidentity
            .unwrap_or("".to_string());
        let receiver_subidentity = args
            .receiver_subidentity
            .unwrap_or("".to_string());
        let inbox = args
            .inbox
            .unwrap_or("".to_string());
        let body_content = args
            .body_content
            .unwrap_or("body content".to_string());
        let other = args.other.unwrap_or("".to_string());
        let node2_encryption_pk = string_to_encryption_public_key(node2_encryption_pk_str.as_str()).unwrap();

        println!("Creating message for recipient: {}", recipient);
        println!("identity_secret_key: {}", identity_secret_key_string);
        println!("receiver_encryption_pk: {}", node2_encryption_pk_str);

        if let Some(code) = args.code_registration {
            // Call the `code_registration` function
            let message = ShinkaiMessageBuilder::code_registration(
                node_keys.encryption_secret_key,
                node_keys.identity_secret_key,
                node2_encryption_pk,
                code.to_string(),
                "device".to_string(),
                global_identity_name.to_string().clone(),
                recipient.to_string(),
            )
            .expect("Failed to create message with code registration");

            println!(
                "Message's signature: {}",
                message.clone().external_metadata.unwrap().signature
            );

            // Parse the message to JSON and print to stdout
            let message_wrapper = ShinkaiMessageWrapper::from(&message);

            // Serialize the wrapper into JSON and print to stdout
            let message_json = serde_json::to_string_pretty(&message_wrapper);

            match message_json {
                Ok(json) => println!("{}", json),
                Err(e) => println!("Error creating JSON: {}", e),
            }
            return;
        } else if args.create_message {
            // Use your key generation and ShinkaiMessageBuilder code here
            let message = ShinkaiMessageBuilder::new(
                node_keys.encryption_secret_key,
                node_keys.identity_secret_key,
                node2_encryption_pk,
            )
            .body(body_content.to_string())
            .body_encryption(EncryptionMethod::None)
            .message_schema_type("schema type".to_string())
<<<<<<< HEAD
            .internal_metadata(
                sender_subidentity.to_string(),
                receiver_subidentity.to_string(),
                inbox.to_string(),
                EncryptionMethod::None,
            )
            .external_metadata(
                recipient.to_string(),
                global_identity_name.to_string().clone(),
            )
=======
            .internal_metadata("".to_string(), "".to_string(), "".to_string(), EncryptionMethod::None)
            .external_metadata(recipient.to_string(), global_identity_name.to_string().clone())
>>>>>>> 8a62003f
            .build();

            println!(
                "Message's signature: {}",
                message.clone().unwrap().external_metadata.unwrap().signature
            );

            // Parse the message to JSON and print to stdout
            let message_wrapper = ShinkaiMessageWrapper::from(&message.unwrap());

            // Serialize the wrapper into JSON and print to stdout
            let message_json = serde_json::to_string_pretty(&message_wrapper);

            match message_json {
                Ok(json) => println!("{}", json),
                Err(e) => println!("Error creating JSON: {}", e),
            }
            return;
        }
    }

    let (node_commands_sender, node_commands_receiver): (Sender<NodeCommand>, Receiver<NodeCommand>) = bounded(100);

    // Create a new node
    let node = std::sync::Arc::new(tokio::sync::Mutex::new(
        // This is the async block where you can use `.await`
        tokio::runtime::Runtime::new().unwrap().block_on(async {
            Node::new(
                global_identity_name.to_string(),
                node_env.listen_address,
                clone_signature_secret_key(&node_keys.identity_secret_key),
                node_keys.encryption_secret_key.clone(),
                node_env.ping_interval,
                node_commands_receiver,
                db_path,
            )
            .await
        }),
    ));

    // Clone the Arc<Mutex<Node>> for use in each task
    let connect_node = Arc::clone(&node);
    let start_node = Arc::clone(&node);

    // Create a new Tokio runtime
    let rt = tokio::runtime::Builder::new_multi_thread()
        .worker_threads(2)
        .enable_all()
        .build()
        .unwrap();

    // Run the API server and node in separate tasks
    rt.block_on(async {
        // API Server task
        let api_server = tokio::spawn(async move {
            node_api::run_api(node_commands_sender, node_env.api_listen_address).await;
        });

        // Node task
        // TODO: this needs redo after node refactoring
        let node_task = if let Ok(_) = env::var("CONNECT_ADDR") {
            if let Ok(_) = env::var("CONNECT_PK") {
                tokio::spawn(async move { connect_node.lock().await.start().await.unwrap() })
            } else {
                eprintln!("CONNECT_PK environment variable is not set.");
                tokio::spawn(async move { start_node.lock().await.start().await.unwrap() })
            }
        } else {
            tokio::spawn(async move { start_node.lock().await.start().await.unwrap() })
        };

        let _ = tokio::try_join!(api_server, node_task);
    });
}<|MERGE_RESOLUTION|>--- conflicted
+++ resolved
@@ -33,11 +33,8 @@
 mod network;
 mod shinkai_message;
 mod utils;
-<<<<<<< HEAD
 mod managers;
 mod schemas;
-=======
->>>>>>> 8a62003f
 
 mod shinkai_message_proto {
     include!(concat!(env!("OUT_DIR"), "/shinkai_message_proto.rs"));
@@ -151,7 +148,6 @@
             .body(body_content.to_string())
             .body_encryption(EncryptionMethod::None)
             .message_schema_type("schema type".to_string())
-<<<<<<< HEAD
             .internal_metadata(
                 sender_subidentity.to_string(),
                 receiver_subidentity.to_string(),
@@ -162,10 +158,6 @@
                 recipient.to_string(),
                 global_identity_name.to_string().clone(),
             )
-=======
-            .internal_metadata("".to_string(), "".to_string(), "".to_string(), EncryptionMethod::None)
-            .external_metadata(recipient.to_string(), global_identity_name.to_string().clone())
->>>>>>> 8a62003f
             .build();
 
             println!(
