--- conflicted
+++ resolved
@@ -327,11 +327,7 @@
     },
     APIAvailableSharedItemsOpen {
         msg: APIAvailableSharedItems,
-<<<<<<< HEAD
         res: Sender<Result<Value, APIError>>,
-=======
-        res: Sender<Result<Vec<SharedFolderInfo>, APIError>>,
->>>>>>> 62bf1e2f
     },
     APICreateShareableFolder {
         msg: ShinkaiMessage,
