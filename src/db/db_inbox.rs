--- conflicted
+++ resolved
@@ -133,7 +133,6 @@
 
         // We update the message with some extra information api_node_data
         let updated_message = {
-<<<<<<< HEAD
             let node_api_data = NodeApiData {
                 parent_hash: parent_key.clone().unwrap_or_default(),
                 node_message_hash: hash_key.clone(), // this is safe because hash_key doesn't use node_api_data
@@ -142,10 +141,6 @@
 
             let mut updated_message = message.clone();
             updated_message.update_node_api_data(node_api_data)?
-=======
-            let mut updated_message = message.clone();
-            updated_message.clone()
->>>>>>> cfcb7ca3
         };
 
         // Create the composite key by concatenating the time_key and the hash_key, with a separator
