use shinkai_http_api::node_api_router::APIError;
use shinkai_message_primitives::schemas::shinkai_tools::CodeLanguage;

pub async fn generate_code_prompt(
    language: CodeLanguage,
    prompt: String,
    tool_definitions: String,
) -> Result<String, APIError> {
    match language {
        CodeLanguage::Typescript => {
            let shinkai_sqlite_query_executor = "shinkaiSqliteQueryExecutor";
<<<<<<< HEAD
            let tool_section = if !tool_definitions.is_empty() {
                format!(
                    r####"
* You may use any of the following functions if they are relevant and a good match for the task.
* Import them in the following way (do not rename functions with 'as'):
`import {{ xx }} from './shinkai-local-tools.ts'`

* This is the content of './shinkai-local-tools.ts':
```{language}
{tool_definitions}
```
"####
                )
            } else {
                "* No additional tools are available for this task.\n".to_string()
            };

            return Ok(format!(
                r####"
# RULE I:
{tool_section}
# RULE II:
* To implement the task you can update the CONFIG, INPUTS and OUTPUT types to match the run function type:
```{language}
type CONFIG = {{}};
type INPUTS = {{}};
type OUTPUT = {{}};
export async function run(config: CONFIG, inputs: INPUTS): Promise<OUTPUT> {{
    return {{}};
}}
```
=======
            return Ok(format!(
                r####"
<agent_libraries>
  * You may use any of the following functions if they are relevant and a good match for the task.
  * Import them with the format: `import {{ xx }} from './shinkai-local-tools.ts'`
  * This is the content of './shinkai-local-tools.ts':
  ```{language}
  {tool_definitions}
  ```
</agent_libraries>

<agent_deno_libraries>
  * Prefer libraries in the following order: Deno, Node, NPM
    1. A function provided by './shinkai-local-tools.ts' that resolves correctly the requierement.
    2. If fetch is required, it is available in the global scope without any import.
    3. The code will be ran with Deno Runtime, so prefer Deno default and standard libraries.
    4. If an external system has a well known and defined API, prefer to call the API instead of downloading a library.
    5. If an external system requires to be used through a package, or the API is unknown the NPM library may be used with the 'npm:' prefix.
</agent_deno_libraries>

<agent_code_format>
  * To implement the task you can update the CONFIG, INPUTS and OUTPUT types to match the run function type:
  ```{language}
    type CONFIG = {{}};
    type INPUTS = {{}};
    type OUTPUT = {{}};
    export async function run(config: CONFIG, inputs: INPUTS): Promise<OUTPUT> {{
        return {{}};
    }}
  ```
  * CONFIG, INPUTS and OUTPUT must be objects, not arrays neither basic types.
</agent_code_format>
>>>>>>> 00524aaa

<agent_code_rules>
  * The code will be shared as a library, when used it run(...) function will be called.
  * The function signature MUST be: `export async function run(config: CONFIG, inputs: INPUTS): Promise<OUTPUT>`
  * If permanent memory is required, write to disk, store, sql always prioritize using {shinkai_sqlite_query_executor}.
</agent_code_rules>

<agent_code_implementation>
  * Do not output, notes, ideas, explanations or examples.
  * Write only valid {language} code, so the complete printed code can be directly executed.
  * Only if required any additional notes, comments or explanation should be included in /* ... */ blocks.
  * Write a single implementation file, only one typescript code block.
  * Implements the code in {language} for the following input_command tag.
</agent_code_implementation>

<input_command>
{prompt}
</input_command>

"####
            ));
        }
        CodeLanguage::Python => {
            let shinkai_sqlite_query_executor = "shinkaiSqliteQueryExecutor";
            return Ok(format!(
                r####"
<agent_libraries>
  * You may use any of the following functions if they are relevant and a good match for the task.
  * Import them with the format: `from .shinkai-local-tools import xx`
  * This is the content of './shinkai-local-tools.py':
  ```{language}
  {tool_definitions}
  ```
</agent_libraries>

<agent_deno_libraries>
  * Prefer libraries in the following order:
    1. A function provided by './shinkai-local-tools.ts' that resolves correctly the requierement.
    2. If network fetch is required, use the "requests" library and import it with using `import requests`.
    3. The code will be ran with Python Runtime, so prefer Python default and standard libraries.
    4. If an external system has a well known and defined API, prefer to call the API instead of downloading a library.
    5. If an external system requires to be used through a package, or the API is unknown use "pip" libraries.
</agent_deno_libraries>

<agent_code_format>
  * To implement the task you can update the CONFIG, INPUTS and OUTPUT types to match the run function type:
  ```{language}
from typing import Dict, Any

class CONFIG:
    pass

class INPUTS:
    pass

class OUTPUT:
    pass

async def run(config: CONFIG, inputs: INPUTS) -> OUTPUT:
    return Output()

  ```
  * CONFIG, INPUTS and OUTPUT must be objects, not arrays neither basic types.
</agent_code_format>

<agent_code_rules>
  * The code will be shared as a library, when used it run(...) function will be called.
  * The function signature MUST be: `async def run(config: CONFIG, inputs: INPUTS) -> OUTPUT`
  * If permanent memory is required, write to disk, store, sql always prioritize using {shinkai_sqlite_query_executor}.
</agent_code_rules>

<agent_code_implementation>
  * Do not output, notes, ideas, explanations or examples.
  * Write only valid {language} code, so the complete printed code can be directly executed.
  * Only if required any additional notes, comments or explanation should be included in /* ... */ blocks.
  * Write a single implementation file, only one typescript code block.
  * Implements the code in {language} for the following input_command tag
</agent_code_implementation>

<input_command>
{prompt}
</input_command>

"####
            ));
        }
    }
}

pub async fn tool_metadata_implementation_prompt(
    language: CodeLanguage,
    code: String,
    tools: Vec<String>,
) -> Result<String, APIError> {
    Ok(format!(
        r####"
<agent_metadata_schema>
  * This is the SCHEMA for the METADATA:
  ```json
  {{
    "name": "metaschema",
    "schema": {{
      "type": "object",
      "properties": {{
        "name": {{
          "type": "string",
          "description": "The name of the schema"
        }},
        "type": {{
          "type": "string",
          "enum": [
            "object",
            "array",
            "string",
            "number",
            "boolean",
            "null"
          ]
        }},
        "properties": {{
          "type": "object",
          "additionalProperties": {{
            "$ref": "#/$defs/schema_definition"
          }}
        }},
        "items": {{
          "anyOf": [
            {{
              "$ref": "#/$defs/schema_definition"
            }},
            {{
              "type": "array",
              "items": {{
                "$ref": "#/$defs/schema_definition"
              }}
            }}
          ]
        }},
        "required": {{
          "type": "array",
          "items": {{
            "type": "string"
          }}
        }},
        "additionalProperties": {{
          "type": "boolean"
        }}
      }},
      "required": [
        "type"
      ],
      "additionalProperties": false,
      "if": {{
        "properties": {{
          "type": {{
            "const": "object"
          }}
        }}
      }},
      "then": {{
        "required": [
          "properties"
        ]
      }},
      "$defs": {{
        "schema_definition": {{
          "type": "object",
          "properties": {{
            "type": {{
              "type": "string",
              "enum": [
                "object",
                "array",
                "string",
                "number",
                "boolean",
                "null"
              ]
            }},
            "properties": {{
              "type": "object",
              "additionalProperties": {{
                "$ref": "#/$defs/schema_definition"
              }}
            }},
            "items": {{
              "anyOf": [
                {{
                  "$ref": "#/$defs/schema_definition"
                }},
                {{
                  "type": "array",
                  "items": {{
                    "$ref": "#/$defs/schema_definition"
                  }}
                }}
              ]
            }},
            "required": {{
              "type": "array",
              "items": {{
                "type": "string"
              }}
            }},
            "additionalProperties": {{
              "type": "boolean"
            }}
          }},
          "required": [
            "type"
          ],
          "additionalProperties": false,
          "sqlTables": {{
            "type": "array",
            "items": {{
              "type": "object",
              "properties": {{
                "name": {{
                  "type": "string",
                  "description": "Name of the table"
                }},
                "definition": {{
                  "type": "string",
                  "description": "SQL CREATE TABLE statement"
                }}
              }},
              "required": ["name", "definition"]
            }}
          }},
          "sqlQueries": {{
            "type": "array",
            "items": {{
              "type": "object",
              "properties": {{
                "name": {{
                  "type": "string",
                  "description": "Name/description of the query"
                }},
                "query": {{
                  "type": "string",
                  "description": "Example SQL query"
                }}
              }},
              "required": ["name", "query"]
            }}
          }},
          "tools": {{
            "type": "array",
            "items": {{
              "type": "string"
            }}
          }},
          "if": {{
            "properties": {{
              "type": {{
                "const": "object"
              }}
            }}
          }},
          "then": {{
            "required": [
              "properties"
            ]
          }}
        }}
      }}
    }}
  }}
  ```
</agent_metadata_schema>
<agent_metadata_examples>
  These are two examples of METADATA:
  ## Example 1:
  Output: ```json
  {{
    "id": "shinkai-tool-coinbase-create-wallet",
    "name": "Shinkai: Coinbase Wallet Creator",
    "description": "Tool for creating a Coinbase wallet",
    "author": "Shinkai",
    "keywords": [
      "coinbase",
      "wallet",
      "creator",
      "shinkai"
    ],
    "configurations": {{
      "type": "object",
      "properties": {{
        "name": {{ "type": "string" }},
        "privateKey": {{ "type": "string" }},
        "useServerSigner": {{ "type": "string", "default": "false", "nullable": true }},
      }},
      "required": [
        "name",
        "privateKey"
      ]
    }},
    "parameters": {{
      "type": "object",
      "properties": {{}},
      "required": []
    }},
    "result": {{
      "type": "object",
      "properties": {{
        "walletId": {{ "type": "string", "nullable": true }},
        "seed": {{ "type": "string", "nullable": true }},
        "address": {{ "type": "string", "nullable": true }},
      }},
      "required": []
    }},
    "sqlTables": [
      {{
        "name": "wallets",
        "definition": "CREATE TABLE wallets (id VARCHAR(255) PRIMARY KEY, name VARCHAR(255) NOT NULL, private_key TEXT NOT NULL, address VARCHAR(255), created_at TIMESTAMP DEFAULT CURRENT_TIMESTAMP)"
      }}
    ],
    "sqlQueries": [
      {{
        "name": "Get wallet by address",
        "query": "SELECT * FROM wallets WHERE address = :address"
      }}
    ],
    "tools": [
      "local:::rust_toolkit:::shinkai_sqlite_query_executor",
      "local:::shinkai_tool_echo:::shinkai_echo"
    ]
  }};
  ```

  ## Example 2:
  Output:```json
  {{
    "id": "shinkai-tool-download-pages",
    "name": "Shinkai: Download Pages",
    "description": "Downloads one or more URLs and converts their HTML content to Markdown",
    "author": "Shinkai",
    "keywords": [
      "HTML to Markdown",
      "web page downloader",
      "content conversion",
      "URL to Markdown",
    ],
    "configurations": {{
      "type": "object",
      "properties": {{}},
      "required": []
    }},
    "parameters": {{
      "type": "object",
      "properties": {{
        "urls": {{ "type": "array", "items": {{ "type": "string" }} }},
      }},
      "required": [
        "urls"
      ]
    }},
    "result": {{
      "type": "object",
      "properties": {{
        "markdowns": {{ "type": "array", "items": {{ "type": "string" }} }},
      }},
      "required": [
        "markdowns"
      ]
    }},
    "sqlTables": [
      {{
        "name": "downloaded_pages",
        "definition": "CREATE TABLE downloaded_pages (id SERIAL PRIMARY KEY, url TEXT NOT NULL, markdown_content TEXT, downloaded_at TIMESTAMP DEFAULT CURRENT_TIMESTAMP)"
      }}
    ],
    "sqlQueries": [
      {{
        "name": "Get page by URL",
        "query": "SELECT * FROM downloaded_pages WHERE url = :url ORDER BY downloaded_at DESC LIMIT 1"
      }}
    ],
    "tools": []
  }};
  ```
</agent_metadata_examples>

<agent_metadata_rules>
  * If the code uses shinkaiSqliteQueryExecutor then fill the sqlTables and sqlQueries sections, otherwise these sections are empty.
  * sqlTables contains the complete table structures, they should be same as in the code.
  * sqlQueries contains from 1 to 3 examples that show how the data should be retrieved for usage.
</agent_metadata_rules>

<available_tools>
{:?}
</available_tools>

<agent_metadata_implementation>
  * Return a valid schema for the described JSON, remove trailing commas.
  * The METADATA must be in JSON valid format in only one JSON code block and nothing else.
  * Output only the METADATA, so the complete Output it's a valid JSON string.
  * Any comments, notes, explanations or examples must be omitted in the Output.
  * Use the available_tools section to get the list of tools for the metadata.
  * Generate the METADATA for the following source code in the input_command tag.
  * configuration, parameters and result must be objects, not arrays neither basic types.
</agent_metadata_implementation>

<input_command>
{}
</input_command>

"####,
        tools,
        code.clone()
    ))
}<|MERGE_RESOLUTION|>--- conflicted
+++ resolved
@@ -9,39 +9,6 @@
     match language {
         CodeLanguage::Typescript => {
             let shinkai_sqlite_query_executor = "shinkaiSqliteQueryExecutor";
-<<<<<<< HEAD
-            let tool_section = if !tool_definitions.is_empty() {
-                format!(
-                    r####"
-* You may use any of the following functions if they are relevant and a good match for the task.
-* Import them in the following way (do not rename functions with 'as'):
-`import {{ xx }} from './shinkai-local-tools.ts'`
-
-* This is the content of './shinkai-local-tools.ts':
-```{language}
-{tool_definitions}
-```
-"####
-                )
-            } else {
-                "* No additional tools are available for this task.\n".to_string()
-            };
-
-            return Ok(format!(
-                r####"
-# RULE I:
-{tool_section}
-# RULE II:
-* To implement the task you can update the CONFIG, INPUTS and OUTPUT types to match the run function type:
-```{language}
-type CONFIG = {{}};
-type INPUTS = {{}};
-type OUTPUT = {{}};
-export async function run(config: CONFIG, inputs: INPUTS): Promise<OUTPUT> {{
-    return {{}};
-}}
-```
-=======
             return Ok(format!(
                 r####"
 <agent_libraries>
@@ -74,7 +41,6 @@
   ```
   * CONFIG, INPUTS and OUTPUT must be objects, not arrays neither basic types.
 </agent_code_format>
->>>>>>> 00524aaa
 
 <agent_code_rules>
   * The code will be shared as a library, when used it run(...) function will be called.
