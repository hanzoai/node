--- conflicted
+++ resolved
@@ -75,13 +75,7 @@
         _bearer: String,
         _tool_id: String,
         _app_id: String,
-<<<<<<< HEAD
-        db_clone: Arc<RwLock<SqliteManager>>,
-        // vector_fs: Arc<VectorFS>,
-=======
         db_clone: Arc<SqliteManager>,
-        vector_fs: Arc<VectorFS>,
->>>>>>> 9d6119cc
         node_name: ShinkaiName,
         _identity_manager_clone: Arc<Mutex<IdentityManager>>,
         _job_manager: Arc<Mutex<JobManager>>,
