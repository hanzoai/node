use ed25519_dalek::SigningKey;
use serde_json::{Map, Value};

use shinkai_message_primitives::schemas::shinkai_name::ShinkaiName;
use shinkai_sqlite::SqliteManager;
use shinkai_tools_primitives::tools::error::ToolError;
use std::sync::Arc;
use tokio::sync::{Mutex, RwLock};
use x25519_dalek::{PublicKey as EncryptionPublicKey, StaticSecret as EncryptionStaticKey};

use crate::{llm_provider::job_manager::JobManager, managers::IdentityManager};

#[async_trait::async_trait]
pub trait ToolExecutor {
    async fn execute(
        bearer: String,
        tool_id: String,
        app_id: String,
<<<<<<< HEAD
        db_clone: Arc<RwLock<SqliteManager>>,
        // vector_fs_clone: Arc<VectorFS>,
=======
        db_clone: Arc<SqliteManager>,
        vector_fs_clone: Arc<VectorFS>,
>>>>>>> 218b18d2
        node_name_clone: ShinkaiName,
        identity_manager_clone: Arc<Mutex<IdentityManager>>,
        job_manager_clone: Arc<Mutex<JobManager>>,
        encryption_secret_key_clone: EncryptionStaticKey,
        encryption_public_key_clone: EncryptionPublicKey,
        signing_secret_key_clone: SigningKey,
        parameters: &Map<String, Value>,
        llm_provider: String,
    ) -> Result<Value, ToolError>;
}<|MERGE_RESOLUTION|>--- conflicted
+++ resolved
@@ -16,13 +16,7 @@
         bearer: String,
         tool_id: String,
         app_id: String,
-<<<<<<< HEAD
-        db_clone: Arc<RwLock<SqliteManager>>,
-        // vector_fs_clone: Arc<VectorFS>,
-=======
         db_clone: Arc<SqliteManager>,
-        vector_fs_clone: Arc<VectorFS>,
->>>>>>> 218b18d2
         node_name_clone: ShinkaiName,
         identity_manager_clone: Arc<Mutex<IdentityManager>>,
         job_manager_clone: Arc<Mutex<JobManager>>,
