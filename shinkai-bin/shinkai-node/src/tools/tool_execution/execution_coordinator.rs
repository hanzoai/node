--- conflicted
+++ resolved
@@ -28,12 +28,9 @@
     sqlite_manager: Arc<SqliteManager>,
     tool_router_key: String,
     parameters: Map<String, Value>,
-<<<<<<< HEAD
     tool_id: Option<String>,
     app_id: Option<String>,
-=======
     llm_provider: String,
->>>>>>> 868b3cbf
     extra_config: Option<String>,
     identity_manager: Arc<Mutex<IdentityManager>>,
     job_manager: Arc<Mutex<JobManager>>,
@@ -65,12 +62,9 @@
             execute_custom_tool(
                 &tool_router_key,
                 parameters,
-<<<<<<< HEAD
                 tool_id,
                 app_id,
                 extra_config,
-=======
->>>>>>> 868b3cbf
                 bearer,
                 db,
                 llm_provider,
