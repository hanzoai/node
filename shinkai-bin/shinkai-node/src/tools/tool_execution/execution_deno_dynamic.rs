use std::collections::HashMap;

use serde_json::{Map, Value};
use shinkai_message_primitives::schemas::shinkai_name::ShinkaiName;
use shinkai_tools_primitives::tools::argument::ToolOutputArg;
use shinkai_tools_primitives::tools::deno_tools::{DenoTool, DenoToolResult};
use shinkai_tools_primitives::tools::error::ToolError;
use shinkai_tools_primitives::tools::tool_config::{BasicConfig, ToolConfig};

use crate::utils::environment::fetch_node_environment;

pub fn execute_deno_tool(
    bearer: String,
    node_name: ShinkaiName,
    parameters: Map<String, Value>,
    extra_config: Vec<ToolConfig>,
    tool_id: String,
    app_id: String,
    llm_provider: String,
<<<<<<< HEAD
    extra_config: Option<String>,
    support_files: HashMap<String, String>,
=======
    header_code: String,
>>>>>>> fb94cd0a
    code: String,
) -> Result<Value, ToolError> {
    // Create a minimal DenoTool instance
    let tool = DenoTool {
        toolkit_name: "deno".to_string(),
        name: "deno_runtime".to_string(),
        author: "system".to_string(),
        js_code: code,
        tools: None,
        config: vec![],
        description: "Deno runtime execution".to_string(),
        keywords: vec![],
        input_args: vec![],
        output_arg: ToolOutputArg { json: "".to_string() },
        activated: true,
        embedding: None,
        result: DenoToolResult::new("object".to_string(), Value::Null, vec![]),
        sql_tables: None,
        sql_queries: None,
        file_inbox: None,
    };

    let mut envs = HashMap::new();
    envs.insert("BEARER".to_string(), bearer);
    envs.insert("X_SHINKAI_TOOL_ID".to_string(), tool_id.clone());
    envs.insert("X_SHINKAI_APP_ID".to_string(), app_id.clone());
    envs.insert("X_SHINKAI_INSTANCE_ID".to_string(), "".to_string()); // TODO Pass data from the API
    envs.insert("X_SHINKAI_LLM_PROVIDER".to_string(), llm_provider.clone());

    let node_env = fetch_node_environment();
    let node_storage_path = node_env
        .node_storage_path
        .clone()
        .ok_or_else(|| ToolError::ExecutionError("Node storage path is not set".to_string()))?;

    match tool.run_on_demand(
        envs,
        node_env.api_listen_address.ip().to_string(),
        node_env.api_listen_address.port(),
        support_files,
        parameters,
        extra_config,
        node_storage_path,
        app_id.clone(),
        tool_id.clone(),
        node_name,
        false,
    ) {
        Ok(run_result) => Ok(run_result.data),
        Err(e) => Err(e),
    }
}<|MERGE_RESOLUTION|>--- conflicted
+++ resolved
@@ -17,12 +17,7 @@
     tool_id: String,
     app_id: String,
     llm_provider: String,
-<<<<<<< HEAD
-    extra_config: Option<String>,
     support_files: HashMap<String, String>,
-=======
-    header_code: String,
->>>>>>> fb94cd0a
     code: String,
 ) -> Result<Value, ToolError> {
     // Create a minimal DenoTool instance
