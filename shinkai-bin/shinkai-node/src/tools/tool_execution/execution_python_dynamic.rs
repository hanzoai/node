use std::collections::HashMap;

use super::execution_coordinator::handle_oauth;
use crate::utils::environment::fetch_node_environment;
use serde_json::{Map, Value};
use shinkai_message_primitives::schemas::shinkai_name::ShinkaiName;
use shinkai_sqlite::SqliteManager;
use shinkai_tools_primitives::tools::{
<<<<<<< HEAD
    argument::ToolOutputArg,
    deno_tools::ToolResult,
    error::ToolError,
    python_tools::PythonTool,
    tool_config::{OAuth, ToolConfig},
=======
    tool_output_arg::ToolOutputArg, deno_tools::ToolResult, error::ToolError, parameters::Parameters, python_tools::PythonTool, tool_config::ToolConfig
>>>>>>> be84166a
};
use std::sync::Arc;
use tokio::sync::{Mutex, RwLock};

pub async fn execute_python_tool(
    bearer: String,
    db: Arc<RwLock<SqliteManager>>,
    node_name: ShinkaiName,
    parameters: Map<String, Value>,
    extra_config: Vec<ToolConfig>,
    oauth: Option<Vec<OAuth>>,
    tool_id: String,
    app_id: String,
    llm_provider: String,
    support_files: HashMap<String, String>,
    code: String,
) -> Result<Value, ToolError> {
    // Create a minimal DenoTool instance
    let tool = PythonTool {
        toolkit_name: "python".to_string(),
        name: "python_runtime".to_string(),
        author: "system".to_string(),
        py_code: code,
        tools: None,
        config: vec![],
        description: "Python runtime execution".to_string(),
        keywords: vec![],
        input_args: Parameters::new(),
        output_arg: ToolOutputArg { json: "".to_string() },
        activated: true,
        embedding: None,
        result: ToolResult::new("object".to_string(), Value::Null, vec![]),
        sql_tables: None,
        sql_queries: None,
        file_inbox: None,
        oauth: oauth.clone(),
    };

    let mut envs = HashMap::new();
    envs.insert("BEARER".to_string(), bearer);
    envs.insert("X_SHINKAI_TOOL_ID".to_string(), tool_id.clone());
    envs.insert("X_SHINKAI_APP_ID".to_string(), app_id.clone());
    envs.insert("X_SHINKAI_INSTANCE_ID".to_string(), "".to_string()); // TODO Pass data from the API
    envs.insert("X_SHINKAI_LLM_PROVIDER".to_string(), llm_provider.clone());

    let oauth = handle_oauth(
        &oauth.clone(),
        &db,
        app_id.clone(),
        tool_id.clone(),
        "code-execution".to_string(),
    )
    .await?;
    envs.insert("SHINKAI_OAUTH".to_string(), oauth.to_string());

    let node_env = fetch_node_environment();
    let node_storage_path = node_env
        .node_storage_path
        .clone()
        .ok_or_else(|| ToolError::ExecutionError("Node storage path is not set".to_string()))?;

    match tool.run_on_demand(
        envs,
        node_env.api_listen_address.ip().to_string(),
        node_env.api_listen_address.port(),
        support_files,
        parameters,
        extra_config,
        node_storage_path,
        app_id.clone(),
        tool_id.clone(),
        node_name,
        false,
    ) {
        Ok(run_result) => Ok(run_result.data),
        Err(e) => Err(e),
    }
}<|MERGE_RESOLUTION|>--- conflicted
+++ resolved
@@ -6,15 +6,12 @@
 use shinkai_message_primitives::schemas::shinkai_name::ShinkaiName;
 use shinkai_sqlite::SqliteManager;
 use shinkai_tools_primitives::tools::{
-<<<<<<< HEAD
-    argument::ToolOutputArg,
     deno_tools::ToolResult,
     error::ToolError,
+    parameters::Parameters,
     python_tools::PythonTool,
     tool_config::{OAuth, ToolConfig},
-=======
-    tool_output_arg::ToolOutputArg, deno_tools::ToolResult, error::ToolError, parameters::Parameters, python_tools::PythonTool, tool_config::ToolConfig
->>>>>>> be84166a
+    tool_output_arg::ToolOutputArg,
 };
 use std::sync::Arc;
 use tokio::sync::{Mutex, RwLock};
