--- conflicted
+++ resolved
@@ -30,12 +30,9 @@
 pub async fn execute_custom_tool(
     tool_router_key: &String,
     parameters: Map<String, Value>,
-<<<<<<< HEAD
     tool_id: Option<String>,
     app_id: Option<String>,
     _extra_config: Option<String>,
-=======
->>>>>>> 0534af64
     bearer: String,
     db: Arc<ShinkaiDB>,
     llm_provider: String,
