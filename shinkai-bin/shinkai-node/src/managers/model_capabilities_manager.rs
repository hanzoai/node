--- conflicted
+++ resolved
@@ -199,11 +199,10 @@
             model_type if model_type.contains("minicpm-v") => {
                 vec![ModelCapability::TextInference, ModelCapability::ImageAnalysis]
             }
-<<<<<<< HEAD
             model_type if model_type.starts_with("magistral") => {
-=======
+                vec![ModelCapability::TextInference]
+            }
             model_type if model_type.starts_with("gemma3n") => {
->>>>>>> 7964fc04
                 vec![ModelCapability::TextInference]
             }
             model_type if model_type.starts_with("regex") => {
@@ -973,11 +972,8 @@
                     || model.model_type.starts_with("mistral-small")
                     || model.model_type.starts_with("mistral-large")
                     || model.model_type.starts_with("mistral-pixtral")
-<<<<<<< HEAD
                     || model.model_type.starts_with("magistral")
-=======
                     || model.model_type.starts_with("gemma3n")
->>>>>>> 7964fc04
             }
             LLMProviderInterface::Claude(_) => true, // All Claude models support tool calling
             LLMProviderInterface::ShinkaiBackend(_) => true,
