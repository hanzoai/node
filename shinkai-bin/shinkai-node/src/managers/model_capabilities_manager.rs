use crate::llm_provider::{
    error::LLMProviderError, providers::shared::{openai_api::openai_prepare_messages, shared_model_logic::llama_prepare_messages}
};
use shinkai_message_primitives::{
    schemas::{
        llm_message::LlmMessage, llm_providers::{
            common_agent_llm_provider::ProviderOrAgent, serialized_llm_provider::{LLMProviderInterface, SerializedLLMProvider}
        }, prompts::Prompt, shinkai_name::ShinkaiName
    }, shinkai_utils::utils::count_tokens_from_message_llama3
};
use shinkai_sqlite::SqliteManager;
use std::{
    fmt, sync::{Arc, Weak}
};

#[derive(Debug)]
pub enum ModelCapabilitiesManagerError {
    GeneralError(String),
    NotImplemented(String),
}

impl std::fmt::Display for ModelCapabilitiesManagerError {
    fn fmt(&self, f: &mut std::fmt::Formatter) -> std::fmt::Result {
        match self {
            ModelCapabilitiesManagerError::GeneralError(err) => write!(f, "General error: {}", err),
            ModelCapabilitiesManagerError::NotImplemented(model) => write!(f, "Model not implemented: {}", model),
        }
    }
}

impl From<LLMProviderError> for ModelCapabilitiesManagerError {
    fn from(error: LLMProviderError) -> Self {
        ModelCapabilitiesManagerError::GeneralError(error.to_string())
    }
}

impl std::error::Error for ModelCapabilitiesManagerError {}

#[derive(Clone, Debug, PartialEq)]
pub struct PromptResult {
    pub messages: PromptResultEnum,
    pub functions: Option<Vec<serde_json::Value>>,
    pub remaining_output_tokens: usize,
    pub tokens_used: usize,
}

#[derive(Clone, Debug, PartialEq)]
pub struct Base64ImageString(pub String);

impl fmt::Display for Base64ImageString {
    fn fmt(&self, f: &mut fmt::Formatter) -> fmt::Result {
        write!(f, "{}", self.0)
    }
}

#[derive(Clone, Debug, PartialEq)]
pub enum PromptResultEnum {
    Text(String),
    ImageAnalysis(String, Base64ImageString),
    Value(serde_json::Value),
}

// Enum for capabilities
#[derive(Clone, Debug, PartialEq)]
pub enum ModelCapability {
    TextInference,
    ImageGeneration,
    ImageAnalysis,
}

// Enum for cost
#[derive(Clone, Debug, PartialEq)]
pub enum ModelCost {
    Unknown,
    Free,
    VeryCheap,
    Cheap,
    GoodValue,
    Expensive,
}

// Enum for privacy
#[derive(Clone, Debug, PartialEq)]
pub enum ModelPrivacy {
    Unknown,
    Local,
    RemoteGreedy,
}

// Struct for ModelCapabilitiesManager
pub struct ModelCapabilitiesManager {
    pub db: Weak<SqliteManager>,
    pub profile: ShinkaiName,
    pub llm_providers: Vec<SerializedLLMProvider>,
}

impl ModelCapabilitiesManager {
    // Constructor
    pub async fn new(db: Weak<SqliteManager>, profile: ShinkaiName) -> Self {
        let db_arc = db.upgrade().unwrap();
        let llm_providers = Self::get_llm_providers(&db_arc, profile.clone()).await;
        Self {
            db,
            profile,
            llm_providers,
        }
    }

    // Function to get all llm providers from the database for a profile
    async fn get_llm_providers(db: &Arc<SqliteManager>, profile: ShinkaiName) -> Vec<SerializedLLMProvider> {
        db.get_llm_providers_for_profile(profile).unwrap()
    }

    // Static method to get capability of an agent
    pub fn get_capability(agent: &SerializedLLMProvider) -> (Vec<ModelCapability>, ModelCost, ModelPrivacy) {
        let capabilities = Self::get_llm_provider_capabilities(&agent.model);
        let cost = Self::get_llm_provider_cost(&agent.model);
        let privacy = Self::get_llm_provider_privacy(&agent.model);

        (capabilities, cost, privacy)
    }

    // Static method to get capabilities of an agent model
    pub fn get_llm_provider_capabilities(model: &LLMProviderInterface) -> Vec<ModelCapability> {
        match model {
            LLMProviderInterface::OpenAI(openai) => match openai.model_type.as_str() {
                "gpt-4o" => vec![ModelCapability::ImageAnalysis, ModelCapability::TextInference],
                "gpt-4o-mini" => vec![ModelCapability::ImageAnalysis, ModelCapability::TextInference],
                "gpt-4.1-nano" => vec![ModelCapability::ImageAnalysis, ModelCapability::TextInference],
                "gpt-4.1-mini" => vec![ModelCapability::ImageAnalysis, ModelCapability::TextInference],
                "gpt-4.1" => vec![ModelCapability::ImageAnalysis, ModelCapability::TextInference],
                "o1-mini" => vec![ModelCapability::TextInference],
                "gpt-3.5-turbo-1106" => vec![ModelCapability::TextInference],
                "gpt-4-1106-preview" => vec![ModelCapability::TextInference],
                "gpt-4-vision-preview" => vec![ModelCapability::ImageAnalysis, ModelCapability::TextInference],
                "4o-preview" => vec![ModelCapability::ImageAnalysis, ModelCapability::TextInference],
                "4o-mini" => vec![ModelCapability::ImageAnalysis, ModelCapability::TextInference],
                "dall-e-3" => vec![ModelCapability::ImageGeneration],
                "o3-mini" => vec![ModelCapability::TextInference],
                model_type if model_type.starts_with("o3") => {
                    vec![ModelCapability::ImageAnalysis, ModelCapability::TextInference]
                }
                model_type if model_type.starts_with("o4-mini") => {
                    vec![ModelCapability::ImageAnalysis, ModelCapability::TextInference]
                }
                model_type if model_type.starts_with("gpt-3.5") => vec![ModelCapability::TextInference],
                _ => vec![ModelCapability::TextInference], // Default to text inference for all other OpenAI models
            },
            LLMProviderInterface::TogetherAI(togetherai) => match togetherai.model_type.as_str() {
                "togethercomputer/llama-2-70b-chat" => vec![ModelCapability::TextInference],
                "yorickvp/llava-13b" => vec![ModelCapability::ImageAnalysis],
                model_type if model_type.starts_with("togethercomputer/llama-2") => {
                    vec![ModelCapability::TextInference]
                }
                _ => vec![],
            },
            LLMProviderInterface::ShinkaiBackend(shinkai_backend) => {
                match shinkai_backend.model_type().to_uppercase().as_str() {
                    "FREE_TEXT_INFERENCE" | "STANDARD_TEXT_INFERENCE" | "PREMIUM_TEXT_INFERENCE" => {
                        vec![ModelCapability::ImageAnalysis, ModelCapability::TextInference]
                    }
                    "CODE_GENERATOR" | "CODE_GENERATOR_NO_FEEDBACK" => {
                        vec![ModelCapability::TextInference]
                    }
                    _ => vec![],
                }
            }
            LLMProviderInterface::Ollama(model) => Self::get_shared_capabilities(model.model_type().as_str()),
            LLMProviderInterface::Exo(model) => Self::get_shared_capabilities(model.model_type().as_str()),
            LLMProviderInterface::Groq(model) => Self::get_shared_capabilities(model.model_type().as_str()),
            LLMProviderInterface::Gemini(gemini) => Self::get_gemini_capabilities(gemini.model_type.as_str()),
            LLMProviderInterface::OpenRouter(model) => Self::get_shared_capabilities(model.model_type().as_str()),
            LLMProviderInterface::Claude(_) => vec![ModelCapability::ImageAnalysis, ModelCapability::TextInference],
            LLMProviderInterface::DeepSeek(_) => vec![ModelCapability::TextInference],
            LLMProviderInterface::LocalRegex(_) => vec![ModelCapability::ImageAnalysis, ModelCapability::TextInference],
        }
    }

    fn get_shared_capabilities(model_type: &str) -> Vec<ModelCapability> {
        match model_type {
            model_type if model_type.starts_with("llama3") => vec![ModelCapability::TextInference],
            model_type if model_type.starts_with("mistral-small3.2")
                || model_type.starts_with("mistral-small3.1") =>
            {
                vec![ModelCapability::TextInference, ModelCapability::ImageAnalysis]
            }
            model_type if model_type.starts_with("llama3.2-vision") => {
                vec![ModelCapability::TextInference, ModelCapability::ImageAnalysis]
            }
            model_type if model_type.starts_with("llava") => {
                vec![ModelCapability::TextInference, ModelCapability::ImageAnalysis]
            }
            model_type if model_type.starts_with("bakllava") => {
                vec![ModelCapability::TextInference, ModelCapability::ImageAnalysis]
            }
            model_type if model_type.starts_with("moondream") => {
                vec![ModelCapability::TextInference, ModelCapability::ImageAnalysis]
            }
            model_type if model_type.contains("minicpm-v") => {
                vec![ModelCapability::TextInference, ModelCapability::ImageAnalysis]
            }
<<<<<<< HEAD
            model_type if model_type.starts_with("qwen2.5vl") => {
                vec![ModelCapability::TextInference, ModelCapability::ImageAnalysis]
            }  
=======
            model_type if model_type.starts_with("magistral") => {
                vec![ModelCapability::TextInference]
            }
>>>>>>> 5f0939f4
            model_type if model_type.starts_with("gemma3n") => {
                vec![ModelCapability::TextInference]
            }
            model_type if model_type.starts_with("regex") => {
                vec![ModelCapability::TextInference, ModelCapability::ImageAnalysis]
            }
            _ => vec![ModelCapability::TextInference],
        }
    }

    fn get_gemini_capabilities(model_type: &str) -> Vec<ModelCapability> {
        match model_type {
            // Gemini 2.5 models
            model_type if model_type.starts_with("gemini-2.5-flash-preview-05-20") => {
                vec![ModelCapability::TextInference, ModelCapability::ImageAnalysis]
            }
            model_type if model_type.starts_with("gemini-2.5-flash-preview-native-audio") => {
                vec![ModelCapability::TextInference, ModelCapability::ImageAnalysis]
            }
            model_type if model_type.starts_with("gemini-2.5-flash-exp-native-audio") => {
                vec![ModelCapability::TextInference, ModelCapability::ImageAnalysis]
            }
            model_type if model_type.starts_with("gemini-2.5-flash-preview-tts") => {
                vec![ModelCapability::TextInference]
            }
            model_type if model_type.starts_with("gemini-2.5-pro-preview") => {
                vec![ModelCapability::TextInference, ModelCapability::ImageAnalysis]
            }
            model_type if model_type.starts_with("gemini-2.5-pro-preview-tts") => {
                vec![ModelCapability::TextInference]
            }
            // Gemini 2.0 models
            model_type if model_type.starts_with("gemini-2.0-flash-preview-image-generation") => {
                vec![
                    ModelCapability::TextInference,
                    ModelCapability::ImageAnalysis,
                    ModelCapability::ImageGeneration,
                ]
            }
            model_type if model_type.starts_with("gemini-2.0-flash-lite") => {
                vec![ModelCapability::TextInference, ModelCapability::ImageAnalysis]
            }
            model_type if model_type.starts_with("gemini-2.0-flash") => {
                vec![ModelCapability::TextInference, ModelCapability::ImageAnalysis]
            }
            // Gemini 1.5 models
            model_type if model_type.starts_with("gemini-1.5-flash-8b") => {
                vec![ModelCapability::TextInference, ModelCapability::ImageAnalysis]
            }
            model_type if model_type.starts_with("gemini-1.5-flash") => {
                vec![ModelCapability::TextInference, ModelCapability::ImageAnalysis]
            }
            model_type if model_type.starts_with("gemini-1.5-pro") => {
                vec![ModelCapability::TextInference, ModelCapability::ImageAnalysis]
            }
            // Legacy and other Gemini models
            model_type if model_type.starts_with("gemini-pro") => {
                vec![ModelCapability::TextInference, ModelCapability::ImageAnalysis]
            }
            model_type if model_type.starts_with("gemini-ultra") => {
                vec![ModelCapability::TextInference, ModelCapability::ImageAnalysis]
            }
            _ => vec![ModelCapability::TextInference, ModelCapability::ImageAnalysis],
        }
    }

    fn get_gemini_cost(model_type: &str) -> ModelCost {
        match model_type {
            // Gemini 2.5 models (preview/experimental - more expensive due to restricted limits)
            model_type if model_type.starts_with("gemini-2.5-flash-preview") => ModelCost::GoodValue,
            model_type if model_type.starts_with("gemini-2.5-pro-preview") => ModelCost::Expensive,
            // Gemini 2.0 models
            model_type if model_type.starts_with("gemini-2.0-flash-lite") => ModelCost::VeryCheap,
            model_type if model_type.starts_with("gemini-2.0-flash") => ModelCost::Cheap,
            // Gemini 1.5 models
            model_type if model_type.starts_with("gemini-1.5-flash-8b") => ModelCost::VeryCheap,
            model_type if model_type.starts_with("gemini-1.5-flash") => ModelCost::Cheap,
            model_type if model_type.starts_with("gemini-1.5-pro") => ModelCost::GoodValue,
            // Legacy Gemini models
            model_type if model_type.starts_with("gemini-pro") => ModelCost::Cheap,
            model_type if model_type.starts_with("gemini-ultra") => ModelCost::Expensive,
            _ => ModelCost::Cheap,
        }
    }

    fn get_gemini_max_tokens(model_type: &str) -> usize {
        match model_type {
            // Gemini 2.5 models
            model_type if model_type.starts_with("gemini-2.5-flash-preview-05-20") => 1_048_576,
            model_type if model_type.starts_with("gemini-2.5-flash-preview-native-audio-dialog") => 128_000,
            model_type if model_type.starts_with("gemini-2.5-flash-exp-native-audio-thinking-dialog") => 128_000,
            model_type if model_type.starts_with("gemini-2.5-flash-preview-tts") => 8_000,
            model_type if model_type.starts_with("gemini-2.5-pro-preview-06-05") => 1_048_576,
            model_type if model_type.starts_with("gemini-2.5-pro-preview-tts") => 8_000,
            // Gemini 2.0 models
            model_type if model_type.starts_with("gemini-2.0-flash-preview-image-generation") => 32_000,
            model_type if model_type.starts_with("gemini-2.0-flash-lite") => 1_048_576,
            model_type if model_type.starts_with("gemini-2.0-flash") => 1_048_576,
            // Gemini 1.5 models
            model_type if model_type.starts_with("gemini-1.5-pro") => 2_097_152,
            model_type if model_type.starts_with("gemini-1.5-flash") => 1_048_576,
            // Legacy Gemini models
            model_type if model_type.starts_with("gemini-pro") => 30_720,
            model_type if model_type.starts_with("gemini-ultra") => 30_720,
            _ => 1_000_000, // Default for unknown Gemini models
        }
    }

    fn get_gemini_max_output_tokens(model_type: &str) -> usize {
        match model_type {
            // Gemini 2.5 models
            model_type if model_type.starts_with("gemini-2.5-flash-preview-05-20") => 65_536,
            model_type if model_type.starts_with("gemini-2.5-flash-preview-native-audio-dialog") => 8_000,
            model_type if model_type.starts_with("gemini-2.5-flash-exp-native-audio-thinking-dialog") => 8_000,
            model_type if model_type.starts_with("gemini-2.5-flash-preview-tts") => 16_000,
            model_type if model_type.starts_with("gemini-2.5-pro-preview-06-05") => 65_536,
            model_type if model_type.starts_with("gemini-2.5-pro-preview-tts") => 16_000,
            // Gemini 2.0 models
            model_type if model_type.starts_with("gemini-2.0-flash-preview-image-generation") => 8_192,
            model_type if model_type.starts_with("gemini-2.0-flash-lite") => 8_192,
            model_type if model_type.starts_with("gemini-2.0-flash") => 8_192,
            // Gemini 1.5 models
            model_type if model_type.starts_with("gemini-1.5-pro") => 8_192,
            model_type if model_type.starts_with("gemini-1.5-flash") => 8_192,
            // Legacy Gemini models
            model_type if model_type.starts_with("gemini-pro") => 2_048,
            model_type if model_type.starts_with("gemini-ultra") => 2_048,
            _ => 8_192, // Default for unknown Gemini models
        }
    }

    fn gemini_has_tool_capabilities(model_type: &str) -> bool {
        match model_type {
            // Gemini 2.5 models - TTS models don't support function calling
            model_type if model_type.starts_with("gemini-2.5-flash-preview-tts") => false,
            model_type if model_type.starts_with("gemini-2.5-pro-preview-tts") => false,
            model_type if model_type.starts_with("gemini-2.5-flash-preview-05-20") => true,
            model_type if model_type.starts_with("gemini-2.5-flash-preview-native-audio") => true,
            model_type if model_type.starts_with("gemini-2.5-flash-exp-native-audio") => true,
            model_type if model_type.starts_with("gemini-2.5-pro-preview") => true,
            // Gemini 2.0 models - Image generation model doesn't support function calling
            model_type if model_type.starts_with("gemini-2.0-flash-preview-image-generation") => false,
            model_type if model_type.starts_with("gemini-2.0-flash-lite") => true,
            model_type if model_type.starts_with("gemini-2.0-flash") => true,
            // Gemini 1.5 models
            model_type if model_type.starts_with("gemini-1.5-pro") => true,
            model_type if model_type.starts_with("gemini-1.5-flash") => true,
            // Legacy Gemini models
            model_type if model_type.starts_with("gemini-pro") => true,
            model_type if model_type.starts_with("gemini-ultra") => true,
            _ => true, // Default for unknown Gemini models
        }
    }

    // Static method to get cost of an agent model
    pub fn get_llm_provider_cost(model: &LLMProviderInterface) -> ModelCost {
        match model {
            LLMProviderInterface::OpenAI(openai) => match openai.model_type.as_str() {
                "gpt-4o" => ModelCost::GoodValue,
                "gpt-3.5-turbo-1106" => ModelCost::VeryCheap,
                "gpt-4o-mini" => ModelCost::VeryCheap,
                "gpt-4-1106-preview" => ModelCost::GoodValue,
                "gpt-4-vision-preview" => ModelCost::GoodValue,
                "gpt-4.1" => ModelCost::GoodValue,
                "gpt-4.1-nano" => ModelCost::VeryCheap,
                "gpt-4.1-mini" => ModelCost::Cheap,
                "dall-e-3" => ModelCost::GoodValue,
                "o3-mini" => ModelCost::Cheap,
                "o4-mini" => ModelCost::Cheap,
                "o1-mini" => ModelCost::Cheap,
                model_type if model_type.starts_with("o3") => ModelCost::Expensive,
                _ => ModelCost::Unknown,
            },
            LLMProviderInterface::TogetherAI(togetherai) => match togetherai.model_type.as_str() {
                "togethercomputer/llama-2-70b-chat" => ModelCost::Cheap,
                "togethercomputer/llama3" => ModelCost::Cheap,
                "yorickvp/llava-13b" => ModelCost::Expensive,
                _ => ModelCost::Unknown,
            },
            LLMProviderInterface::ShinkaiBackend(shinkai_backend) => match shinkai_backend.model_type().as_str() {
                "STANDARD_TEXT_INFERENCE" | "PREMIUM_TEXT_INFERENCE" => ModelCost::GoodValue,
                "CODE_GENERATOR" | "CODE_GENERATOR_NO_FEEDBACK" => ModelCost::Expensive,
                "FREE_TEXT_INFERENCE" => ModelCost::VeryCheap,
                _ => ModelCost::Unknown,
            },
            LLMProviderInterface::Ollama(_) => ModelCost::Free,
            LLMProviderInterface::Groq(_) => ModelCost::VeryCheap,
            LLMProviderInterface::Gemini(gemini) => Self::get_gemini_cost(gemini.model_type.as_str()),
            LLMProviderInterface::Exo(_) => ModelCost::Cheap,
            LLMProviderInterface::OpenRouter(_) => ModelCost::Free,
            LLMProviderInterface::Claude(claude) => match claude.model_type.as_str() {
                "claude-opus-4-20250514" | "claude-opus-4-latest" => ModelCost::Expensive,
                "claude-sonnet-4-20250514" | "claude-sonnet-4-latest" => ModelCost::Cheap,
                "claude-3-7-sonnet-20250219" | "claude-3-7-sonnet-latest" => ModelCost::Cheap,
                "claude-3-5-sonnet-20241022" | "claude-3-5-sonnet-latest" => ModelCost::Cheap,
                "claude-3-5-haiku-20241022" | "claude-3-5-haiku-latest" => ModelCost::VeryCheap,
                "claude-3-opus-20240229" | "claude-3-opus-latest" => ModelCost::Expensive,
                "claude-3-haiku-20240307" => ModelCost::VeryCheap,
                "claude-3-sonnet-20240229" => ModelCost::Cheap,
                _ => ModelCost::Unknown,
            },
            LLMProviderInterface::DeepSeek(deepseek) => match deepseek.model_type.as_str() {
                "deepseek-chat" => ModelCost::Cheap,
                "deepseek-reasoner" => ModelCost::GoodValue,
                _ => ModelCost::Unknown,
            },
            LLMProviderInterface::LocalRegex(_) => ModelCost::Free,
        }
    }

    // Static method to get privacy of an llm provider model
    pub fn get_llm_provider_privacy(model: &LLMProviderInterface) -> ModelPrivacy {
        match model {
            LLMProviderInterface::OpenAI(_) => ModelPrivacy::RemoteGreedy,
            LLMProviderInterface::TogetherAI(_) => ModelPrivacy::RemoteGreedy,
            LLMProviderInterface::ShinkaiBackend(shinkai_backend) => match shinkai_backend.model_type().as_str() {
                "FREE_TEXT_INFERENCE" => ModelPrivacy::RemoteGreedy,
                "STANDARD_TEXT_INFERENCE" => ModelPrivacy::RemoteGreedy,
                "PREMIUM_TEXT_INFERENCE" => ModelPrivacy::RemoteGreedy,
                "CODE_GENERATOR" => ModelPrivacy::RemoteGreedy,
                "CODE_GENERATOR_NO_FEEDBACK" => ModelPrivacy::RemoteGreedy,
                _ => ModelPrivacy::Unknown,
            },
            LLMProviderInterface::Ollama(_) => ModelPrivacy::Local,
            LLMProviderInterface::Groq(_) => ModelPrivacy::RemoteGreedy,
            LLMProviderInterface::Gemini(_) => ModelPrivacy::RemoteGreedy,
            LLMProviderInterface::Exo(_) => ModelPrivacy::Local,
            LLMProviderInterface::OpenRouter(_) => ModelPrivacy::Local,
            LLMProviderInterface::Claude(_) => ModelPrivacy::RemoteGreedy,
            LLMProviderInterface::DeepSeek(_) => ModelPrivacy::RemoteGreedy,
            LLMProviderInterface::LocalRegex(_) => ModelPrivacy::Local,
        }
    }

    // Function to check capabilities
    pub async fn check_capabilities(&self) -> Vec<(Vec<ModelCapability>, ModelCost, ModelPrivacy)> {
        let llm_providers = self.llm_providers.clone();
        llm_providers
            .into_iter()
            .map(|llm_provider| Self::get_capability(&llm_provider))
            .collect()
    }

    // Function to check if a specific capability is available
    pub async fn has_capability(&self, capability: ModelCapability) -> bool {
        let capabilities = self.check_capabilities().await;
        capabilities.iter().any(|(caps, _, _)| caps.contains(&capability))
    }

    // Function to check if a specific cost is available
    pub async fn has_cost(&self, cost: ModelCost) -> bool {
        let capabilities = self.check_capabilities().await;
        capabilities.iter().any(|(_, c, _)| c == &cost)
    }

    // Function to check if a specific privacy is available
    pub async fn has_privacy(&self, privacy: ModelPrivacy) -> bool {
        let capabilities = self.check_capabilities().await;
        capabilities.iter().any(|(_, _, p)| p == &privacy)
    }

    pub async fn route_prompt_with_model(
        prompt: Prompt,
        model: &LLMProviderInterface,
    ) -> Result<PromptResult, ModelCapabilitiesManagerError> {
        match model {
            LLMProviderInterface::OpenAI(openai) => {
                if openai.model_type.starts_with("gpt-") {
                    let tiktoken_messages = openai_prepare_messages(model, prompt)?;
                    Ok(tiktoken_messages)
                } else {
                    Err(ModelCapabilitiesManagerError::NotImplemented(openai.model_type.clone()))
                }
            }
            LLMProviderInterface::TogetherAI(togetherai) => {
                if togetherai.model_type.starts_with("togethercomputer/llama-2")
                    || togetherai.model_type.starts_with("meta-llama/Llama-3")
                {
                    let total_tokens = Self::get_max_tokens(model);
                    let messages_string =
                        llama_prepare_messages(model, togetherai.clone().model_type, prompt, total_tokens)?;
                    Ok(messages_string)
                } else {
                    Err(ModelCapabilitiesManagerError::NotImplemented(
                        togetherai.model_type.clone(),
                    ))
                }
            }
            LLMProviderInterface::ShinkaiBackend(shinkai_backend) => Err(
                ModelCapabilitiesManagerError::NotImplemented(shinkai_backend.model_type().clone()),
            ),
            LLMProviderInterface::Ollama(ollama) => {
                if Self::get_shared_capabilities(ollama.model_type().as_str()).is_empty() {
                    Err(ModelCapabilitiesManagerError::NotImplemented(ollama.model_type.clone()))
                } else {
                    let total_tokens = Self::get_max_tokens(model);
                    let messages_string =
                        llama_prepare_messages(model, ollama.clone().model_type, prompt, total_tokens)?;
                    Ok(messages_string)
                }
            }
            LLMProviderInterface::OpenRouter(openrouter) => {
                if Self::get_shared_capabilities(openrouter.model_type.as_str()).is_empty() {
                    Err(ModelCapabilitiesManagerError::NotImplemented(
                        openrouter.model_type.clone(),
                    ))
                } else {
                    let total_tokens = Self::get_max_tokens(model);
                    let messages_string =
                        llama_prepare_messages(model, openrouter.clone().model_type, prompt, total_tokens)?;
                    Ok(messages_string)
                }
            }
            LLMProviderInterface::Groq(groq) => {
                let total_tokens = Self::get_max_tokens(model);
                let messages_string = llama_prepare_messages(model, groq.clone().model_type, prompt, total_tokens)?;
                Ok(messages_string)
            }
            LLMProviderInterface::Gemini(gemini) => {
                let total_tokens = Self::get_max_tokens(model);
                let messages_string = llama_prepare_messages(model, gemini.clone().model_type, prompt, total_tokens)?;
                Ok(messages_string)
            }
            LLMProviderInterface::Exo(exo) => {
                let total_tokens = Self::get_max_tokens(model);
                let messages_string = llama_prepare_messages(model, exo.clone().model_type, prompt, total_tokens)?;
                Ok(messages_string)
            }
            LLMProviderInterface::Claude(claude) => {
                let total_tokens = Self::get_max_tokens(model);
                let messages_string = llama_prepare_messages(model, claude.clone().model_type, prompt, total_tokens)?;
                Ok(messages_string)
            }
            LLMProviderInterface::DeepSeek(_) => {
                let tiktoken_messages = openai_prepare_messages(model, prompt)?;
                Ok(tiktoken_messages)
            }
            LLMProviderInterface::LocalRegex(local_regex) => {
                let total_tokens = Self::get_max_tokens(model);
                let messages_string =
                    llama_prepare_messages(model, local_regex.clone().model_type, prompt, total_tokens)?;
                Ok(messages_string)
            }
        }
    }

    /// Returns the maximum number of tokens allowed for the given model.
    pub fn get_max_tokens(model: &LLMProviderInterface) -> usize {
        match model {
            LLMProviderInterface::OpenAI(openai) => {
                if openai.model_type.starts_with("gpt-4o")
                    || openai.model_type.starts_with("gpt-4-1106-preview")
                    || openai.model_type.starts_with("gpt-4o-mini")
                    || openai.model_type.starts_with("4o-mini")
                    || openai.model_type.starts_with("gpt-4-vision-preview")
                    || openai.model_type.starts_with("o1-mini")
                    || openai.model_type.starts_with("o1-preview")
                {
                    128_000
                } else if openai.model_type.starts_with("gpt-4.1") {
                    1_047_576
                } else if openai.model_type.starts_with("o3") || openai.model_type.starts_with("o4-mini") {
                    200_000
                } else if openai.model_type.starts_with("gpt-3.5") {
                    16384
                } else {
                    200_000 // New default for OpenAI models
                }
            }
            LLMProviderInterface::TogetherAI(togetherai) => {
                // Fill in the appropriate logic for GenericAPI
                if togetherai.model_type == "mistralai/Mixtral-8x7B-Instruct-v0.1" {
                    32_000
                } else if togetherai.model_type.starts_with("mistralai/Mistral-7B-Instruct-v0.2") {
                    16_000
                    //  32_000
                } else if togetherai.model_type.starts_with("meta-llama/Llama-3") {
                    8_000
                } else if togetherai.model_type.starts_with("mistralai/Mixtral-8x22B") {
                    65_000
                } else {
                    4096
                }
            }
            LLMProviderInterface::ShinkaiBackend(shinkai_backend) => match shinkai_backend.model_type().as_str() {
                "FREE_TEXT_INFERENCE" => 1_047_576,
                "STANDARD_TEXT_INFERENCE" => 1_047_576,
                "PREMIUM_TEXT_INFERENCE" => 200_000,
                "CODE_GENERATOR" => 128_000,
                "CODE_GENERATOR_NO_FEEDBACK" => 128_000,
                _ => 128_000,
            },
            LLMProviderInterface::Gemini(gemini) => Self::get_gemini_max_tokens(gemini.model_type.as_str()),
            LLMProviderInterface::Ollama(ollama) => Self::get_max_tokens_for_model_type(&ollama.model_type),
            LLMProviderInterface::Exo(exo) => Self::get_max_tokens_for_model_type(&exo.model_type),
            LLMProviderInterface::Groq(groq) => {
                std::cmp::min(Self::get_max_tokens_for_model_type(&groq.model_type), 7000)
            }
            LLMProviderInterface::OpenRouter(openrouter) => Self::get_max_tokens_for_model_type(&openrouter.model_type),
            LLMProviderInterface::Claude(_) => 200_000, // All Claude models now have 200K context window
            LLMProviderInterface::DeepSeek(_) => 64_000,
            LLMProviderInterface::LocalRegex(_) => 128_000,
        }
    }

    fn get_max_tokens_for_model_type(model_type: &str) -> usize {
        match model_type {
            model_type if model_type.starts_with("mistral:7b-instruct-v0.2") => 32_000,
            model_type if model_type.starts_with("mistral-nemo") => 128_000,
            model_type if model_type.starts_with("mistral-small3.2")
                || model_type.starts_with("mistral-small3.1") => 128_000,
            model_type if model_type.starts_with("mistral-small") => 128_000,
            model_type if model_type.starts_with("mistral-large") => 128_000,
            model_type if model_type.starts_with("mixtral:8x7b-instruct-v0.1") => 16_000,
            model_type if model_type.starts_with("mixtral:8x22b") => 65_000,
            model_type if model_type.starts_with("llama3-gradient") => 256_000,
            model_type if model_type.starts_with("falcon2") => 8_000,
            model_type if model_type.starts_with("llama3-chatqa") => 8_000,
            model_type if model_type.starts_with("llava-phi3") => 4_000,
            model_type if model_type.starts_with("phi4") => 16_000,
            model_type if model_type.contains("minicpm-v") => 8_000,
            model_type if model_type.starts_with("dolphin-llama3") => 8_000,
            model_type if model_type.starts_with("command-r-plus") => 128_000,
            model_type if model_type.starts_with("codestral") => 32_000,
            model_type if model_type.starts_with("gemma2") => 8_000,
            model_type if model_type.starts_with("qwen2:0.5b") => 32_000,
            model_type if model_type.starts_with("qwen2:1.5b") => 32_000,
            model_type if model_type.starts_with("qwen2:7b") => 128_000,
            model_type if model_type.starts_with("qwen2:72b") => 128_000,
            model_type if model_type.starts_with("qwen2.5:72b") => 128_000,
            model_type if model_type.starts_with("qwen2.5:0.5b") => 32_000,
            model_type if model_type.starts_with("qwen2.5:1.5b") => 32_000,
            model_type if model_type.starts_with("qwen2.5:3b") => 32_000,
            model_type if model_type.starts_with("qwen2.5:7b") => 128_000,
            model_type if model_type.starts_with("qwen2.5:14b") => 128_000,
            model_type if model_type.starts_with("qwen2.5:32b") => 128_000,
            model_type if model_type.starts_with("qwen2.5:72b") => 128_000,
            model_type if model_type.starts_with("qwen2.5-coder") => 128_000,
            model_type if model_type.starts_with("qwen2.5vl") => 128_000,
            model_type if model_type.starts_with("aya") => 32_000,
            model_type if model_type.starts_with("wizardlm2") => 8_000,
            model_type if model_type.starts_with("phi2") => 4_000,
            model_type if model_type.starts_with("adrienbrault/nous-hermes2theta-llama3-8b") => 8_000,
            model_type if model_type.starts_with("llama-3.2") => 128_000,
            model_type if model_type.starts_with("llama3.3") => 128_000,
            model_type if model_type.starts_with("llama3.4") => 128_000,
            model_type if model_type.starts_with("llama-3.1") => 128_000,
            model_type if model_type.starts_with("llama3.1") => 128_000,
            model_type if model_type.starts_with("llama3") || model_type.starts_with("llava-llama3") => 8_000,
            model_type if model_type.starts_with("claude-opus-4") => 200_000,
            model_type if model_type.starts_with("claude-sonnet-4") => 200_000,
            model_type if model_type.starts_with("claude-3-7-sonnet") => 200_000,
            model_type if model_type.starts_with("claude") => 200_000,
            // Groq Production Models
            model_type if model_type.starts_with("gemma2-9b-it") => 8_192,
            model_type if model_type.starts_with("meta-llama/llama-guard-4-12b") => 131_072,
            model_type if model_type.starts_with("llama-3.3-70b-versatile") => 128_000,
            model_type if model_type.starts_with("llama-3.1-8b-instant") => 128_000,
            model_type if model_type.starts_with("llama3-70b-8192") => 8_192,
            model_type if model_type.starts_with("llama3-8b-8192") => 8_192,
            // Groq Preview Models
            model_type if model_type.starts_with("allam-2-7b") => 4_096,
            model_type if model_type.starts_with("deepseek-r1-distill-llama-70b") => 128_000,
            model_type if model_type.starts_with("meta-llama/llama-4-maverick-17b-128e-instruct") => 131_072,
            model_type if model_type.starts_with("meta-llama/llama-4-scout-17b-16e-instruct") => 131_072,
            model_type if model_type.starts_with("meta-llama/llama-prompt-guard-2-22m") => 512,
            model_type if model_type.starts_with("meta-llama/llama-prompt-guard-2-86m") => 512,
            model_type if model_type.starts_with("mistral-saba-24b") => 32_000,
            model_type if model_type.starts_with("qwen-qwq-32b") => 128_000,
            // Legacy Groq models (keeping for backward compatibility)
            model_type if model_type.starts_with("llama-guard-3-8b") => 8_192,
            model_type if model_type.starts_with("mixtral-8x7b-32768") => 32_768,
            model_type if model_type.starts_with("llama-3.3-70b-specdec") => 8_192,
            model_type if model_type.starts_with("llama-3.2-1b-preview") => 128_000,
            model_type if model_type.starts_with("llama-3.2-3b-preview") => 128_000,
            model_type if model_type.starts_with("llama-3.2-11b-vision-preview") => 128_000,
            model_type if model_type.starts_with("llama-3.2-90b-vision-preview") => 128_000,
            model_type if model_type.starts_with("llama-3.2") => 128_000,
            model_type if model_type.starts_with("llama3.3") => 128_000,
            model_type if model_type.starts_with("llama3.4") => 128_000,
            model_type if model_type.starts_with("llama-3.1") => 128_000,
            model_type if model_type.starts_with("llama3.1") => 128_000,
            model_type if model_type.starts_with("deepseek-r1:14b") => 128_000,
            model_type if model_type.starts_with("deepseek-r1:8b") => 128_000,
            model_type if model_type.starts_with("deepseek-r1:70b") => 128_000,
            model_type if model_type.starts_with("deepseek-v3") => 128_000,
            model_type if model_type.starts_with("command-r7b") => 128_000,
            model_type if model_type.starts_with("mistral-small") => 128_000,
            model_type if model_type.starts_with("qwq") => 32_000,
            model_type if model_type.starts_with("gemma3n") => 32_000,
            model_type if model_type.starts_with("gemma3:1b") => 32_000,
            model_type if model_type.starts_with("gemma3:4b") => 128_000,
            model_type if model_type.starts_with("gemma3:12b") => 128_000,
            model_type if model_type.starts_with("gemma3:27b") => 128_000,
            model_type if model_type.starts_with("gemma3") => 128_000,
            model_type if model_type.starts_with("qwen3") => 32_000,
            model_type if model_type.starts_with("magistral") => 39_000,
            _ => 4096, // Default token count if no specific model type matches
        }
    }

    /// Returns the maximum number of input tokens allowed for the given model,
    /// leaving room for output tokens.
    pub fn get_max_input_tokens(model: &LLMProviderInterface) -> usize {
        let max_tokens = Self::get_max_tokens(model);
        let max_output_tokens = Self::get_max_output_tokens(model) / 2;
        if max_tokens > max_output_tokens {
            max_tokens - max_output_tokens
        } else {
            max_output_tokens
        }
    }

    pub fn get_max_output_tokens(model: &LLMProviderInterface) -> usize {
        match model {
            LLMProviderInterface::OpenAI(openai) => {
                if openai.model_type.contains("4o-mini") || openai.model_type.starts_with("gpt-4o") {
                    16_384
                } else if openai.model_type.starts_with("o1-preview") || openai.model_type.starts_with("gpt-4.1") {
                    32768
                } else if openai.model_type.starts_with("o1-mini") {
                    65_536
                } else if openai.model_type.starts_with("o3") || openai.model_type.starts_with("o4-mini") {
                    100_000
                } else if openai.model_type.starts_with("gpt-3.5") {
                    4096
                } else {
                    32_000 // New default output tokens for OpenAI models
                }
            }
            LLMProviderInterface::TogetherAI(_) => {
                if Self::get_max_tokens(model) <= 8000 {
                    2800
                } else {
                    4096
                }
            }
            LLMProviderInterface::ShinkaiBackend(shinkai_backend) => {
                // Fill in the appropriate logic for ShinkaiBackend
                match shinkai_backend.model_type().as_str() {
                    "FREE_TEXT_INFERENCE" | "STANDARD_TEXT_INFERENCE" => 16384,
                    "PREMIUM_TEXT_INFERENCE" => 8192,
                    "CODE_GENERATOR" | "CODE_GENERATOR_NO_FEEDBACK" => 16384,
                    _ => 16384,
                }
            }
            LLMProviderInterface::Ollama(_) => {
                // Fill in the appropriate logic for Ollama
                if Self::get_max_tokens(model) <= 8000 {
                    2800
                } else {
                    4096
                }
            }
            LLMProviderInterface::Groq(groq) => {
                // Groq model-specific max output tokens based on official documentation
                if groq.model_type.starts_with("meta-llama/llama-guard-4-12b") {
                    128
                } else if groq.model_type.starts_with("llama-3.3-70b-versatile") {
                    32_768
                } else if groq.model_type.starts_with("llama-3.1-8b-instant") {
                    8_192
                } else if groq
                    .model_type
                    .starts_with("meta-llama/llama-4-maverick-17b-128e-instruct")
                    || groq.model_type.starts_with("meta-llama/llama-4-scout-17b-16e-instruct")
                {
                    8_192
                } else {
                    4096 // Default for other Groq models
                }
            }
            LLMProviderInterface::Exo(_) => 4096,
            LLMProviderInterface::Gemini(gemini) => Self::get_gemini_max_output_tokens(gemini.model_type.as_str()),
            LLMProviderInterface::OpenRouter(_) => {
                // Fill in the appropriate logic for OpenRouter
                if Self::get_max_tokens(model) <= 8000 {
                    2800
                } else {
                    4096
                }
            }
            LLMProviderInterface::Claude(claude) => {
                if claude.model_type.starts_with("claude-opus-4") {
                    32_000
                } else if claude.model_type.starts_with("claude-sonnet-4") {
                    64_000
                } else if claude.model_type.starts_with("claude-3-7-sonnet") {
                    64_000
                } else if claude.model_type.starts_with("claude-3-5-sonnet") {
                    8192
                } else if claude.model_type.starts_with("claude-3-5-haiku") {
                    8192
                } else if claude.model_type.starts_with("claude-3-opus") {
                    4096
                } else if claude.model_type.starts_with("claude-3-haiku") {
                    4096
                } else {
                    8192 // Default for other Claude models
                }
            }
            LLMProviderInterface::DeepSeek(_) => 8192,
            LLMProviderInterface::LocalRegex(_) => 128_000,
        }
    }

    /// Returns the remaining number of output tokens allowed for the LLM to use
    pub fn get_remaining_output_tokens(model: &LLMProviderInterface, used_tokens: usize) -> usize {
        let max_tokens = Self::get_max_tokens(model);
        let mut remaining_output_tokens = max_tokens.saturating_sub(used_tokens);
        remaining_output_tokens = std::cmp::min(
            remaining_output_tokens,
            ModelCapabilitiesManager::get_max_output_tokens(&model.clone()),
        );
        remaining_output_tokens
    }

    /// Counts the number of tokens from the list of messages
    pub fn num_tokens_from_messages(messages: &[LlmMessage]) -> usize {
        let average_token_size = 4; // Average size of a token (in characters)
        let buffer_percentage = 0.15; // Buffer to account for tokenization variance

        let mut total_characters = 0;
        for message in messages {
            total_characters += message.role.clone().unwrap_or_default().chars().count() + 1; // +1 for a space or newline after the role
            if let Some(ref content) = message.content {
                total_characters += content.chars().count() + 1; // +1 for spaces or newlines between messages
            }
            if let Some(ref name) = message.name {
                total_characters += name.chars().count() + 1; // +1 for a space
                                                              // or newline
                                                              // after the name
            }
        }

        // Calculate estimated tokens without the buffer
        let estimated_tokens = (total_characters as f64 / average_token_size as f64).ceil() as usize;

        // Apply the buffer to estimate the total token count
        let buffered_token_count = ((estimated_tokens as f64) * (1.0 - buffer_percentage)).floor() as usize;

        (buffered_token_count as f64 * 2.6).floor() as usize
    }

    /// Counts the number of tokens from the list of messages for llama3 model,
    /// where every three normal letters (a-zA-Z) allow an empty space to not be
    /// counted, and other symbols are counted as 1 token.
    /// This implementation avoids floating point arithmetic by scaling counts.
    pub fn num_tokens_from_llama3(messages: &[LlmMessage]) -> usize {
        let num: usize = messages
            .iter()
            .map(|message| {
                let role_prefix = match message.role.as_deref().unwrap_or("") {
                    "user" => "User: ",
                    "sys" => "System: ",
                    "assistant" => "Assistant: ",
                    _ => "",
                };
                let full_message = format!(
                    "{}{}\n",
                    role_prefix,
                    message.content.as_ref().unwrap_or(&"".to_string())
                );
                count_tokens_from_message_llama3(&full_message)
            })
            .sum();

        (num as f32 * 1.04) as usize
    }

    /// Returns whether the given model supports tool/function calling
    /// capabilities
    pub async fn has_tool_capabilities_for_provider_or_agent(
        provider_or_agent: ProviderOrAgent,
        db: Arc<SqliteManager>,
        stream: Option<bool>,
    ) -> bool {
        match provider_or_agent {
            ProviderOrAgent::LLMProvider(serialized_llm_provider) => {
                ModelCapabilitiesManager::has_tool_capabilities(&serialized_llm_provider.model, stream)
            }
            ProviderOrAgent::Agent(agent) => {
                let llm_id = &agent.llm_provider_id;
                if let Some(llm_provider) = db.get_llm_provider(llm_id, &agent.full_identity_name).ok() {
                    if let Some(model) = llm_provider {
                        ModelCapabilitiesManager::has_tool_capabilities(&model.model, stream)
                    } else {
                        false
                    }
                } else {
                    false
                }
            }
        }
    }

    /// Returns whether the given model supports tool/function calling
    /// capabilities
    pub fn has_tool_capabilities(model: &LLMProviderInterface, _stream: Option<bool>) -> bool {
        eprintln!("has tool capabilities model: {:?}", model);
        match model {
            LLMProviderInterface::OpenAI(openai) => {
                // o1-mini specifically does not support function calling
                !openai.model_type.starts_with("o1-mini")
            }
            LLMProviderInterface::Ollama(model) => {
                // For Ollama, check model type and respect the passed stream parameter
                model.model_type.starts_with("llama3.1")
                    || model.model_type.starts_with("llama3.2")
                    || model.model_type.starts_with("llama-3.1")
                    || model.model_type.starts_with("llama-3.2")
                    || model.model_type.starts_with("mistral-nemo")
                    || model.model_type.starts_with("mistral-small3.2")
                    || model.model_type.starts_with("mistral-small3.1")
                    || model.model_type.starts_with("mistral-small")
                    || model.model_type.starts_with("mistral-large")
                    || model.model_type.starts_with("mistral-pixtral")
                    || model.model_type.starts_with("qwen2.5-coder")
                    || model.model_type.starts_with("qwen2.5vl")
                    || model.model_type.starts_with("qwq")
                    || model.model_type.starts_with("gemma3n")
                    || model.model_type.starts_with("gemma3")
                    || model.model_type.starts_with("qwen3")
                    || model.model_type.starts_with("deepseek-r1:14b")
                    || model.model_type.starts_with("deepseek-r1:8b")
                    || model.model_type.starts_with("deepseek-r1:70b")
                    || model.model_type.starts_with("deepseek-v3")
                    || model.model_type.starts_with("command-r7b")
                    || model.model_type.starts_with("mistral-small")
                    || model.model_type.starts_with("magistral")
            }
            LLMProviderInterface::Groq(model) => {
                // Groq Production Models (that support tool calling)
                model.model_type.starts_with("gemma2-9b-it")
                    || model.model_type.starts_with("meta-llama/llama-guard-4-12b")
                    || model.model_type.starts_with("llama-3.3-70b-versatile")
                    || model.model_type.starts_with("llama-3.1-8b-instant")
                    || model.model_type.starts_with("llama3-70b-8192")
                    || model.model_type.starts_with("llama3-8b-8192")
                    // Groq Preview Models (that support tool calling)
                    || model.model_type.starts_with("deepseek-r1-distill-llama-70b")
                    || model.model_type.starts_with("meta-llama/llama-4-maverick-17b-128e-instruct")
                    || model.model_type.starts_with("meta-llama/llama-4-scout-17b-16e-instruct")
                    || model.model_type.starts_with("qwen-qwq-32b")
                    || model.model_type.starts_with("magistral")
                    // Legacy/backward compatibility models
                    || model.model_type.starts_with("llama-guard-3-8b")
                    || model.model_type.starts_with("mixtral-8x7b-32768")
                    || model.model_type.starts_with("llama-3.3-70b-specdec")
                    || model.model_type.starts_with("llama-3.2-1b-preview")
                    || model.model_type.starts_with("llama-3.2-3b-preview")
                    || model.model_type.starts_with("llama-3.2-11b-vision-preview")
                    || model.model_type.starts_with("llama-3.2-90b-vision-preview")
                    || model.model_type.starts_with("llama-3.2")
                    || model.model_type.starts_with("llama3.2")
                    || model.model_type.starts_with("llama-3.1")
                    || model.model_type.starts_with("llama3.1")
                    || model.model_type.starts_with("qwen-2.5-coder-32b")
                    || model.model_type.starts_with("qwen-2.5-32b")
                    || model.model_type.starts_with("deepseek-r1-distill-qwen-32b")
            }
            LLMProviderInterface::OpenRouter(model) => {
                model.model_type.starts_with("llama-3.2")
                    || model.model_type.starts_with("llama3.2")
                    || model.model_type.starts_with("llama-3.1")
                    || model.model_type.starts_with("llama3.1")
                    || model.model_type.starts_with("mistral-nemo")
                    || model.model_type.starts_with("mistral-small3.2")
                    || model.model_type.starts_with("mistral-small3.1")
                    || model.model_type.starts_with("mistral-small")
                    || model.model_type.starts_with("mistral-large")
                    || model.model_type.starts_with("mistral-pixtral")
                    || model.model_type.starts_with("magistral")
                    || model.model_type.starts_with("gemma3n")
            }
            LLMProviderInterface::Claude(_) => true, // All Claude models support tool calling
            LLMProviderInterface::ShinkaiBackend(_) => true,
            LLMProviderInterface::Gemini(model) => Self::gemini_has_tool_capabilities(model.model_type.as_str()),
            LLMProviderInterface::DeepSeek(_) => true,
            _ => false,
        }
    }

    /// Returns whether the given model has reasoning capabilities
    pub fn has_reasoning_capabilities(model: &LLMProviderInterface) -> bool {
        match model {
            LLMProviderInterface::OpenAI(openai) => {
                openai.model_type.starts_with("o1")
                    || openai.model_type.starts_with("o2")
                    || openai.model_type.starts_with("o3")
                    || openai.model_type.starts_with("o4")
                    || openai.model_type.starts_with("o5")
            }
            LLMProviderInterface::Ollama(ollama) => {
                ollama.model_type.starts_with("deepseek-r1")
                    || ollama.model_type.starts_with("qwq")
                    || ollama.model_type.starts_with("magistral")
            }
            LLMProviderInterface::Groq(groq) => {
                groq.model_type.starts_with("deepseek-r1-distill-llama-70b")
                    || groq.model_type.starts_with("qwen-qwq-32b")
                    || groq.model_type.starts_with("magistral")
            }
            LLMProviderInterface::DeepSeek(deepseek) => deepseek.model_type.starts_with("deepseek-reasoner"),
            LLMProviderInterface::Claude(claude) => {
                claude.model_type.starts_with("claude-opus-4")
                    || claude.model_type.starts_with("claude-sonnet-4")
                    || claude.model_type.starts_with("claude-3-7-sonnet")
            }
            LLMProviderInterface::Gemini(gemini) => {
                gemini.model_type.starts_with("gemini-2.5-flash-preview-05-20")
                    || gemini
                        .model_type
                        .starts_with("gemini-2.5-flash-exp-native-audio-thinking")
                    || gemini.model_type.starts_with("gemini-2.5-pro-preview")
                    || gemini.model_type.starts_with("gemini-2.0-flash")
            }
            _ => false,
        }
    }
}<|MERGE_RESOLUTION|>--- conflicted
+++ resolved
@@ -199,15 +199,12 @@
             model_type if model_type.contains("minicpm-v") => {
                 vec![ModelCapability::TextInference, ModelCapability::ImageAnalysis]
             }
-<<<<<<< HEAD
             model_type if model_type.starts_with("qwen2.5vl") => {
                 vec![ModelCapability::TextInference, ModelCapability::ImageAnalysis]
             }  
-=======
             model_type if model_type.starts_with("magistral") => {
                 vec![ModelCapability::TextInference]
             }
->>>>>>> 5f0939f4
             model_type if model_type.starts_with("gemma3n") => {
                 vec![ModelCapability::TextInference]
             }
