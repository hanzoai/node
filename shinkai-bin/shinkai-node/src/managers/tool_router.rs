--- conflicted
+++ resolved
@@ -44,11 +44,7 @@
 }
 
 #[derive(Debug, Clone, Deserialize, Serialize)]
-<<<<<<< HEAD
-pub struct FunctionCallResponse {
-=======
 pub struct ToolCallFunctionResponse {
->>>>>>> 2952806b
     pub response: String,
     pub function_call: FunctionCall,
 }
