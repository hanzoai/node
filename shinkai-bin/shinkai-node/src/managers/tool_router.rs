use std::sync::Arc;
use std::time::Instant;
use std::{env, fs};

use crate::llm_provider::error::LLMProviderError;
use crate::llm_provider::execution::chains::generic_chain::generic_inference_chain::GenericInferenceChain;
use crate::llm_provider::execution::chains::inference_chain_trait::{FunctionCall, InferenceChainContextTrait};
use crate::llm_provider::job_manager::JobManager;
use crate::network::Node;
use crate::tools::tool_definitions::definition_generation::{generate_tool_definitions, get_rust_tools};
use crate::tools::tool_execution::execution_custom::try_to_execute_rust_tool;
use crate::tools::tool_execution::execution_header_generator::{check_tool, generate_execution_environment};
use crate::utils::environment::fetch_node_environment;
use serde::{Deserialize, Serialize};
use serde_json::Value;
use shinkai_embedding::embedding_generator::EmbeddingGenerator;
use shinkai_fs::shinkai_file_manager::ShinkaiFileManager;
use shinkai_message_primitives::schemas::indexable_version::IndexableVersion;
use shinkai_message_primitives::schemas::invoices::{Invoice, InvoiceStatusEnum};
use shinkai_message_primitives::schemas::job::JobLike;
use shinkai_message_primitives::schemas::llm_providers::common_agent_llm_provider::ProviderOrAgent;
use shinkai_message_primitives::schemas::shinkai_name::ShinkaiName;
use shinkai_message_primitives::schemas::shinkai_tool_offering::{
    AssetPayment, ToolPrice, UsageType, UsageTypeInquiry
};
use shinkai_message_primitives::schemas::shinkai_tools::CodeLanguage;
use shinkai_message_primitives::schemas::wallet_mixed::{Asset, NetworkIdentifier};
use shinkai_message_primitives::schemas::ws_types::{PaymentMetadata, WSMessageType, WidgetMetadata};
use shinkai_message_primitives::shinkai_message::shinkai_message_schemas::{AssociatedUI, WSTopic};
use shinkai_message_primitives::shinkai_utils::shinkai_logging::{shinkai_log, ShinkaiLogLevel, ShinkaiLogOption};
use shinkai_sqlite::errors::SqliteManagerError;
use shinkai_sqlite::files::prompts_data;
use shinkai_sqlite::SqliteManager;
use shinkai_tools_primitives::tools::error::ToolError;
use shinkai_tools_primitives::tools::network_tool::NetworkTool;
use shinkai_tools_primitives::tools::parameters::Parameters;
use shinkai_tools_primitives::tools::rust_tools::RustTool;
use shinkai_tools_primitives::tools::shinkai_tool::{ShinkaiTool, ShinkaiToolHeader};
use shinkai_tools_primitives::tools::tool_config::ToolConfig;
use shinkai_tools_primitives::tools::tool_output_arg::ToolOutputArg;
use tokio::sync::Mutex;

use ed25519_dalek::SigningKey;
use x25519_dalek::{PublicKey as EncryptionPublicKey, StaticSecret as EncryptionStaticKey};

use super::IdentityManager;

#[derive(Clone)]
pub struct ToolRouter {
    pub sqlite_manager: Arc<SqliteManager>,
    pub identity_manager: Arc<Mutex<IdentityManager>>,
    pub encryption_secret_key: EncryptionStaticKey,
    pub encryption_public_key: EncryptionPublicKey,
    pub signing_secret_key: SigningKey,
    pub job_manager: Option<Arc<Mutex<JobManager>>>,
}

#[derive(Debug, Clone, Deserialize, Serialize)]
pub struct ToolCallFunctionResponse {
    pub response: String,
    pub function_call: FunctionCall,
}

impl ToolRouter {
    pub fn new(
        sqlite_manager: Arc<SqliteManager>,
        identity_manager: Arc<Mutex<IdentityManager>>,
        encryption_secret_key: EncryptionStaticKey,
        encryption_public_key: EncryptionPublicKey,
        signing_secret_key: SigningKey,
        job_manager: Option<Arc<Mutex<JobManager>>>,
    ) -> Self {
        ToolRouter {
            sqlite_manager,
            identity_manager,
            encryption_secret_key,
            encryption_public_key,
            signing_secret_key,
            job_manager,
        }
    }

    pub async fn initialization(&self, generator: Box<dyn EmbeddingGenerator>) -> Result<(), ToolError> {
        let is_empty;
        let has_any_js_tools;
        {
            is_empty = self
                .sqlite_manager
                .is_empty()
                .map_err(|e| ToolError::DatabaseError(e.to_string()))?;

            has_any_js_tools = self
                .sqlite_manager
                .has_any_js_tools()
                .map_err(|e| ToolError::DatabaseError(e.to_string()))?;
        }

        if let Err(e) = Self::import_tools_from_directory(self.sqlite_manager.clone(), self.signing_secret_key.clone()).await {
            eprintln!("Error importing tools from directory: {}", e);
        }

        if is_empty {
            if let Err(e) = self.add_rust_tools().await {
                eprintln!("Error adding rust tools: {}", e);
            }
            if let Err(e) = self.add_static_prompts(&generator).await {
                eprintln!("Error adding static prompts: {}", e);
            }
            if let Err(e) = self.add_testing_network_tools().await {
                eprintln!("Error adding testing network tools: {}", e);
            }
        } else if !has_any_js_tools {
            if let Err(e) = self.add_rust_tools().await {
                eprintln!("Error adding rust tools: {}", e);
            }
            if let Err(e) = self.add_testing_network_tools().await {
                eprintln!("Error adding testing network tools: {}", e);
            }
        }

        Ok(())
    }

    pub async fn force_reinstall_all(&self, generator: &Box<dyn EmbeddingGenerator>) -> Result<(), ToolError> {
        if let Err(e) = self.add_rust_tools().await {
            eprintln!("Error adding rust tools: {}", e);
        }
        if let Err(e) = self.add_static_prompts(generator).await {
            eprintln!("Error adding static prompts: {}", e);
        }
        if let Err(e) = Self::import_tools_from_directory(self.sqlite_manager.clone(), self.signing_secret_key.clone()).await {
            eprintln!("Error importing tools from directory: {}", e);
        }
        if let Err(e) = self.add_testing_network_tools().await {
            eprintln!("Error adding testing network tools: {}", e);
        }
        Ok(())
    }

<<<<<<< HEAD
    async fn import_tools_from_directory(db: Arc<SqliteManager>, signing_secret_key: SigningKey) -> Result<(), ToolError> {
=======
    pub async fn sync_tools_from_directory(&self) -> Result<(), ToolError> {
        if let Err(e) = Self::import_tools_from_directory(self.sqlite_manager.clone()).await {
            eprintln!("Error importing tools from directory: {}", e);
        }
        Ok(())
    }

    /// Attempts to import each tool from a remote directory JSON.
    /// Now also checks if a tool is installed with an older version, and if so, calls `upgrade_tool`.
    async fn import_tools_from_directory(db: Arc<SqliteManager>) -> Result<(), ToolError> {
>>>>>>> dafeb4d9
        if env::var("SKIP_IMPORT_FROM_DIRECTORY")
            .unwrap_or("false".to_string())
            .to_lowercase()
            .eq("true")
        {
            return Ok(());
        }

        let start_time = Instant::now();
        let node_env = fetch_node_environment();

        let url = env::var("SHINKAI_TOOLS_DIRECTORY_URL").unwrap_or_else(|_| {
            format!(
                "https://download.shinkai.com/tools-{}/directory.json",
                env!("CARGO_PKG_VERSION")
            )
        });

        eprintln!("Importing tools from: {}", url);

        let response = reqwest::get(url).await.map_err(ToolError::RequestError)?;
        if response.status() != 200 {
            return Err(ToolError::ExecutionError(format!(
                "Import tools request returned a non OK status: {}",
                response.status()
            )));
        }

        let tools: Vec<serde_json::Value> = response
            .json()
            .await
            .map_err(|e| ToolError::ParseError(format!("Failed to parse tools directory: {}", e)))?;

        // Each entry must have "name", "file", and "routerKey" at minimum, plus optional "version".
        // E.g. { "name": "xyz", "file": "...", "routerKey": "...", "version": "2.1.0" }
        let tool_infos = tools
            .iter()
            .filter_map(|tool| {
                let name = tool["name"].as_str()?;
                let file = tool["file"].as_str()?;
                let router_key = tool["routerKey"].as_str()?;
                // It's OK if no version is specified in the JSON; default to 1.0.0
                let version = tool["version"].as_str().unwrap_or("1.0.0").to_owned();
                Some((name.to_owned(), file.to_owned(), router_key.to_owned(), version))
            })
            .collect::<Vec<_>>();

        let chunk_size = 5;
        for chunk in tool_infos.chunks(chunk_size) {
            let futures = chunk.iter().map(|(tool_name, tool_url, router_key, new_version)| {
                let db = db.clone();
<<<<<<< HEAD
                let node_env = fetch_node_environment();
                let tool_url = tool_url.to_string();
                let tool_name = tool_name.to_string();
                let node_name = node_env.global_identity_name.clone();
                let signing_secret_key = signing_secret_key.clone();                
=======
                let node_env = node_env.clone();
>>>>>>> dafeb4d9
                async move {
                    // Try to see if a tool with the same routerKey is already installed.
                    match db.get_tool_by_key(router_key) {
                        Ok(existing_tool) => {
                            // Compare version numbers:
                            // The local version is existing_tool.version(),
                            // the remote version is new_version (string from the JSON).
                            // We parse them into IndexableVersion and compare.
                            let local_ver = match existing_tool.version_indexable() {
                                Ok(iv) => iv,
                                Err(e) => {
                                    eprintln!("Failed to parse local version: {}", e);
                                    return Ok::<(), ToolError>(());
                                }
                            };
                            let remote_ver = match IndexableVersion::from_string(new_version) {
                                Ok(iv) => iv,
                                Err(e) => {
                                    eprintln!("Failed to parse remote version: {}", e);
                                    return Ok::<(), ToolError>(());
                                }
                            };

                            if remote_ver > local_ver {
                                eprintln!(
                                    "A newer version is available for tool {} (local: {}, remote: {}). Upgrading...",
                                    router_key,
                                    local_ver.to_string(),
                                    remote_ver.to_string()
                                );

                                // Node::v2_api_import_tool_internal fetches the new tool code,
                                // builds a new ShinkaiTool, and returns it.
                                match Node::v2_api_import_tool_internal(
                                    db.clone(),
                                    node_env.clone(),
                                    tool_url.to_string(),
                                )
                                .await
                                {
                                    Ok(val) => {
                                        // We stored the tool under val["tool"] in the JSON response
                                        let new_tool: ShinkaiTool =
                                            match serde_json::from_value::<ShinkaiTool>(val["tool"].clone()) {
                                                Ok(tool) => tool,
                                                Err(err) => {
                                                    eprintln!("Couldn't parse 'tool' field as ShinkaiTool: {}", err);
                                                    return Ok(());
                                                }
                                            };

                                        match db.upgrade_tool(new_tool).await {
                                            Ok(_) => {
                                                println!("Upgraded tool {} to version {}", router_key, new_version);
                                            }
                                            Err(e) => {
                                                eprintln!("Failed to upgrade tool {}: {:?}", router_key, e);
                                            }
                                        }
                                    }
                                    Err(e) => {
                                        eprintln!("Failed to download tool {} for upgrade: {:?}", router_key, e);
                                    }
                                }
                            } else {
                                // Versions are the same or the local one is newer:
                                println!("Tool already up-to-date: {} (version: {})", router_key, local_ver);
                            }
                        }
                        Err(SqliteManagerError::ToolNotFound(_)) => {
<<<<<<< HEAD
                            ();
                        }
                        Err(e) => {
                            eprintln!("Failed to get tool: {:#?}", e);
                            return Ok::<(), ToolError>(());
                        }
                    };

                    match Node::v2_api_import_tool_internal(db, node_env, tool_url, node_name, signing_secret_key).await {
                        Ok(_) => {
                            println!("Successfully imported tool {}", tool_name);
                            return Ok::<(), ToolError>(());
=======
                            // If the tool isn't found locally, import it anew
                            match Node::v2_api_import_tool_internal(db.clone(), node_env.clone(), tool_url.to_string())
                                .await
                            {
                                Ok(val) => {
                                    // We stored the tool under val["tool"] in the JSON response
                                    match serde_json::from_value::<ShinkaiTool>(val["tool"].clone()) {
                                        Ok(_tool) => {
                                            println!(
                                                "Successfully imported tool {} (version: {})",
                                                tool_name, new_version
                                            );
                                        }
                                        Err(err) => {
                                            eprintln!("Couldn't parse 'tool' field as ShinkaiTool: {}", err);
                                        }
                                    }
                                }
                                Err(e) => {
                                    eprintln!("Failed to import tool {}: {:?}", tool_name, e);
                                }
                            }
>>>>>>> dafeb4d9
                        }
                        Err(e) => {
                            // Some DB error or other
                            eprintln!("Failed to get tool {}: {:?}", router_key, e);
                        }
                    }
                    Ok::<(), ToolError>(())
                }
            });
            futures::future::join_all(futures).await;
        }

        let duration = start_time.elapsed();
        println!("Total time taken to import/upgrade tools: {:?}", duration);

        Ok(())
    }

    pub async fn add_static_prompts(&self, _generator: &Box<dyn EmbeddingGenerator>) -> Result<(), ToolError> {
        // Check if ONLY_TESTING_PROMPTS is set
        if env::var("ONLY_TESTING_PROMPTS").unwrap_or_default() == "1"
            || env::var("ONLY_TESTING_PROMPTS").unwrap_or_default().to_lowercase() == "true"
        {
            return Ok(()); // Return right away and don't add anything
        }

        let start_time = Instant::now();

        // Determine which set of prompts to use
        let prompts_data = if env::var("IS_TESTING").unwrap_or_default() == "1" {
            prompts_data::PROMPTS_JSON_TESTING
        } else {
            prompts_data::PROMPTS_JSON
        };

        // Parse the JSON string into a Vec<Value>
        let json_array: Vec<Value> = serde_json::from_str(prompts_data).expect("Failed to parse prompts JSON data");

        println!("Number of static prompts to add: {}", json_array.len());

        // Use the add_prompts_from_json_values method
        {
            self.sqlite_manager
                .add_prompts_from_json_values(json_array)
                .map_err(|e| ToolError::DatabaseError(e.to_string()))?;
        }

        let duration = start_time.elapsed();
        if env::var("LOG_ALL").unwrap_or_default() == "1" {
            println!("Time taken to add static prompts: {:?}", duration);
        }
        Ok(())
    }

    pub async fn add_network_tool(&self, network_tool: NetworkTool) -> Result<(), ToolError> {
        self.sqlite_manager
            .add_tool(ShinkaiTool::Network(network_tool, true))
            .await
            .map(|_| ())
            .map_err(|e| ToolError::DatabaseError(e.to_string()))
    }

    pub async fn add_rust_tools(&self) -> Result<(), ToolError> {
        let rust_tools = get_rust_tools();
        for tool in rust_tools {
            let rust_tool = RustTool::new(
                tool.name,
                tool.description,
                tool.input_args,
                tool.output_arg,
                None,
                tool.tool_router_key,
            );
            self.sqlite_manager
                .add_tool(ShinkaiTool::Rust(rust_tool, true))
                .await
                .map_err(|e| ToolError::DatabaseError(e.to_string()))?;
        }
        Ok(())
    }

    async fn add_testing_network_tools(&self) -> Result<(), ToolError> {
        // Check if ADD_TESTING_EXTERNAL_NETWORK_ECHO is set
        if std::env::var("ADD_TESTING_EXTERNAL_NETWORK_ECHO").unwrap_or_else(|_| "false".to_string()) == "true" {
            let usage_type = UsageType::PerUse(ToolPrice::Payment(vec![AssetPayment {
                asset: Asset {
                    network_id: NetworkIdentifier::BaseSepolia,
                    asset_id: "USDC".to_string(),
                    decimals: Some(6),
                    contract_address: Some("0x036CbD53842c5426634e7929541eC2318f3dCF7e".to_string()),
                },
                amount: "1000".to_string(), // 0.001 USDC in atomic units (6 decimals)
            }]));

            // Manually create NetworkTool
            let network_tool = NetworkTool {
                name: "network__echo".to_string(),
                description: "Echoes the input message".to_string(),
                version: "0.1".to_string(),
                provider: ShinkaiName::new("@@agent_provider.sep-shinkai".to_string()).unwrap(),
                author: "@@official.shinkai".to_string(),
                usage_type: usage_type.clone(),
                activated: true,
                config: vec![],
                input_args: {
                    let mut params = Parameters::new();
                    params.add_property(
                        "message".to_string(),
                        "string".to_string(),
                        "The message to echo".to_string(),
                        true,
                    );
                    params
                },
                output_arg: ToolOutputArg { json: "".to_string() },
                embedding: None,
                restrictions: None,
            };
            {
                let shinkai_tool = ShinkaiTool::Network(network_tool, true);

                self.sqlite_manager
                    .add_tool(shinkai_tool)
                    .await
                    .map_err(|e| ToolError::DatabaseError(e.to_string()))?;
            }

            // Manually create another NetworkTool
            let youtube_tool = NetworkTool {
                name: "youtube_transcript_with_timestamps".to_string(),
                description: "Takes a YouTube link and summarizes the content by creating multiple sections with a summary and a timestamp.".to_string(),
                version: "0.1".to_string(),
                provider: ShinkaiName::new("@@agent_provider.sep-shinkai".to_string()).unwrap(),
                author: "@@official.shinkai".to_string(),
                usage_type: usage_type.clone(),
                activated: true,
                config: vec![],
                input_args: {
                    let mut params = Parameters::new();
                    params.add_property("url".to_string(), "string".to_string(), "The YouTube link to summarize".to_string(), true);
                    params
                },
                output_arg: ToolOutputArg { json: "".to_string() },
                embedding: None,
                restrictions: None,
            };

            {
                let shinkai_tool = ShinkaiTool::Network(youtube_tool, true);
                self.sqlite_manager
                    .add_tool(shinkai_tool)
                    .await
                    .map_err(|e| ToolError::DatabaseError(e.to_string()))?;
            }
        }

        // Check if ADD_TESTING_NETWORK_ECHO is set
        if std::env::var("ADD_TESTING_NETWORK_ECHO").unwrap_or_else(|_| "false".to_string()) == "true" {
            match self
                .sqlite_manager
                .get_tool_by_key("local:::shinkai-tool-echo:::shinkai__echo")
            {
                Ok(shinkai_tool) => {
                    if let ShinkaiTool::Deno(mut js_tool, _) = shinkai_tool {
                        js_tool.name = "network__echo".to_string();
                        let modified_tool = ShinkaiTool::Deno(js_tool, true);
                        self.sqlite_manager
                            .add_tool(modified_tool)
                            .await
                            .map_err(|e| ToolError::DatabaseError(e.to_string()))?;
                    }
                }
                Err(SqliteManagerError::ToolNotFound(_)) => {
                    eprintln!("Tool not found: local:::shinkai-tool-echo:::shinkai__echo");
                    // Handle the case where the tool is not found, if necessary
                }
                Err(e) => {
                    return Err(ToolError::DatabaseError(e.to_string()));
                }
            }

            match self
                .sqlite_manager
                .get_tool_by_key("local:::shinkai-tool-youtube-transcript:::shinkai__youtube_transcript")
            {
                Ok(shinkai_tool) => {
                    if let ShinkaiTool::Deno(mut js_tool, _) = shinkai_tool {
                        js_tool.name = "youtube_transcript_with_timestamps".to_string();
                        let modified_tool = ShinkaiTool::Deno(js_tool, true);
                        self.sqlite_manager
                            .add_tool(modified_tool)
                            .await
                            .map_err(|e| ToolError::DatabaseError(e.to_string()))?;
                    }
                }
                Err(SqliteManagerError::ToolNotFound(_)) => {
                    eprintln!("Tool not found: local:::shinkai-tool-youtube-transcript:::shinkai__youtube_transcript");
                    // Handle the case where the tool is not found, if necessary
                }
                Err(e) => {
                    return Err(ToolError::DatabaseError(e.to_string()));
                }
            }
        }

        Ok(())
    }

    pub async fn get_tool_by_name(&self, name: &str) -> Result<Option<ShinkaiTool>, ToolError> {
        match self.sqlite_manager.get_tool_by_key(name) {
            Ok(tool) => Ok(Some(tool)),
            Err(SqliteManagerError::ToolNotFound(_)) => Ok(None),
            Err(e) => Err(ToolError::DatabaseError(e.to_string())),
        }
    }

    pub async fn get_tool_by_name_and_version(
        &self,
        name: &str,
        version: Option<IndexableVersion>,
    ) -> Result<Option<ShinkaiTool>, ToolError> {
        match self.sqlite_manager.get_tool_by_key_and_version(name, version) {
            Ok(tool) => Ok(Some(tool)),
            Err(SqliteManagerError::ToolNotFound(_)) => Ok(None),
            Err(e) => Err(ToolError::DatabaseError(e.to_string())),
        }
    }

    pub async fn vector_search_enabled_tools(
        &self,
        query: &str,
        num_of_results: u64,
    ) -> Result<Vec<ShinkaiToolHeader>, ToolError> {
        let tool_headers = self
            .sqlite_manager
            .tool_vector_search(query, num_of_results, false, false)
            .await
            .map_err(|e| ToolError::DatabaseError(e.to_string()))?;
        // Note: we can add more code here to filter out low confidence results
        let tool_headers = tool_headers.into_iter().map(|(tool, _)| tool).collect();
        Ok(tool_headers)
    }

    pub async fn vector_search_enabled_tools_with_network(
        &self,
        query: &str,
        num_of_results: u64,
    ) -> Result<Vec<ShinkaiToolHeader>, ToolError> {
        let tool_headers = self
            .sqlite_manager
            .tool_vector_search(query, num_of_results, false, true)
            .await
            .map_err(|e| ToolError::DatabaseError(e.to_string()))?;
        // Note: we can add more code here to filter out low confidence results
        let tool_headers = tool_headers.into_iter().map(|(tool, _)| tool).collect();
        Ok(tool_headers)
    }

    pub async fn vector_search_all_tools(
        &self,
        query: &str,
        num_of_results: u64,
    ) -> Result<Vec<ShinkaiToolHeader>, ToolError> {
        let tool_headers = self
            .sqlite_manager
            .tool_vector_search(query, num_of_results, true, true)
            .await
            .map_err(|e| ToolError::DatabaseError(e.to_string()))?;
        // Note: we can add more code here to filter out low confidence results
        let tool_headers = tool_headers.into_iter().map(|(tool, _)| tool).collect();
        Ok(tool_headers)
    }

    pub async fn call_function(
        &self,
        function_call: FunctionCall,
        context: &dyn InferenceChainContextTrait,
        shinkai_tool: &ShinkaiTool,
        node_name: ShinkaiName,
    ) -> Result<ToolCallFunctionResponse, LLMProviderError> {
        let _function_name = function_call.name.clone();
        let function_args = function_call.arguments.clone();

        // Get additional files
        // Merge agent scope fs_files_paths if llm_provider is an agent
        let mut merged_fs_files_paths = context.fs_files_paths().clone();
        let mut merged_fs_folder_paths = Vec::new();
        if let ProviderOrAgent::Agent(agent) = context.llm_provider() {
            merged_fs_files_paths.extend(agent.scope.vector_fs_items.clone());
            merged_fs_folder_paths.extend(agent.scope.vector_fs_folders.clone());
        }
        let additional_files = GenericInferenceChain::get_additional_files(
            &context.db(),
            &context.full_job(),
            context.job_filenames().clone(),
            merged_fs_files_paths.clone(),
            merged_fs_folder_paths.clone(),
        )?;

        let mut all_files = vec![];
        // Add job scope files
        let job_scope =
            ShinkaiFileManager::get_absolute_path_for_job_scope(&context.db(), &context.full_job().job_id());
        if let Ok(job_scope) = job_scope {
            all_files.extend(job_scope);
        }

        println!("call_function additional_files: {:?}", additional_files);
        println!("call_function job_scope files: {:?}", all_files);

        all_files.extend(additional_files);

        match shinkai_tool {
            ShinkaiTool::Python(python_tool, _is_enabled) => {
                let function_config = shinkai_tool.get_config_from_env();
                let function_config_vec: Vec<ToolConfig> = function_config.into_iter().collect();

                let node_env = fetch_node_environment();
                let node_storage_path = node_env
                    .node_storage_path
                    .clone()
                    .ok_or_else(|| ToolError::ExecutionError("Node storage path is not set".to_string()))?;

                // Get app_id from Cron UI if present, otherwise use job_id
                let app_id = match context.full_job().associated_ui().as_ref() {
                    Some(AssociatedUI::Cron(cron_id)) => cron_id.clone(),
                    _ => context.full_job().job_id().to_string(),
                };

                let tool_id = shinkai_tool.tool_router_key().to_string_without_version().clone();
                let tools = python_tool.tools.clone();
                let support_files =
                    generate_tool_definitions(tools, CodeLanguage::Python, self.sqlite_manager.clone(), false)
                        .await
                        .map_err(|_| ToolError::ExecutionError("Failed to generate tool definitions".to_string()))?;

                let envs = generate_execution_environment(
                    context.db(),
                    context.agent().clone().get_id().to_string(),
                    tool_id.clone(),
                    app_id.clone(),
                    shinkai_tool.tool_router_key().to_string_without_version().clone(),
                    app_id.clone(),
                    &python_tool.oauth,
                )
                .await?;

                check_tool(
                    shinkai_tool.tool_router_key().to_string_without_version().clone(),
                    python_tool.config.clone(),
                    function_args.clone(),
                    python_tool.input_args.clone(),
                    &python_tool.oauth,
                )?;

                let result = python_tool
                    .run(
                        envs,
                        node_env.api_listen_address.ip().to_string(),
                        node_env.api_listen_address.port(),
                        support_files,
                        function_args,
                        function_config_vec,
                        node_storage_path,
                        app_id.clone(),
                        tool_id.clone(),
                        node_name,
                        false,
                        Some(tool_id),
                        Some(all_files),
                    )
                    .await?;
                let result_str = serde_json::to_string(&result)
                    .map_err(|e| LLMProviderError::FunctionExecutionError(e.to_string()))?;
                return Ok(ToolCallFunctionResponse {
                    response: result_str,
                    function_call,
                });
            }
            ShinkaiTool::Rust(rust_tool, _is_enabled) => {
                // Get app_id from Cron UI if present, otherwise use job_id
                let app_id = match context.full_job().associated_ui().as_ref() {
                    Some(AssociatedUI::Cron(cron_id)) => cron_id.clone(),
                    _ => context.full_job().job_id().to_string(),
                };

                let tool_id = shinkai_tool.tool_router_key().to_string_without_version().clone();
                let function_config = shinkai_tool.get_config_from_env();
                let function_config_vec: Vec<ToolConfig> = function_config.into_iter().collect();

                let db = context.db();
                let llm_provider = context.agent().get_llm_provider_id().to_string();
                let bearer = db.read_api_v2_key().unwrap_or_default().unwrap_or_default();

                let job_callback_manager = context.job_callback_manager();
                let mut job_manager: Option<Arc<Mutex<JobManager>>> = None;
                if let Some(job_callback_manager) = &job_callback_manager {
                    let job_callback_manager = job_callback_manager.lock().await;
                    job_manager = job_callback_manager.job_manager.clone();
                }

                if job_manager.is_none() {
                    return Err(LLMProviderError::FunctionExecutionError(
                        "Job manager is not available".to_string(),
                    ));
                }

                check_tool(
                    shinkai_tool.tool_router_key().to_string_without_version().clone(),
                    vec![],
                    function_args.clone(),
                    rust_tool.input_args.clone(),
                    &None,
                )?;

                let result = try_to_execute_rust_tool(
                    &shinkai_tool.tool_router_key().to_string_without_version().clone(),
                    function_args,
                    tool_id,
                    app_id,
                    function_config_vec,
                    bearer,
                    db.clone(),
                    llm_provider,
                    node_name,
                    self.identity_manager.clone(),
                    job_manager.unwrap(),
                    self.encryption_secret_key.clone(),
                    self.encryption_public_key.clone(),
                    self.signing_secret_key.clone(),
                )
                .await?;

                let result_str = serde_json::to_string(&result)
                    .map_err(|e| LLMProviderError::FunctionExecutionError(e.to_string()))?;
                return Ok(ToolCallFunctionResponse {
                    response: result_str,
                    function_call,
                });
            }
            ShinkaiTool::Deno(deno_tool, _is_enabled) => {
                let function_config = shinkai_tool.get_config_from_env();
                let function_config_vec: Vec<ToolConfig> = function_config.into_iter().collect();

                let node_env = fetch_node_environment();
                let node_storage_path = node_env
                    .node_storage_path
                    .clone()
                    .ok_or_else(|| ToolError::ExecutionError("Node storage path is not set".to_string()))?;

                // Get app_id from Cron UI if present, otherwise use job_id
                let app_id = match context.full_job().associated_ui().as_ref() {
                    Some(AssociatedUI::Cron(cron_id)) => cron_id.clone(),
                    _ => context.full_job().job_id().to_string(),
                };

                let tool_id = shinkai_tool.tool_router_key().to_string_without_version().clone();
                let tools = deno_tool.tools.clone();
                let support_files =
                    generate_tool_definitions(tools, CodeLanguage::Typescript, self.sqlite_manager.clone(), false)
                        .await
                        .map_err(|_| ToolError::ExecutionError("Failed to generate tool definitions".to_string()))?;

                let envs = generate_execution_environment(
                    context.db(),
                    context.agent().clone().get_id().to_string(),
                    app_id.clone(),
                    tool_id.clone(),
                    shinkai_tool.tool_router_key().to_string_without_version().clone(),
                    app_id.clone(),
                    &deno_tool.oauth,
                )
                .await?;

                check_tool(
                    shinkai_tool.tool_router_key().to_string_without_version().clone(),
                    deno_tool.config.clone(),
                    function_args.clone(),
                    deno_tool.input_args.clone(),
                    &deno_tool.oauth,
                )?;

                let result = deno_tool
                    .run(
                        envs,
                        node_env.api_listen_address.ip().to_string(),
                        node_env.api_listen_address.port(),
                        support_files,
                        function_args,
                        function_config_vec,
                        node_storage_path,
                        app_id,
                        tool_id.clone(),
                        node_name,
                        false,
                        Some(tool_id),
                        Some(all_files),
                    )
                    .await?;

                let result_str = serde_json::to_string(&result)
                    .map_err(|e| LLMProviderError::FunctionExecutionError(e.to_string()))?;
                return Ok(ToolCallFunctionResponse {
                    response: result_str,
                    function_call,
                });
            }
            ShinkaiTool::Network(network_tool, _is_enabled) => {
                eprintln!("network tool with name {:?}", network_tool.name);

                let agent_payments_manager = context.my_agent_payments_manager();
                let (internal_invoice_request, wallet_balances) = {
                    // Start invoice request
                    let my_agent_payments_manager = match &agent_payments_manager {
                        Some(manager) => manager.lock().await,
                        None => {
                            eprintln!("call_function> Agent payments manager is not available");
                            shinkai_log(
                                ShinkaiLogOption::Node,
                                ShinkaiLogLevel::Error,
                                "Agent payments manager is not available",
                            );
                            return Err(LLMProviderError::FunctionExecutionError(
                                "Agent payments manager is not available".to_string(),
                            ));
                        }
                    };

                    // Get wallet balances
                    let balances = match my_agent_payments_manager.get_balances(node_name.clone()).await {
                        Ok(balances) => balances,
                        Err(e) => {
                            eprintln!("Failed to get balances: {}", e);
                            shinkai_log(
                                ShinkaiLogOption::Node,
                                ShinkaiLogLevel::Error,
                                format!("Failed to get balances: {}", e).as_str(),
                            );
                            return Err(LLMProviderError::FunctionExecutionError(format!(
                                "Failed to get balances: {}",
                                e
                            )));
                        }
                    };

                    // Send a Network Request Invoice
                    let invoice_request = match my_agent_payments_manager
                        .network_request_invoice(network_tool.clone(), UsageTypeInquiry::PerUse)
                        .await
                    {
                        Ok(request) => request,
                        Err(e) => {
                            eprintln!("Failed to request invoice: {}", e);
                            shinkai_log(
                                ShinkaiLogOption::Node,
                                ShinkaiLogLevel::Error,
                                format!("Failed to request invoice: {}", e).as_str(),
                            );
                            return Err(LLMProviderError::FunctionExecutionError(format!(
                                "Failed to request invoice: {}",
                                e
                            )));
                        }
                    };
                    (invoice_request, balances)
                };

                eprintln!(
                    "call_function> internal_invoice_request: {:?}",
                    internal_invoice_request
                );

                // TODO: Send ws_message to the frontend saying requesting invoice to X and more context

                // Convert balances to Value
                let balances_value = match serde_json::to_value(&wallet_balances) {
                    Ok(value) => value,
                    Err(e) => {
                        shinkai_log(
                            ShinkaiLogOption::Node,
                            ShinkaiLogLevel::Error,
                            format!("Failed to convert balances to Value: {}", e).as_str(),
                        );
                        return Err(LLMProviderError::FunctionExecutionError(format!(
                            "Failed to convert balances to Value: {}",
                            e
                        )));
                    }
                };

                // Note: there must be a better way to do this
                // Loop to check for the invoice unique_id
                let start_time = std::time::Instant::now();
                let timeout = std::time::Duration::from_secs(300); // 5 minutes
                let interval = std::time::Duration::from_millis(100); // 100ms
                let notification_content: Invoice;

                loop {
                    if start_time.elapsed() > timeout {
                        return Err(LLMProviderError::FunctionExecutionError(
                            "Timeout while waiting for invoice unique_id".to_string(),
                        ));
                    }

                    // Check if the invoice is paid
                    match context.db().get_invoice(&internal_invoice_request.unique_id.clone()) {
                        Ok(invoice) => {
                            eprintln!("invoice found: {:?}", invoice);

                            if invoice.status == InvoiceStatusEnum::Pending {
                                // Process the notification
                                notification_content = invoice;
                                break;
                            }
                        }
                        Err(_e) => {
                            // If invoice is not found, check for InvoiceNetworkError
                            match context
                                .db()
                                .get_invoice_network_error(&internal_invoice_request.unique_id.clone())
                            {
                                Ok(network_error) => {
                                    eprintln!("InvoiceNetworkError found: {:?}", network_error);
                                    shinkai_log(
                                        ShinkaiLogOption::Network,
                                        ShinkaiLogLevel::Error,
                                        &format!("InvoiceNetworkError details: {:?}", network_error),
                                    );
                                    // Return the user_error_message if available, otherwise a default message
                                    let error_message = network_error
                                        .user_error_message
                                        .unwrap_or_else(|| "Invoice network error encountered".to_string());
                                    return Err(LLMProviderError::FunctionExecutionError(error_message));
                                }
                                Err(_) => {
                                    // Continue waiting if neither invoice nor network error is found
                                }
                            }
                        }
                    }
                    tokio::time::sleep(interval).await;
                }

                // Convert notification_content to Value
                let notification_content_value = match serde_json::to_value(&notification_content) {
                    Ok(value) => value,
                    Err(e) => {
                        shinkai_log(
                            ShinkaiLogOption::Node,
                            ShinkaiLogLevel::Error,
                            format!("Failed to convert notification_content to Value: {}", e).as_str(),
                        );
                        return Err(LLMProviderError::FunctionExecutionError(format!(
                            "Failed to convert notification_content to Value: {}",
                            e
                        )));
                    }
                };

                // Get the ws from the context
                {
                    let ws_manager = context.ws_manager_trait();

                    if let Some(ws_manager) = &ws_manager {
                        let ws_manager = ws_manager.lock().await;
                        let job = context.full_job();

                        let topic = WSTopic::Widget;
                        let subtopic = job.conversation_inbox_name.to_string();
                        let update = "".to_string();
                        let payment_metadata = PaymentMetadata {
                            tool_key: network_tool.name.clone(),
                            description: network_tool.description.clone(),
                            usage_type: network_tool.usage_type.clone(),
                            invoice_id: internal_invoice_request.unique_id.clone(),
                            invoice: notification_content_value.clone(),
                            function_args: function_args.clone(),
                            wallet_balances: balances_value.clone(),
                            error_message: None,
                        };

                        let widget = WSMessageType::Widget(WidgetMetadata::PaymentRequest(payment_metadata));
                        ws_manager.queue_message(topic, subtopic, update, widget, false).await;
                    } else {
                        return Err(LLMProviderError::FunctionExecutionError(
                            "WS manager is not available".to_string(),
                        ));
                    }
                }

                // Wait for the invoice to be paid for up to 5 minutes
                let start_time = std::time::Instant::now();
                let timeout = std::time::Duration::from_secs(300); // 5 minutes
                let interval = std::time::Duration::from_millis(100); // 100ms
                let invoice_result: Invoice;

                loop {
                    if start_time.elapsed() > timeout {
                        // Send a timeout notification via WebSocket
                        {
                            let ws_manager = context.ws_manager_trait();

                            if let Some(ws_manager) = &ws_manager {
                                let ws_manager = ws_manager.lock().await;
                                let job = context.full_job();

                                let topic = WSTopic::Widget;
                                let subtopic = job.conversation_inbox_name.to_string();
                                let update = "Timeout while waiting for invoice payment".to_string();
                                let payment_metadata = PaymentMetadata {
                                    tool_key: network_tool.name.clone(),
                                    description: network_tool.description.clone(),
                                    usage_type: network_tool.usage_type.clone(),
                                    invoice_id: internal_invoice_request.unique_id.clone(),
                                    invoice: notification_content_value.clone(),
                                    function_args: function_args.clone(),
                                    wallet_balances: balances_value.clone(),
                                    error_message: Some(update.clone()),
                                };

                                let widget = WSMessageType::Widget(WidgetMetadata::PaymentRequest(payment_metadata));
                                ws_manager.queue_message(topic, subtopic, update, widget, false).await;
                            }
                        }

                        return Err(LLMProviderError::FunctionExecutionError(
                            "Timeout while waiting for invoice payment".to_string(),
                        ));
                    }

                    // Check if the invoice is paid
                    match context.db().get_invoice(&internal_invoice_request.unique_id.clone()) {
                        Ok(invoice) => {
                            if invoice.status == InvoiceStatusEnum::Processed {
                                invoice_result = invoice;
                                break;
                            }
                        }
                        Err(e) => {
                            return Err(LLMProviderError::FunctionExecutionError(format!(
                                "Error while checking for invoice payment: {}",
                                e
                            )));
                        }
                    }

                    // Sleep for the interval before checking again
                    tokio::time::sleep(interval).await;
                }

                eprintln!("invoice_result: {:?}", invoice_result);

                // Try to parse the result_str and extract the "data" field
                let response = match serde_json::from_str::<serde_json::Value>(
                    &invoice_result.result_str.clone().unwrap_or_default(),
                ) {
                    Ok(parsed) => {
                        if let Some(data) = parsed.get("data") {
                            data.to_string()
                        } else {
                            invoice_result.result_str.clone().unwrap_or_default()
                        }
                    }
                    Err(_) => invoice_result.result_str.clone().unwrap_or_default(),
                };

                eprintln!("parsed response: {:?}", response);

                return Ok(ToolCallFunctionResponse {
                    response,
                    function_call,
                });
            }
        }
    }

    /// This function is used to call a JS function directly
    /// It's very handy for agent-to-agent communication
    pub async fn call_js_function(
        &self,
        function_args: serde_json::Map<String, Value>,
        requester_node_name: ShinkaiName,
        js_tool_name: &str,
    ) -> Result<String, LLMProviderError> {
        let shinkai_tool = self.get_tool_by_name(js_tool_name).await?;

        if shinkai_tool.is_none() {
            return Err(LLMProviderError::FunctionNotFound(js_tool_name.to_string()));
        }

        let shinkai_tool = shinkai_tool.unwrap();
        let function_config = shinkai_tool.get_config_from_env();
        let function_config_vec: Vec<ToolConfig> = function_config.into_iter().collect();

        let js_tool = match shinkai_tool.clone() {
            ShinkaiTool::Deno(js_tool, _) => js_tool,
            _ => return Err(LLMProviderError::FunctionNotFound(js_tool_name.to_string())),
        };

        let node_env = fetch_node_environment();
        let node_storage_path = node_env
            .node_storage_path
            .clone()
            .ok_or_else(|| ToolError::ExecutionError("Node storage path is not set".to_string()))?;
        let tools = js_tool.clone().tools.clone();
        let app_id = format!("external_{}", uuid::Uuid::new_v4());
        let tool_id = shinkai_tool.tool_router_key().clone().to_string_without_version();
        let support_files =
            generate_tool_definitions(tools, CodeLanguage::Typescript, self.sqlite_manager.clone(), false)
                .await
                .map_err(|_| ToolError::ExecutionError("Failed to generate tool definitions".to_string()))?;

        let oauth = match shinkai_tool.clone() {
            ShinkaiTool::Deno(deno_tool, _) => deno_tool.oauth.clone(),
            ShinkaiTool::Python(python_tool, _) => python_tool.oauth.clone(),
            _ => return Err(LLMProviderError::FunctionNotFound(js_tool_name.to_string())),
        };

        let env = generate_execution_environment(
            self.sqlite_manager.clone(),
            "".to_string(),
            format!("xid-{}", app_id),
            format!("xid-{}", tool_id),
            shinkai_tool.tool_router_key().clone().to_string_without_version(),
            // TODO: Pass data from the API
            "".to_string(),
            &oauth,
        )
        .await
        .map_err(|e| ToolError::ExecutionError(e.to_string()))?;

        check_tool(
            shinkai_tool.tool_router_key().clone().to_string_without_version(),
            function_config_vec.clone(),
            function_args.clone(),
            shinkai_tool.input_args(),
            &oauth,
        )?;

        let result = js_tool
            .run(
                env,
                node_env.api_listen_address.ip().to_string(),
                node_env.api_listen_address.port(),
                support_files,
                function_args,
                function_config_vec,
                node_storage_path,
                app_id,
                tool_id.clone(),
                // TODO Is this correct?
                requester_node_name,
                true,
                Some(tool_id),
                None,
            )
            .await?;
        let result_str =
            serde_json::to_string(&result).map_err(|e| LLMProviderError::FunctionExecutionError(e.to_string()))?;

        return Ok(result_str);
    }

    pub async fn combined_tool_search(
        &self,
        query: &str,
        num_of_results: u64,
        include_disabled: bool,
        include_network: bool,
    ) -> Result<Vec<ShinkaiToolHeader>, ToolError> {
        // Sanitize the query to handle special characters
        let sanitized_query = query.replace(|c: char| !c.is_alphanumeric() && c != ' ', " ");

        // Start the timer for vector search
        let vector_start_time = Instant::now();
        let vector_search_result = self
            .sqlite_manager
            .tool_vector_search(&sanitized_query, num_of_results, include_disabled, include_network)
            .await;
        let vector_elapsed_time = vector_start_time.elapsed();
        println!("Time taken for vector search: {:?}", vector_elapsed_time);

        // Start the timer for FTS search
        let fts_start_time = Instant::now();
        let fts_search_result = self.sqlite_manager.search_tools_fts(&sanitized_query);
        let fts_elapsed_time = fts_start_time.elapsed();
        println!("Time taken for FTS search: {:?}", fts_elapsed_time);

        match (vector_search_result, fts_search_result) {
            (Ok(vector_tools), Ok(fts_tools)) => {
                let mut combined_tools = Vec::new();
                let mut seen_ids = std::collections::HashSet::new();

                // Always add the first FTS result if available
                if let Some(first_fts_tool) = fts_tools.first() {
                    if seen_ids.insert(first_fts_tool.tool_router_key.clone()) {
                        combined_tools.push(first_fts_tool.clone());
                    }
                }

                // Check if the top vector search result has a score under 0.2
                if let Some((tool, score)) = vector_tools.first() {
                    if seen_ids.insert(tool.tool_router_key.clone()) {
                        combined_tools.push(tool.clone());
                    }
                }

                // Add remaining FTS results
                for tool in fts_tools.iter().skip(1) {
                    if seen_ids.insert(tool.tool_router_key.clone()) {
                        combined_tools.push(tool.clone());
                    }
                }

                // Add remaining vector search results
                for (tool, _) in vector_tools.iter().skip(1) {
                    if seen_ids.insert(tool.tool_router_key.clone()) {
                        combined_tools.push(tool.clone());
                    }
                }

                // Log the result count if LOG_ALL is set to 1
                if std::env::var("LOG_ALL").unwrap_or_default() == "1" {
                    println!("Number of combined tool results: {}", combined_tools.len());
                }

                Ok(combined_tools)
            }
            (Err(e), _) | (_, Err(e)) => Err(ToolError::DatabaseError(e.to_string())),
        }
    }
}<|MERGE_RESOLUTION|>--- conflicted
+++ resolved
@@ -137,9 +137,6 @@
         Ok(())
     }
 
-<<<<<<< HEAD
-    async fn import_tools_from_directory(db: Arc<SqliteManager>, signing_secret_key: SigningKey) -> Result<(), ToolError> {
-=======
     pub async fn sync_tools_from_directory(&self) -> Result<(), ToolError> {
         if let Err(e) = Self::import_tools_from_directory(self.sqlite_manager.clone()).await {
             eprintln!("Error importing tools from directory: {}", e);
@@ -149,8 +146,7 @@
 
     /// Attempts to import each tool from a remote directory JSON.
     /// Now also checks if a tool is installed with an older version, and if so, calls `upgrade_tool`.
-    async fn import_tools_from_directory(db: Arc<SqliteManager>) -> Result<(), ToolError> {
->>>>>>> dafeb4d9
+    async fn import_tools_from_directory(db: Arc<SqliteManager>, signing_secret_key: SigningKey) -> Result<(), ToolError> {
         if env::var("SKIP_IMPORT_FROM_DIRECTORY")
             .unwrap_or("false".to_string())
             .to_lowercase()
@@ -202,15 +198,9 @@
         for chunk in tool_infos.chunks(chunk_size) {
             let futures = chunk.iter().map(|(tool_name, tool_url, router_key, new_version)| {
                 let db = db.clone();
-<<<<<<< HEAD
-                let node_env = fetch_node_environment();
-                let tool_url = tool_url.to_string();
-                let tool_name = tool_name.to_string();
+                let node_env = node_env.clone();
                 let node_name = node_env.global_identity_name.clone();
                 let signing_secret_key = signing_secret_key.clone();                
-=======
-                let node_env = node_env.clone();
->>>>>>> dafeb4d9
                 async move {
                     // Try to see if a tool with the same routerKey is already installed.
                     match db.get_tool_by_key(router_key) {
@@ -248,6 +238,8 @@
                                     db.clone(),
                                     node_env.clone(),
                                     tool_url.to_string(),
+                                    node_name,
+                                    signing_secret_key,
                                 )
                                 .await
                                 {
@@ -281,22 +273,8 @@
                             }
                         }
                         Err(SqliteManagerError::ToolNotFound(_)) => {
-<<<<<<< HEAD
-                            ();
-                        }
-                        Err(e) => {
-                            eprintln!("Failed to get tool: {:#?}", e);
-                            return Ok::<(), ToolError>(());
-                        }
-                    };
-
-                    match Node::v2_api_import_tool_internal(db, node_env, tool_url, node_name, signing_secret_key).await {
-                        Ok(_) => {
-                            println!("Successfully imported tool {}", tool_name);
-                            return Ok::<(), ToolError>(());
-=======
                             // If the tool isn't found locally, import it anew
-                            match Node::v2_api_import_tool_internal(db.clone(), node_env.clone(), tool_url.to_string())
+                            match Node::v2_api_import_tool_internal(db.clone(), node_env.clone(), tool_url.to_string(), node_name, signing_secret_key)
                                 .await
                             {
                                 Ok(val) => {
@@ -317,7 +295,6 @@
                                     eprintln!("Failed to import tool {}: {:?}", tool_name, e);
                                 }
                             }
->>>>>>> dafeb4d9
                         }
                         Err(e) => {
                             // Some DB error or other
