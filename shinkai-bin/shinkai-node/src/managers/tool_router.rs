use std::collections::HashMap;
use std::env;
use std::sync::Arc;
use std::time::Instant;

use crate::llm_provider::error::LLMProviderError;
use crate::llm_provider::execution::chains::inference_chain_trait::{FunctionCall, InferenceChainContextTrait};
use crate::tools::tool_definitions::definition_generation::{generate_tool_definitions, get_rust_tools};
use crate::utils::environment::fetch_node_environment;
use serde::{Deserialize, Serialize};
use serde_json::Value;
use shinkai_message_primitives::schemas::invoices::{Invoice, InvoiceStatusEnum};
use shinkai_message_primitives::schemas::job::JobLike;
use shinkai_message_primitives::schemas::shinkai_name::ShinkaiName;
use shinkai_message_primitives::schemas::shinkai_tool_offering::{
    AssetPayment, ToolPrice, UsageType, UsageTypeInquiry,
};
use shinkai_message_primitives::schemas::shinkai_tools::CodeLanguage;
use shinkai_message_primitives::schemas::wallet_mixed::{Asset, NetworkIdentifier};
use shinkai_message_primitives::schemas::ws_types::{PaymentMetadata, WSMessageType, WidgetMetadata};
use shinkai_message_primitives::shinkai_message::shinkai_message_schemas::WSTopic;
use shinkai_message_primitives::shinkai_utils::shinkai_logging::{shinkai_log, ShinkaiLogLevel, ShinkaiLogOption};
use shinkai_sqlite::errors::SqliteManagerError;
use shinkai_sqlite::files::prompts_data;
use shinkai_sqlite::SqliteManager;
use shinkai_tools_primitives::tools::deno_tools::ToolResult;
use shinkai_tools_primitives::tools::error::ToolError;
use shinkai_tools_primitives::tools::js_toolkit::JSToolkit;
use shinkai_tools_primitives::tools::network_tool::NetworkTool;
use shinkai_tools_primitives::tools::parameters::Parameters;
use shinkai_tools_primitives::tools::python_tools::PythonTool;
use shinkai_tools_primitives::tools::rust_tools::RustTool;
use shinkai_tools_primitives::tools::shinkai_tool::{ShinkaiTool, ShinkaiToolHeader};
use shinkai_tools_primitives::tools::tool_config::ToolConfig;
use shinkai_tools_primitives::tools::tool_output_arg::ToolOutputArg;
use shinkai_tools_runner::built_in_tools;
use shinkai_vector_resources::embedding_generator::EmbeddingGenerator;

#[derive(Clone)]
pub struct ToolRouter {
    pub sqlite_manager: Arc<SqliteManager>,
}

#[derive(Debug, Clone, Deserialize, Serialize)]
pub struct ToolCallFunctionResponse {
    pub response: String,
    pub function_call: FunctionCall,
}

impl ToolRouter {
    pub fn new(sqlite_manager: Arc<SqliteManager>) -> Self {
        ToolRouter { sqlite_manager }
    }

    pub async fn initialization(&self, generator: Box<dyn EmbeddingGenerator>) -> Result<(), ToolError> {
        let is_empty;
        let has_any_js_tools;
        {
            is_empty = self
                .sqlite_manager
                .is_empty()
                .map_err(|e| ToolError::DatabaseError(e.to_string()))?;

            has_any_js_tools = self
                .sqlite_manager
                .has_any_js_tools()
                .map_err(|e| ToolError::DatabaseError(e.to_string()))?;
        }

        if is_empty {
            // Add JS tools
            let _ = self.add_deno_tools().await;
            let _ = self.add_rust_tools().await;
            let _ = self.add_python_tools().await;
            // Add static prompts
            let _ = self.add_static_prompts(&generator).await;
        } else if !has_any_js_tools {
            // Add JS tools
            let _ = self.add_deno_tools().await;
            let _ = self.add_rust_tools().await;
            let _ = self.add_python_tools().await;
        }

        Ok(())
    }

    pub async fn force_reinstall_all(&self, generator: &Box<dyn EmbeddingGenerator>) -> Result<(), ToolError> {
        // Add JS tools
        let _ = self.add_deno_tools().await;
        let _ = self.add_rust_tools().await;
        let _ = self.add_python_tools().await;
        let _ = self.add_static_prompts(generator).await;

        Ok(())
    }

    pub async fn add_static_prompts(&self, _generator: &Box<dyn EmbeddingGenerator>) -> Result<(), ToolError> {
        // Check if ONLY_TESTING_PROMPTS is set
        if env::var("ONLY_TESTING_PROMPTS").unwrap_or_default() == "1"
            || env::var("ONLY_TESTING_PROMPTS").unwrap_or_default().to_lowercase() == "true"
        {
            return Ok(()); // Return right away and don't add anything
        }

        let start_time = Instant::now();

        // Determine which set of prompts to use
        let prompts_data = if env::var("IS_TESTING").unwrap_or_default() == "1" {
            prompts_data::PROMPTS_JSON_TESTING
        } else {
            prompts_data::PROMPTS_JSON
        };

        // Parse the JSON string into a Vec<Value>
        let json_array: Vec<Value> = serde_json::from_str(prompts_data).expect("Failed to parse prompts JSON data");

        println!("Number of static prompts to add: {}", json_array.len());

        // Use the add_prompts_from_json_values method
        {
            self.sqlite_manager
                .add_prompts_from_json_values(json_array)
                .map_err(|e| ToolError::DatabaseError(e.to_string()))?;
        }

        let duration = start_time.elapsed();
        if env::var("LOG_ALL").unwrap_or_default() == "1" {
            println!("Time taken to add static prompts: {:?}", duration);
        }
        Ok(())
    }

    pub async fn add_network_tool(&self, network_tool: NetworkTool) -> Result<(), ToolError> {
        self.sqlite_manager
            .add_tool(ShinkaiTool::Network(network_tool, true))
            .await
            .map(|_| ())
            .map_err(|e| ToolError::DatabaseError(e.to_string()))
    }

    async fn add_rust_tools(&self) -> Result<(), ToolError> {
        let rust_tools = get_rust_tools();
        for tool in rust_tools {
            let rust_tool = RustTool::new(
                tool.name,
                tool.description,
                tool.input_args,
                tool.output_arg,
                None,
                tool.tool_router_key,
            );
            self.sqlite_manager
                .add_tool(ShinkaiTool::Rust(rust_tool, true))
                .await
                .map_err(|e| ToolError::DatabaseError(e.to_string()))?;
        }
        Ok(())
    }

    async fn add_deno_tools(&self) -> Result<(), ToolError> {
        let start_time = Instant::now(); // Start the timer

        let tools = built_in_tools::get_tools();

        let only_testing_js_tools =
            std::env::var("ONLY_TESTING_JS_TOOLS").unwrap_or_else(|_| "false".to_string()) == "true";
        let allowed_tools = vec![
            "shinkai-tool-echo",
            "shinkai-tool-coinbase-create-wallet",
            "shinkai-tool-coinbase-get-my-address",
            "shinkai-tool-coinbase-get-balance",
            "shinkai-tool-coinbase-get-transactions",
            "shinkai-tool-coinbase-send-tx",
            "shinkai-tool-coinbase-call-faucet",
        ];

        {
            for (name, definition) in tools {
                if only_testing_js_tools && !allowed_tools.contains(&name.as_str()) {
                    continue; // Skip tools that are not in the allowed list
                }
                println!("Adding JS tool: {}", name);

                let toolkit = JSToolkit::new(&name, vec![definition.clone()]);
                for tool in toolkit.tools {
                    let shinkai_tool = ShinkaiTool::Deno(tool.clone(), true);
                    self.sqlite_manager
                        .add_tool(shinkai_tool)
                        .await
                        .map_err(|e| ToolError::DatabaseError(e.to_string()))?;
                }
            }
        }

        // Check if ADD_TESTING_EXTERNAL_NETWORK_ECHO is set
        if std::env::var("ADD_TESTING_EXTERNAL_NETWORK_ECHO").unwrap_or_else(|_| "false".to_string()) == "true" {
            let usage_type = UsageType::PerUse(ToolPrice::Payment(vec![AssetPayment {
                asset: Asset {
                    network_id: NetworkIdentifier::BaseSepolia,
                    asset_id: "USDC".to_string(),
                    decimals: Some(6),
                    contract_address: Some("0x036CbD53842c5426634e7929541eC2318f3dCF7e".to_string()),
                },
                amount: "1000".to_string(), // 0.001 USDC in atomic units (6 decimals)
            }]));

            // Manually create NetworkTool
            let network_tool = NetworkTool {
                name: "network__echo".to_string(),
                toolkit_name: "shinkai-tool-echo".to_string(),
                description: "Echoes the input message".to_string(),
                version: "v0.1".to_string(),
                provider: ShinkaiName::new("@@agent_provider.arb-sep-shinkai".to_string()).unwrap(),
                usage_type: usage_type.clone(),
                activated: true,
                config: vec![],
                input_args: {
                    let mut params = Parameters::new();
                    params.add_property(
                        "message".to_string(),
                        "string".to_string(),
                        "The message to echo".to_string(),
                        true,
                    );
                    params
                },
                output_arg: ToolOutputArg { json: "".to_string() },
                embedding: None,
                restrictions: None,
            };
            {
                let shinkai_tool = ShinkaiTool::Network(network_tool, true);

                self.sqlite_manager
                    .add_tool(shinkai_tool)
                    .await
                    .map_err(|e| ToolError::DatabaseError(e.to_string()))?;
            }

            // Manually create another NetworkTool
            let youtube_tool = NetworkTool {
                name: "youtube_transcript_with_timestamps".to_string(),
                toolkit_name: "shinkai-tool-youtube-transcript".to_string(),
                description: "Takes a YouTube link and summarizes the content by creating multiple sections with a summary and a timestamp.".to_string(),
                version: "v0.1".to_string(),
                provider: ShinkaiName::new("@@agent_provider.arb-sep-shinkai".to_string()).unwrap(),
                usage_type: usage_type.clone(),
                activated: true,
                config: vec![],
                input_args: {
                    let mut params = Parameters::new();
                    params.add_property("url".to_string(), "string".to_string(), "The YouTube link to summarize".to_string(), true);
                    params
                },
                output_arg: ToolOutputArg { json: "".to_string() },
                embedding: None,
                restrictions: None,
            };

            {
                let shinkai_tool = ShinkaiTool::Network(youtube_tool, true);
                self.sqlite_manager
                    .add_tool(shinkai_tool)
                    .await
                    .map_err(|e| ToolError::DatabaseError(e.to_string()))?;
            }
        }

        // Check if ADD_TESTING_NETWORK_ECHO is set
        if std::env::var("ADD_TESTING_NETWORK_ECHO").unwrap_or_else(|_| "false".to_string()) == "true" {
            match self.sqlite_manager.get_tool_by_key("local:::shinkai-tool-echo:::shinkai__echo") {
                Ok(shinkai_tool) => {
                    if let ShinkaiTool::Deno(mut js_tool, _) = shinkai_tool {
                        js_tool.name = "network__echo".to_string();
                        let modified_tool = ShinkaiTool::Deno(js_tool, true);
                        self.sqlite_manager
                            .add_tool(modified_tool)
                            .await
                            .map_err(|e| ToolError::DatabaseError(e.to_string()))?;
                    }
                }
                Err(SqliteManagerError::ToolNotFound(_)) => {
                    eprintln!("Tool not found: local:::shinkai-tool-echo:::shinkai__echo");
                    // Handle the case where the tool is not found, if necessary
                }
                Err(e) => {
                    return Err(ToolError::DatabaseError(e.to_string()));
                }
            }

            match self
                .sqlite_manager
                .get_tool_by_key("local:::shinkai-tool-youtube-transcript:::shinkai__youtube_transcript")
            {
                Ok(shinkai_tool) => {
                    if let ShinkaiTool::Deno(mut js_tool, _) = shinkai_tool {
                        js_tool.name = "youtube_transcript_with_timestamps".to_string();
                        let modified_tool = ShinkaiTool::Deno(js_tool, true);
                        self.sqlite_manager
                            .add_tool(modified_tool)
                            .await
                            .map_err(|e| ToolError::DatabaseError(e.to_string()))?;
                    }
                }
                Err(SqliteManagerError::ToolNotFound(_)) => {
                    eprintln!("Tool not found: local:::shinkai-tool-youtube-transcript:::shinkai__youtube_transcript");
                    // Handle the case where the tool is not found, if necessary
                }
                Err(e) => {
                    return Err(ToolError::DatabaseError(e.to_string()));
                }
            }
        }

        let duration = start_time.elapsed(); // Calculate the duration
        println!("Time taken to add JS tools: {:?}", duration); // Print the duration

        Ok(())
    }

    fn generate_google_search_tool() -> PythonTool {
        // Create parameters for Google search
        let mut params = Parameters::new();
        params.add_property(
            "query".to_string(),
            "string".to_string(),
            "The search query to look up".to_string(),
            true,
        );
        params.add_property(
            "num_results".to_string(),
            "number".to_string(),
            "Number of search results to return".to_string(),
            false,
        );

        let mut output_arg = ToolOutputArg::empty();
        output_arg.json = r#"{
        "query": "string",
        "results": [
            {
                "title": "string",
                "url": "string", 
                "description": "string"
            }
        ]
    }"#
        .to_string();

        let python_tool = PythonTool {
            toolkit_name: "google_search_shinkai".to_string(),
            embedding: None,
            name: "Google Search".to_string(),
            author: "Shinkai".to_string(),
            py_code: r#"
# /// script
# dependencies = [
# "googlesearch-python"
# ]
# ///
from googlesearch import search, SearchResult
from typing import List
from dataclasses import dataclass
import json

class CONFIG:
    pass

class INPUTS:
    query: str
    num_results: int = 10

class OUTPUT:
    results: List[SearchResult]
    query: str

async def run(c: CONFIG, p: INPUTS) -> OUTPUT:
    query = p.query
    if not query:
        raise ValueError("No search query provided")

    results = []
    try:
        results = search(query, num_results=p.num_results, advanced=True)
    except Exception as e:
        raise RuntimeError(f"Search failed: {str(e)}")

    output = OUTPUT()
    output.results = results
    output.query = query
    return output
"#
            .to_string(),
            tools: None,
            config: vec![],
            description: "Search the web using Google".to_string(),
            keywords: vec![
                "web search".to_string(),
                "google search".to_string(),
                "internet search".to_string(),
            ],
            input_args: params,
            output_arg,
            activated: true,
            result: ToolResult {
                r#type: "object".to_string(),
                properties: serde_json::json!({
                    "query": {"type": "string"},
                    "results": {
                        "type": "array",
                        "items": {
                            "type": "object",
                            "properties": {
                                "title": {"type": "string"},
                                "url": {"type": "string"},
                                "description": {"type": "string"}
                            },
                            "required": ["title", "url", "description"]
                        }
                    }
                }),
                required: vec!["query".to_string(), "results".to_string()],
            },
            sql_tables: None,
            sql_queries: None,
            file_inbox: None,
            oauth: None,
            assets: None,
        };
        python_tool
    }

    async fn add_python_tools(&self) -> Result<(), ToolError> {
        let python_tools = vec![Self::generate_google_search_tool()];
        for python_tool in python_tools {
            self.sqlite_manager
                .add_tool(ShinkaiTool::Python(python_tool, true))
                .await
                .map_err(|e| ToolError::DatabaseError(e.to_string()))?;
        }

        Ok(())
    }

    pub async fn get_tool_by_name(&self, name: &str) -> Result<Option<ShinkaiTool>, ToolError> {
        match self.sqlite_manager.get_tool_by_key(name) {
            Ok(tool) => Ok(Some(tool)),
            Err(SqliteManagerError::ToolNotFound(_)) => Ok(None),
            Err(e) => Err(ToolError::DatabaseError(e.to_string())),
        }
    }

    pub async fn vector_search_enabled_tools(
        &self,
        query: &str,
        num_of_results: u64,
    ) -> Result<Vec<ShinkaiToolHeader>, ToolError> {
        let tool_headers = self
            .sqlite_manager
            .tool_vector_search(query, num_of_results, false, false)
            .await
            .map_err(|e| ToolError::DatabaseError(e.to_string()))?;
        // Note: we can add more code here to filter out low confidence results
        let tool_headers = tool_headers.into_iter().map(|(tool, _)| tool).collect();
        Ok(tool_headers)
    }

    pub async fn vector_search_enabled_tools_with_network(
        &self,
        query: &str,
        num_of_results: u64,
    ) -> Result<Vec<ShinkaiToolHeader>, ToolError> {
        let tool_headers = self
            .sqlite_manager
            .tool_vector_search(query, num_of_results, false, true)
            .await
            .map_err(|e| ToolError::DatabaseError(e.to_string()))?;
        // Note: we can add more code here to filter out low confidence results
        let tool_headers = tool_headers.into_iter().map(|(tool, _)| tool).collect();
        Ok(tool_headers)
    }

    pub async fn vector_search_all_tools(
        &self,
        query: &str,
        num_of_results: u64,
    ) -> Result<Vec<ShinkaiToolHeader>, ToolError> {
        let tool_headers = self
            .sqlite_manager
            .tool_vector_search(query, num_of_results, true, true)
            .await
            .map_err(|e| ToolError::DatabaseError(e.to_string()))?;
        // Note: we can add more code here to filter out low confidence results
        let tool_headers = tool_headers.into_iter().map(|(tool, _)| tool).collect();
        Ok(tool_headers)
    }

    pub async fn call_function(
        &self,
        function_call: FunctionCall,
        context: &dyn InferenceChainContextTrait,
        shinkai_tool: &ShinkaiTool,
        node_name: ShinkaiName,
    ) -> Result<ToolCallFunctionResponse, LLMProviderError> {
        let _function_name = function_call.name.clone();
        let function_args = function_call.arguments.clone();

        match shinkai_tool {
            ShinkaiTool::Python(python_tool, _) => {
                let function_config = shinkai_tool.get_config_from_env();
                let function_config_vec: Vec<ToolConfig> = function_config.into_iter().collect();

                let node_env = fetch_node_environment();
                let node_storage_path = node_env
                    .node_storage_path
                    .clone()
                    .ok_or_else(|| ToolError::ExecutionError("Node storage path is not set".to_string()))?;
                let app_id = context.full_job().job_id().to_string();
                let tool_id = shinkai_tool.tool_router_key().clone();
                let tools = python_tool.tools.clone().unwrap_or_default();
                let support_files =
                    generate_tool_definitions(tools, CodeLanguage::Typescript, self.sqlite_manager.clone(), false)
                        .await
                        .map_err(|_| ToolError::ExecutionError("Failed to generate tool definitions".to_string()))?;
                let mut envs = HashMap::new();

                let bearer = context.db().read_api_v2_key().unwrap_or_default().unwrap_or_default();
                let llm_provider = context.agent().clone().get_id().to_string();
                envs.insert("BEARER".to_string(), bearer);
                envs.insert(
                    "X_SHINKAI_TOOL_ID".to_string(),
                    format!("jid-{}", context.full_job().job_id()),
                );
                envs.insert(
                    "X_SHINKAI_APP_ID".to_string(),
                    format!("jid-{}", context.full_job().job_id()),
                );
                envs.insert(
                    "X_SHINKAI_INSTANCE_ID".to_string(),
                    format!("jid-{}", context.full_job().job_id()),
                );
                envs.insert("X_SHINKAI_LLM_PROVIDER".to_string(), llm_provider);
                let result = python_tool
                    .run(
                        envs,
                        node_env.api_listen_address.ip().to_string(),
                        node_env.api_listen_address.port(),
                        support_files,
                        function_args,
                        function_config_vec,
                        node_storage_path,
                        app_id,
                        tool_id,
                        node_name,
                        false,
                        None,
<<<<<<< HEAD
                        None,
=======
>>>>>>> b9142dff
                    )
                    .map_err(|e| LLMProviderError::FunctionExecutionError(e.to_string()))?;
                let result_str = serde_json::to_string(&result)
                    .map_err(|e| LLMProviderError::FunctionExecutionError(e.to_string()))?;
                return Ok(ToolCallFunctionResponse {
                    response: result_str,
                    function_call,
                });
            }
            ShinkaiTool::Rust(_, _) => {
                unimplemented!("Rust tool calls are not supported yet");
                // if let Some(rust_function) = RustToolFunctions::get_tool_function(&function_name) {
                //     let args: Vec<Box<dyn Any + Send>> = RustTool::convert_args_from_fn_call(function_args)?;
                //     let result = rust_function(context, args)
                //         .map_err(|e| LLMProviderError::FunctionExecutionError(e.to_string()))?;
                //     let result_str = result
                //         .downcast_ref::<String>()
                //         .ok_or_else(|| {
                //             LLMProviderError::InvalidFunctionResult(format!("Invalid result: {:?}", result))
                //         })?
                //         .clone();
                //     return Ok(ToolCallFunctionResponse {
                //         response: result_str,
                //         function_call,
                //     });
                // }
            }
            ShinkaiTool::Deno(deno_tool, _) => {
                let function_config = shinkai_tool.get_config_from_env();
                let function_config_vec: Vec<ToolConfig> = function_config.into_iter().collect();

                let node_env = fetch_node_environment();
                let node_storage_path = node_env
                    .node_storage_path
                    .clone()
                    .ok_or_else(|| ToolError::ExecutionError("Node storage path is not set".to_string()))?;
                let app_id = context.full_job().job_id().to_string();
                let tool_id = shinkai_tool.tool_router_key().clone();
                let tools = deno_tool.tools.clone().unwrap_or_default();
                let support_files =
                    generate_tool_definitions(tools, CodeLanguage::Typescript, self.sqlite_manager.clone(), false)
                        .await
                        .map_err(|_| ToolError::ExecutionError("Failed to generate tool definitions".to_string()))?;
                let mut envs = HashMap::new();
                let bearer = context
                    .db()
                    .read_api_v2_key()
                    .unwrap_or_default()
                    .unwrap_or_default();
                let llm_provider = context.agent().clone().get_id().to_string();
                envs.insert("BEARER".to_string(), bearer);
                envs.insert(
                    "X_SHINKAI_TOOL_ID".to_string(),
                    format!("jid-{}", context.full_job().job_id()),
                );
                envs.insert(
                    "X_SHINKAI_APP_ID".to_string(),
                    format!("jid-{}", context.full_job().job_id()),
                );
                envs.insert(
                    "X_SHINKAI_INSTANCE_ID".to_string(),
                    format!("jid-{}", context.full_job().job_id()),
                );
                envs.insert("X_SHINKAI_LLM_PROVIDER".to_string(), llm_provider);
                let result = deno_tool
                    .run(
                        envs,
                        node_env.api_listen_address.ip().to_string(),
                        node_env.api_listen_address.port(),
                        support_files,
                        function_args,
                        function_config_vec,
                        node_storage_path,
                        app_id,
                        tool_id.clone(),
                        node_name,
                        false,
                        Some(tool_id),
<<<<<<< HEAD
                        None,
=======
>>>>>>> b9142dff
                    )
                    .map_err(|e| LLMProviderError::FunctionExecutionError(e.to_string()))?;
                let result_str = serde_json::to_string(&result)
                    .map_err(|e| LLMProviderError::FunctionExecutionError(e.to_string()))?;
                return Ok(ToolCallFunctionResponse {
                    response: result_str,
                    function_call,
                });
            }
            ShinkaiTool::Network(network_tool, _) => {
                eprintln!("network tool with name {:?}", network_tool.name);

                let agent_payments_manager = context.my_agent_payments_manager();
                let (internal_invoice_request, wallet_balances) = {
                    // Start invoice request
                    let my_agent_payments_manager = match &agent_payments_manager {
                        Some(manager) => manager.lock().await,
                        None => {
                            eprintln!("call_function> Agent payments manager is not available");
                            shinkai_log(
                                ShinkaiLogOption::Node,
                                ShinkaiLogLevel::Error,
                                "Agent payments manager is not available",
                            );
                            return Err(LLMProviderError::FunctionExecutionError(
                                "Agent payments manager is not available".to_string(),
                            ));
                        }
                    };

                    // Get wallet balances
                    let balances = match my_agent_payments_manager.get_balances(node_name.clone()).await {
                        Ok(balances) => balances,
                        Err(e) => {
                            eprintln!("Failed to get balances: {}", e);
                            shinkai_log(
                                ShinkaiLogOption::Node,
                                ShinkaiLogLevel::Error,
                                format!("Failed to get balances: {}", e).as_str(),
                            );
                            return Err(LLMProviderError::FunctionExecutionError(format!(
                                "Failed to get balances: {}",
                                e
                            )));
                        }
                    };

                    // Send a Network Request Invoice
                    let invoice_request = match my_agent_payments_manager
                        .network_request_invoice(network_tool.clone(), UsageTypeInquiry::PerUse)
                        .await
                    {
                        Ok(request) => request,
                        Err(e) => {
                            eprintln!("Failed to request invoice: {}", e);
                            shinkai_log(
                                ShinkaiLogOption::Node,
                                ShinkaiLogLevel::Error,
                                format!("Failed to request invoice: {}", e).as_str(),
                            );
                            return Err(LLMProviderError::FunctionExecutionError(format!(
                                "Failed to request invoice: {}",
                                e
                            )));
                        }
                    };
                    (invoice_request, balances)
                };

                eprintln!(
                    "call_function> internal_invoice_request: {:?}",
                    internal_invoice_request
                );

                // TODO: Send ws_message to the frontend saying requesting invoice to X and more context

                // Convert balances to Value
                let balances_value = match serde_json::to_value(&wallet_balances) {
                    Ok(value) => value,
                    Err(e) => {
                        shinkai_log(
                            ShinkaiLogOption::Node,
                            ShinkaiLogLevel::Error,
                            format!("Failed to convert balances to Value: {}", e).as_str(),
                        );
                        return Err(LLMProviderError::FunctionExecutionError(format!(
                            "Failed to convert balances to Value: {}",
                            e
                        )));
                    }
                };

                // Note: there must be a better way to do this
                // Loop to check for the invoice unique_id
                let start_time = std::time::Instant::now();
                let timeout = std::time::Duration::from_secs(300); // 5 minutes
                let interval = std::time::Duration::from_millis(100); // 100ms
                let notification_content: Invoice;

                loop {
                    if start_time.elapsed() > timeout {
                        return Err(LLMProviderError::FunctionExecutionError(
                            "Timeout while waiting for invoice unique_id".to_string(),
                        ));
                    }

                    // Check if the invoice is paid
                    match context.db().get_invoice(&internal_invoice_request.unique_id.clone()) {
                        Ok(invoice) => {
                            eprintln!("invoice found: {:?}", invoice);

                            if invoice.status == InvoiceStatusEnum::Pending {
                                // Process the notification
                                notification_content = invoice;
                                break;
                            }
                        }
                        Err(_e) => {
                            // If invoice is not found, check for InvoiceNetworkError
                            match context
                                .db()
                                .get_invoice_network_error(&internal_invoice_request.unique_id.clone())
                            {
                                Ok(network_error) => {
                                    eprintln!("InvoiceNetworkError found: {:?}", network_error);
                                    shinkai_log(
                                        ShinkaiLogOption::Network,
                                        ShinkaiLogLevel::Error,
                                        &format!("InvoiceNetworkError details: {:?}", network_error),
                                    );
                                    // Return the user_error_message if available, otherwise a default message
                                    let error_message = network_error
                                        .user_error_message
                                        .unwrap_or_else(|| "Invoice network error encountered".to_string());
                                    return Err(LLMProviderError::FunctionExecutionError(error_message));
                                }
                                Err(_) => {
                                    // Continue waiting if neither invoice nor network error is found
                                }
                            }
                        }
                    }
                    tokio::time::sleep(interval).await;
                }

                // Convert notification_content to Value
                let notification_content_value = match serde_json::to_value(&notification_content) {
                    Ok(value) => value,
                    Err(e) => {
                        shinkai_log(
                            ShinkaiLogOption::Node,
                            ShinkaiLogLevel::Error,
                            format!("Failed to convert notification_content to Value: {}", e).as_str(),
                        );
                        return Err(LLMProviderError::FunctionExecutionError(format!(
                            "Failed to convert notification_content to Value: {}",
                            e
                        )));
                    }
                };

                // Get the ws from the context
                {
                    let ws_manager = context.ws_manager_trait();

                    if let Some(ws_manager) = &ws_manager {
                        let ws_manager = ws_manager.lock().await;
                        let job = context.full_job();

                        let topic = WSTopic::Widget;
                        let subtopic = job.conversation_inbox_name.to_string();
                        let update = "".to_string();
                        let payment_metadata = PaymentMetadata {
                            tool_key: network_tool.name.clone(),
                            description: network_tool.description.clone(),
                            usage_type: network_tool.usage_type.clone(),
                            invoice_id: internal_invoice_request.unique_id.clone(),
                            invoice: notification_content_value.clone(),
                            function_args: function_args.clone(),
                            wallet_balances: balances_value.clone(),
                            error_message: None,
                        };

                        let widget = WSMessageType::Widget(WidgetMetadata::PaymentRequest(payment_metadata));
                        ws_manager.queue_message(topic, subtopic, update, widget, false).await;
                    } else {
                        return Err(LLMProviderError::FunctionExecutionError(
                            "WS manager is not available".to_string(),
                        ));
                    }
                }

                // Wait for the invoice to be paid for up to 5 minutes
                let start_time = std::time::Instant::now();
                let timeout = std::time::Duration::from_secs(300); // 5 minutes
                let interval = std::time::Duration::from_millis(100); // 100ms
                let invoice_result: Invoice;

                loop {
                    if start_time.elapsed() > timeout {
                        // Send a timeout notification via WebSocket
                        {
                            let ws_manager = context.ws_manager_trait();

                            if let Some(ws_manager) = &ws_manager {
                                let ws_manager = ws_manager.lock().await;
                                let job = context.full_job();

                                let topic = WSTopic::Widget;
                                let subtopic = job.conversation_inbox_name.to_string();
                                let update = "Timeout while waiting for invoice payment".to_string();
                                let payment_metadata = PaymentMetadata {
                                    tool_key: network_tool.name.clone(),
                                    description: network_tool.description.clone(),
                                    usage_type: network_tool.usage_type.clone(),
                                    invoice_id: internal_invoice_request.unique_id.clone(),
                                    invoice: notification_content_value.clone(),
                                    function_args: function_args.clone(),
                                    wallet_balances: balances_value.clone(),
                                    error_message: Some(update.clone()),
                                };

                                let widget = WSMessageType::Widget(WidgetMetadata::PaymentRequest(payment_metadata));
                                ws_manager.queue_message(topic, subtopic, update, widget, false).await;
                            }
                        }

                        return Err(LLMProviderError::FunctionExecutionError(
                            "Timeout while waiting for invoice payment".to_string(),
                        ));
                    }

                    // Check if the invoice is paid
                    match context.db().get_invoice(&internal_invoice_request.unique_id.clone()) {
                        Ok(invoice) => {
                            if invoice.status == InvoiceStatusEnum::Processed {
                                invoice_result = invoice;
                                break;
                            }
                        }
                        Err(e) => {
                            return Err(LLMProviderError::FunctionExecutionError(format!(
                                "Error while checking for invoice payment: {}",
                                e
                            )));
                        }
                    }

                    // Sleep for the interval before checking again
                    tokio::time::sleep(interval).await;
                }

                eprintln!("invoice_result: {:?}", invoice_result);

                // Try to parse the result_str and extract the "data" field
                let response = match serde_json::from_str::<serde_json::Value>(
                    &invoice_result.result_str.clone().unwrap_or_default(),
                ) {
                    Ok(parsed) => {
                        if let Some(data) = parsed.get("data") {
                            data.to_string()
                        } else {
                            invoice_result.result_str.clone().unwrap_or_default()
                        }
                    }
                    Err(_) => invoice_result.result_str.clone().unwrap_or_default(),
                };

                eprintln!("parsed response: {:?}", response);

                return Ok(ToolCallFunctionResponse {
                    response,
                    function_call,
                });
            }
        }
    }

    /// This function is used to call a JS function directly
    /// It's very handy for agent-to-agent communication
    pub async fn call_js_function(
        &self,
        function_args: serde_json::Map<String, Value>,
        requester_node_name: ShinkaiName,
        js_tool_name: &str,
    ) -> Result<String, LLMProviderError> {
        let shinkai_tool = self.get_tool_by_name(js_tool_name).await?;

        if shinkai_tool.is_none() {
            return Err(LLMProviderError::FunctionNotFound(js_tool_name.to_string()));
        }

        let shinkai_tool = shinkai_tool.unwrap();
        let function_config = shinkai_tool.get_config_from_env();
        let function_config_vec: Vec<ToolConfig> = function_config.into_iter().collect();

        let js_tool = match shinkai_tool.clone() {
            ShinkaiTool::Deno(js_tool, _) => js_tool,
            _ => return Err(LLMProviderError::FunctionNotFound(js_tool_name.to_string())),
        };

        let node_env = fetch_node_environment();
        let node_storage_path = node_env
            .node_storage_path
            .clone()
            .ok_or_else(|| ToolError::ExecutionError("Node storage path is not set".to_string()))?;
        let tools = js_tool.clone().tools.unwrap_or_default();
        let app_id = format!("external_{}", uuid::Uuid::new_v4());
        let tool_id = shinkai_tool.tool_router_key().clone();
        let support_files =
            generate_tool_definitions(tools, CodeLanguage::Typescript, self.sqlite_manager.clone(), false)
                .await
                .map_err(|_| ToolError::ExecutionError("Failed to generate tool definitions".to_string()))?;
        let mut envs = HashMap::new();
        envs.insert("BEARER".to_string(), "".to_string()); // TODO (How do we get the bearer?)
        envs.insert("X_SHINKAI_TOOL_ID".to_string(), "".to_string()); // TODO Pass data from the API
        envs.insert("X_SHINKAI_APP_ID".to_string(), "".to_string()); // TODO Pass data from the API
        envs.insert("X_SHINKAI_INSTANCE_ID".to_string(), "".to_string()); // TODO Pass data from the API
        envs.insert("X_SHINKAI_LLM_PROVIDER".to_string(), "".to_string()); // TODO Pass data from the API

        let result = js_tool
            .run(
                HashMap::new(),
                node_env.api_listen_address.ip().to_string(),
                node_env.api_listen_address.port(),
                support_files,
                function_args,
                function_config_vec,
                node_storage_path,
                app_id,
                tool_id.clone(),
                // TODO Is this correct?
                requester_node_name,
                true,
                Some(tool_id),
<<<<<<< HEAD
                None,
=======
>>>>>>> b9142dff
            )
            .map_err(|e| LLMProviderError::FunctionExecutionError(e.to_string()))?;
        let result_str =
            serde_json::to_string(&result).map_err(|e| LLMProviderError::FunctionExecutionError(e.to_string()))?;

        return Ok(result_str);
    }

    pub async fn combined_tool_search(
        &self,
        query: &str,
        num_of_results: u64,
        include_disabled: bool,
        include_network: bool,
    ) -> Result<Vec<ShinkaiToolHeader>, ToolError> {
        // Sanitize the query to handle special characters
        let sanitized_query = query.replace(|c: char| !c.is_alphanumeric() && c != ' ', " ");

        // Start the timer for vector search
        let vector_start_time = Instant::now();
        let vector_search_result = self
            .sqlite_manager
            .tool_vector_search(&sanitized_query, num_of_results, include_disabled, include_network)
            .await;
        let vector_elapsed_time = vector_start_time.elapsed();
        println!("Time taken for vector search: {:?}", vector_elapsed_time);

        // Start the timer for FTS search
        let fts_start_time = Instant::now();
        let fts_search_result = self.sqlite_manager.search_tools_fts(&sanitized_query);
        let fts_elapsed_time = fts_start_time.elapsed();
        println!("Time taken for FTS search: {:?}", fts_elapsed_time);

        match (vector_search_result, fts_search_result) {
            (Ok(vector_tools), Ok(fts_tools)) => {
                let mut combined_tools = Vec::new();
                let mut seen_ids = std::collections::HashSet::new();

                // Always add the first FTS result if available
                if let Some(first_fts_tool) = fts_tools.first() {
                    if seen_ids.insert(first_fts_tool.tool_router_key.clone()) {
                        combined_tools.push(first_fts_tool.clone());
                    }
                }

                // Check if the top vector search result has a score under 0.2
                if let Some((tool, score)) = vector_tools.first() {
                    if *score < 0.2 {
                        if seen_ids.insert(tool.tool_router_key.clone()) {
                            combined_tools.push(tool.clone());
                        }
                    }
                }

                // Add remaining FTS results
                for tool in fts_tools.iter().skip(1) {
                    if seen_ids.insert(tool.tool_router_key.clone()) {
                        combined_tools.push(tool.clone());
                    }
                }

                // Add remaining vector search results
                for (tool, _) in vector_tools.iter().skip(1) {
                    if seen_ids.insert(tool.tool_router_key.clone()) {
                        combined_tools.push(tool.clone());
                    }
                }

                // Log the result count if LOG_ALL is set to 1
                if std::env::var("LOG_ALL").unwrap_or_default() == "1" {
                    println!("Number of combined tool results: {}", combined_tools.len());
                }

                Ok(combined_tools)
            }
            (Err(e), _) | (_, Err(e)) => Err(ToolError::DatabaseError(e.to_string())),
        }
    }
}<|MERGE_RESOLUTION|>--- conflicted
+++ resolved
@@ -268,7 +268,10 @@
 
         // Check if ADD_TESTING_NETWORK_ECHO is set
         if std::env::var("ADD_TESTING_NETWORK_ECHO").unwrap_or_else(|_| "false".to_string()) == "true" {
-            match self.sqlite_manager.get_tool_by_key("local:::shinkai-tool-echo:::shinkai__echo") {
+            match self
+                .sqlite_manager
+                .get_tool_by_key("local:::shinkai-tool-echo:::shinkai__echo")
+            {
                 Ok(shinkai_tool) => {
                     if let ShinkaiTool::Deno(mut js_tool, _) = shinkai_tool {
                         js_tool.name = "network__echo".to_string();
@@ -554,10 +557,7 @@
                         node_name,
                         false,
                         None,
-<<<<<<< HEAD
                         None,
-=======
->>>>>>> b9142dff
                     )
                     .map_err(|e| LLMProviderError::FunctionExecutionError(e.to_string()))?;
                 let result_str = serde_json::to_string(&result)
@@ -602,11 +602,7 @@
                         .await
                         .map_err(|_| ToolError::ExecutionError("Failed to generate tool definitions".to_string()))?;
                 let mut envs = HashMap::new();
-                let bearer = context
-                    .db()
-                    .read_api_v2_key()
-                    .unwrap_or_default()
-                    .unwrap_or_default();
+                let bearer = context.db().read_api_v2_key().unwrap_or_default().unwrap_or_default();
                 let llm_provider = context.agent().clone().get_id().to_string();
                 envs.insert("BEARER".to_string(), bearer);
                 envs.insert(
@@ -636,10 +632,7 @@
                         node_name,
                         false,
                         Some(tool_id),
-<<<<<<< HEAD
                         None,
-=======
->>>>>>> b9142dff
                     )
                     .map_err(|e| LLMProviderError::FunctionExecutionError(e.to_string()))?;
                 let result_str = serde_json::to_string(&result)
@@ -975,10 +968,7 @@
                 requester_node_name,
                 true,
                 Some(tool_id),
-<<<<<<< HEAD
                 None,
-=======
->>>>>>> b9142dff
             )
             .map_err(|e| LLMProviderError::FunctionExecutionError(e.to_string()))?;
         let result_str =
