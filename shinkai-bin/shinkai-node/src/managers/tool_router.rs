--- conflicted
+++ resolved
@@ -21,7 +21,7 @@
 use shinkai_message_primitives::schemas::llm_providers::common_agent_llm_provider::ProviderOrAgent;
 use shinkai_message_primitives::schemas::shinkai_name::ShinkaiName;
 use shinkai_message_primitives::schemas::shinkai_tool_offering::{
-    AssetPayment, ToolPrice, UsageType, UsageTypeInquiry
+    AssetPayment, ToolPrice, UsageType, UsageTypeInquiry,
 };
 use shinkai_message_primitives::schemas::shinkai_tools::CodeLanguage;
 use shinkai_message_primitives::schemas::wallet_mixed::{Asset, NetworkIdentifier};
@@ -95,7 +95,9 @@
                 .map_err(|e| ToolError::DatabaseError(e.to_string()))?;
         }
 
-        if let Err(e) = Self::import_tools_from_directory(self.sqlite_manager.clone(), self.signing_secret_key.clone()).await {
+        if let Err(e) =
+            Self::import_tools_from_directory(self.sqlite_manager.clone(), self.signing_secret_key.clone()).await
+        {
             eprintln!("Error importing tools from directory: {}", e);
         }
 
@@ -128,7 +130,9 @@
         if let Err(e) = self.add_static_prompts(generator).await {
             eprintln!("Error adding static prompts: {}", e);
         }
-        if let Err(e) = Self::import_tools_from_directory(self.sqlite_manager.clone(), self.signing_secret_key.clone()).await {
+        if let Err(e) =
+            Self::import_tools_from_directory(self.sqlite_manager.clone(), self.signing_secret_key.clone()).await
+        {
             eprintln!("Error importing tools from directory: {}", e);
         }
         if let Err(e) = self.add_testing_network_tools().await {
@@ -138,7 +142,9 @@
     }
 
     pub async fn sync_tools_from_directory(&self) -> Result<(), ToolError> {
-        if let Err(e) = Self::import_tools_from_directory(self.sqlite_manager.clone(), self.signing_secret_key.clone()).await {
+        if let Err(e) =
+            Self::import_tools_from_directory(self.sqlite_manager.clone(), self.signing_secret_key.clone()).await
+        {
             eprintln!("Error importing tools from directory: {}", e);
         }
         Ok(())
@@ -146,7 +152,10 @@
 
     /// Attempts to import each tool from a remote directory JSON.
     /// Now also checks if a tool is installed with an older version, and if so, calls `upgrade_tool`.
-    async fn import_tools_from_directory(db: Arc<SqliteManager>, signing_secret_key: SigningKey) -> Result<(), ToolError> {
+    async fn import_tools_from_directory(
+        db: Arc<SqliteManager>,
+        signing_secret_key: SigningKey,
+    ) -> Result<(), ToolError> {
         if env::var("SKIP_IMPORT_FROM_DIRECTORY")
             .unwrap_or("false".to_string())
             .to_lowercase()
@@ -158,13 +167,11 @@
         let start_time = Instant::now();
         let node_env = fetch_node_environment();
 
-        let url = env::var("SHINKAI_TOOLS_DIRECTORY_URL").unwrap_or_else(|_| {
-           format!("https://shinkai-store-302883622007.us-central1.run.app/store/defaults")
-        });
+        let url = env::var("SHINKAI_TOOLS_DIRECTORY_URL")
+            .unwrap_or_else(|_| format!("https://shinkai-store-302883622007.us-central1.run.app/store/defaults"));
 
         eprintln!("Importing tools from: {}", url);
 
-<<<<<<< HEAD
         let client = reqwest::Client::new();
         let response = client
             .get(url)
@@ -173,9 +180,6 @@
             .await
             .map_err(|e| ToolError::RequestError(e))?;
 
-=======
-        let response = reqwest::get(url).await.map_err(ToolError::RequestError)?;
->>>>>>> 6b5439e8
         if response.status() != 200 {
             return Err(ToolError::ExecutionError(format!(
                 "Import tools request returned a non OK status: {}",
@@ -208,7 +212,7 @@
                 let db = db.clone();
                 let node_env = node_env.clone();
                 let node_name = node_env.global_identity_name.clone();
-                let signing_secret_key = signing_secret_key.clone();                
+                let signing_secret_key = signing_secret_key.clone();
                 async move {
                     // Try to see if a tool with the same routerKey is already installed.
                     match db.get_tool_by_key(router_key) {
@@ -282,8 +286,14 @@
                         }
                         Err(SqliteManagerError::ToolNotFound(_)) => {
                             // If the tool isn't found locally, import it anew
-                            match Node::v2_api_import_tool_internal(db.clone(), node_env.clone(), tool_url.to_string(), node_name, signing_secret_key)
-                                .await
+                            match Node::v2_api_import_tool_internal(
+                                db.clone(),
+                                node_env.clone(),
+                                tool_url.to_string(),
+                                node_name,
+                                signing_secret_key,
+                            )
+                            .await
                             {
                                 Ok(val) => {
                                     // We stored the tool under val["tool"] in the JSON response
