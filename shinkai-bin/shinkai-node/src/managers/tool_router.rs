use std::collections::HashMap;
use std::env;
use std::sync::Arc;
use std::time::Instant;

use crate::llm_provider::error::LLMProviderError;
use crate::llm_provider::execution::chains::inference_chain_trait::{FunctionCall, InferenceChainContextTrait};
use crate::tools::tool_definitions::definition_generation::{generate_tool_definitions, get_rust_tools};
use crate::utils::environment::fetch_node_environment;
use serde::{Deserialize, Serialize};
use serde_json::Value;
use shinkai_message_primitives::schemas::invoices::{Invoice, InvoiceStatusEnum};
use shinkai_message_primitives::schemas::job::JobLike;
use shinkai_message_primitives::schemas::shinkai_name::ShinkaiName;
use shinkai_message_primitives::schemas::shinkai_tool_offering::{
    AssetPayment, ToolPrice, UsageType, UsageTypeInquiry,
};
use shinkai_message_primitives::schemas::shinkai_tools::CodeLanguage;
use shinkai_message_primitives::schemas::wallet_mixed::{Asset, NetworkIdentifier};
use shinkai_message_primitives::schemas::ws_types::{PaymentMetadata, WSMessageType, WidgetMetadata};
use shinkai_message_primitives::shinkai_message::shinkai_message_schemas::WSTopic;
use shinkai_message_primitives::shinkai_utils::shinkai_logging::{shinkai_log, ShinkaiLogLevel, ShinkaiLogOption};
use shinkai_sqlite::errors::SqliteManagerError;
use shinkai_sqlite::files::prompts_data;
use shinkai_sqlite::SqliteManager;
<<<<<<< HEAD
=======
use shinkai_tools_primitives::tools::deno_tools::ToolResult;
>>>>>>> 60358384
use shinkai_tools_primitives::tools::error::ToolError;
use shinkai_tools_primitives::tools::js_toolkit::JSToolkit;
use shinkai_tools_primitives::tools::network_tool::NetworkTool;
use shinkai_tools_primitives::tools::parameters::Parameters;
use shinkai_tools_primitives::tools::python_tools::PythonTool;
use shinkai_tools_primitives::tools::rust_tools::RustTool;
use shinkai_tools_primitives::tools::shinkai_tool::{ShinkaiTool, ShinkaiToolHeader};
use shinkai_tools_primitives::tools::tool_config::ToolConfig;
use shinkai_tools_primitives::tools::tool_output_arg::ToolOutputArg;
use shinkai_tools_runner::built_in_tools;
use shinkai_vector_resources::embedding_generator::EmbeddingGenerator;
use tokio::sync::RwLock;

#[derive(Clone)]
pub struct ToolRouter {
    pub sqlite_manager: Arc<RwLock<SqliteManager>>,
}

#[derive(Debug, Clone, Deserialize, Serialize)]
pub struct ToolCallFunctionResponse {
    pub response: String,
    pub function_call: FunctionCall,
}

impl ToolRouter {
    pub fn new(sqlite_manager: Arc<RwLock<SqliteManager>>) -> Self {
        ToolRouter { sqlite_manager }
    }

    pub async fn initialization(&self, generator: Box<dyn EmbeddingGenerator>) -> Result<(), ToolError> {
        let is_empty;
        let has_any_js_tools;
        {
            let sqlite_manager = self.sqlite_manager.read().await;
            is_empty = sqlite_manager
                .is_empty()
                .map_err(|e| ToolError::DatabaseError(e.to_string()))?;

            has_any_js_tools = sqlite_manager
                .has_any_js_tools()
                .map_err(|e| ToolError::DatabaseError(e.to_string()))?;
        }

        if is_empty {
            // Add JS tools
            let _ = self.add_deno_tools().await;
            let _ = self.add_rust_tools().await;
            let _ = self.add_python_tools().await;
            // Add static prompts
            let _ = self.add_static_prompts(&generator).await;
        } else if !has_any_js_tools {
            // Add JS tools
            let _ = self.add_deno_tools().await;
            let _ = self.add_rust_tools().await;
            let _ = self.add_python_tools().await;
        }

        Ok(())
    }

    pub async fn force_reinstall_all(&self, generator: &Box<dyn EmbeddingGenerator>) -> Result<(), ToolError> {
        // Add JS tools
        let _ = self.add_deno_tools().await;
        let _ = self.add_rust_tools().await;
        let _ = self.add_python_tools().await;
        let _ = self.add_static_prompts(generator).await;

        Ok(())
    }

    pub async fn add_static_prompts(&self, _generator: &Box<dyn EmbeddingGenerator>) -> Result<(), ToolError> {
        // Check if ONLY_TESTING_PROMPTS is set
        if env::var("ONLY_TESTING_PROMPTS").unwrap_or_default() == "1"
            || env::var("ONLY_TESTING_PROMPTS").unwrap_or_default().to_lowercase() == "true"
        {
            return Ok(()); // Return right away and don't add anything
        }

        let start_time = Instant::now();

        // Determine which set of prompts to use
        let prompts_data = if env::var("IS_TESTING").unwrap_or_default() == "1" {
            prompts_data::PROMPTS_JSON_TESTING
        } else {
            prompts_data::PROMPTS_JSON
        };

        // Parse the JSON string into a Vec<Value>
        let json_array: Vec<Value> = serde_json::from_str(prompts_data).expect("Failed to parse prompts JSON data");

        println!("Number of static prompts to add: {}", json_array.len());

        // Use the add_prompts_from_json_values method
        {
            let sqlite_manager = self.sqlite_manager.write().await;
            sqlite_manager
                .add_prompts_from_json_values(json_array)
                .map_err(|e| ToolError::DatabaseError(e.to_string()))?;
        }

        let duration = start_time.elapsed();
        if env::var("LOG_ALL").unwrap_or_default() == "1" {
            println!("Time taken to add static prompts: {:?}", duration);
        }
        Ok(())
    }

    pub async fn add_network_tool(&self, network_tool: NetworkTool) -> Result<(), ToolError> {
        let mut sqlite_manager = self.sqlite_manager.write().await;
        sqlite_manager
            .add_tool(ShinkaiTool::Network(network_tool, true))
            .await
            .map(|_| ())
            .map_err(|e| ToolError::DatabaseError(e.to_string()))
    }

    async fn add_rust_tools(&self) -> Result<(), ToolError> {
        let rust_tools = get_rust_tools();
        let mut sqlite_manager = self.sqlite_manager.write().await;
        for tool in rust_tools {
            let rust_tool = RustTool::new(
                tool.name,
                tool.description,
                tool.input_args,
                tool.output_arg,
                None,
                tool.tool_router_key,
            );
            sqlite_manager
                .add_tool(ShinkaiTool::Rust(rust_tool, true))
                .await
                .map_err(|e| ToolError::DatabaseError(e.to_string()))?;
        }
        Ok(())
    }

    async fn add_deno_tools(&self) -> Result<(), ToolError> {
        let start_time = Instant::now(); // Start the timer

        let tools = built_in_tools::get_tools();

        let only_testing_js_tools =
            std::env::var("ONLY_TESTING_JS_TOOLS").unwrap_or_else(|_| "false".to_string()) == "true";
        let allowed_tools = vec![
            "shinkai-tool-echo",
            "shinkai-tool-coinbase-create-wallet",
            "shinkai-tool-coinbase-get-my-address",
            "shinkai-tool-coinbase-get-balance",
            "shinkai-tool-coinbase-get-transactions",
            "shinkai-tool-coinbase-send-tx",
            "shinkai-tool-coinbase-call-faucet",
        ];

        {
            let mut sqlite_manager = self.sqlite_manager.write().await;
            for (name, definition) in tools {
                if only_testing_js_tools && !allowed_tools.contains(&name.as_str()) {
                    continue; // Skip tools that are not in the allowed list
                }
                println!("Adding JS tool: {}", name);

                let toolkit = JSToolkit::new(&name, vec![definition.clone()]);
                for tool in toolkit.tools {
                    let shinkai_tool = ShinkaiTool::Deno(tool.clone(), true);
                    sqlite_manager
                        .add_tool(shinkai_tool)
                        .await
                        .map_err(|e| ToolError::DatabaseError(e.to_string()))?;
                }
            }
        }

        // Check if ADD_TESTING_EXTERNAL_NETWORK_ECHO is set
        if std::env::var("ADD_TESTING_EXTERNAL_NETWORK_ECHO").unwrap_or_else(|_| "false".to_string()) == "true" {
            let usage_type = UsageType::PerUse(ToolPrice::Payment(vec![AssetPayment {
                asset: Asset {
                    network_id: NetworkIdentifier::BaseSepolia,
                    asset_id: "USDC".to_string(),
                    decimals: Some(6),
                    contract_address: Some("0x036CbD53842c5426634e7929541eC2318f3dCF7e".to_string()),
                },
                amount: "1000".to_string(), // 0.001 USDC in atomic units (6 decimals)
            }]));

            // Manually create NetworkTool
            let network_tool = NetworkTool {
                name: "network__echo".to_string(),
                toolkit_name: "shinkai-tool-echo".to_string(),
                description: "Echoes the input message".to_string(),
                version: "v0.1".to_string(),
                provider: ShinkaiName::new("@@agent_provider.arb-sep-shinkai".to_string()).unwrap(),
                usage_type: usage_type.clone(),
                activated: true,
                config: vec![],
                input_args: {
                    let mut params = Parameters::new();
                    params.add_property(
                        "message".to_string(),
                        "string".to_string(),
                        "The message to echo".to_string(),
                        true,
                    );
                    params
                },
                output_arg: ToolOutputArg { json: "".to_string() },
                embedding: None,
                restrictions: None,
            };
            {
                let mut sqlite_manager = self.sqlite_manager.write().await;
                let shinkai_tool = ShinkaiTool::Network(network_tool, true);

                sqlite_manager
                    .add_tool(shinkai_tool)
                    .await
                    .map_err(|e| ToolError::DatabaseError(e.to_string()))?;
            }

            // Manually create another NetworkTool
            let youtube_tool = NetworkTool {
                name: "youtube_transcript_with_timestamps".to_string(),
                toolkit_name: "shinkai-tool-youtube-transcript".to_string(),
                description: "Takes a YouTube link and summarizes the content by creating multiple sections with a summary and a timestamp.".to_string(),
                version: "v0.1".to_string(),
                provider: ShinkaiName::new("@@agent_provider.arb-sep-shinkai".to_string()).unwrap(),
                usage_type: usage_type.clone(),
                activated: true,
                config: vec![],
                input_args: {
                    let mut params = Parameters::new();
                    params.add_property("url".to_string(), "string".to_string(), "The YouTube link to summarize".to_string(), true);
                    params
                },
                output_arg: ToolOutputArg { json: "".to_string() },
                embedding: None,
                restrictions: None,
            };

            {
                let shinkai_tool = ShinkaiTool::Network(youtube_tool, true);
                let mut sqlite_manager = self.sqlite_manager.write().await;
                sqlite_manager
                    .add_tool(shinkai_tool)
                    .await
                    .map_err(|e| ToolError::DatabaseError(e.to_string()))?;
            }
        }

        // Check if ADD_TESTING_NETWORK_ECHO is set
        if std::env::var("ADD_TESTING_NETWORK_ECHO").unwrap_or_else(|_| "false".to_string()) == "true" {
            let sqlite_manager_read = self.sqlite_manager.read().await;
            match sqlite_manager_read.get_tool_by_key("local:::shinkai-tool-echo:::shinkai__echo") {
                Ok(shinkai_tool) => {
                    if let ShinkaiTool::Deno(mut js_tool, _) = shinkai_tool {
                        std::mem::drop(sqlite_manager_read);
                        js_tool.name = "network__echo".to_string();
                        let modified_tool = ShinkaiTool::Deno(js_tool, true);
                        let mut sqlite_manager = self.sqlite_manager.write().await;
                        sqlite_manager
                            .add_tool(modified_tool)
                            .await
                            .map_err(|e| ToolError::DatabaseError(e.to_string()))?;
                    }
                }
                Err(SqliteManagerError::ToolNotFound(_)) => {
                    eprintln!("Tool not found: local:::shinkai-tool-echo:::shinkai__echo");
                    // Handle the case where the tool is not found, if necessary
                }
                Err(e) => {
                    return Err(ToolError::DatabaseError(e.to_string()));
                }
            }

            let sqlite_manager_read = self.sqlite_manager.read().await;
            match sqlite_manager_read
                .get_tool_by_key("local:::shinkai-tool-youtube-transcript:::shinkai__youtube_transcript")
            {
                Ok(shinkai_tool) => {
                    if let ShinkaiTool::Deno(mut js_tool, _) = shinkai_tool {
                        std::mem::drop(sqlite_manager_read);
                        js_tool.name = "youtube_transcript_with_timestamps".to_string();
                        let modified_tool = ShinkaiTool::Deno(js_tool, true);
                        let mut sqlite_manager = self.sqlite_manager.write().await;
                        sqlite_manager
                            .add_tool(modified_tool)
                            .await
                            .map_err(|e| ToolError::DatabaseError(e.to_string()))?;
                    }
                }
                Err(SqliteManagerError::ToolNotFound(_)) => {
                    eprintln!("Tool not found: local:::shinkai-tool-youtube-transcript:::shinkai__youtube_transcript");
                    // Handle the case where the tool is not found, if necessary
                }
                Err(e) => {
                    return Err(ToolError::DatabaseError(e.to_string()));
                }
            }
        }

        let duration = start_time.elapsed(); // Calculate the duration
        println!("Time taken to add JS tools: {:?}", duration); // Print the duration

        Ok(())
    }

    fn generate_google_search_tool() -> PythonTool {
        // Create parameters for Google search
        let mut params = Parameters::new();
        params.add_property(
            "query".to_string(),
            "string".to_string(),
            "The search query to look up".to_string(),
            true,
        );
        params.add_property(
            "num_results".to_string(),
            "number".to_string(),
            "Number of search results to return".to_string(),
            false,
        );

        let mut output_arg = ToolOutputArg::empty();
        output_arg.json = r#"{
        "query": "string",
        "results": [
            {
                "title": "string",
                "url": "string", 
                "description": "string"
            }
        ]
    }"#
        .to_string();

        let python_tool = PythonTool {
            toolkit_name: "google_search_shinkai".to_string(),
            embedding: None,
            name: "Google Search".to_string(),
            author: "Shinkai".to_string(),
            py_code: r#"
# /// script
# dependencies = [
# "googlesearch-python"
# ]
# ///
from googlesearch import search, SearchResult
from typing import List
from dataclasses import dataclass
import json

class CONFIG:
    pass

class INPUTS:
    query: str
    num_results: int = 10

class OUTPUT:
    results: List[SearchResult]
    query: str

async def run(c: CONFIG, p: INPUTS) -> OUTPUT:
    query = p.query
    if not query:
        raise ValueError("No search query provided")

    results = []
    try:
        results = search(query, num_results=p.num_results, advanced=True)
    except Exception as e:
        raise RuntimeError(f"Search failed: {str(e)}")

    output = OUTPUT()
    output.results = results
    output.query = query
    return output
"#
            .to_string(),
            tools: None,
            config: vec![],
            description: "Search the web using Google".to_string(),
            keywords: vec![
                "web search".to_string(),
                "google search".to_string(),
                "internet search".to_string(),
            ],
            input_args: params,
            output_arg,
            activated: true,
            result: ToolResult {
                r#type: "object".to_string(),
                properties: serde_json::json!({
                    "query": {"type": "string"},
                    "results": {
                        "type": "array",
                        "items": {
                            "type": "object",
                            "properties": {
                                "title": {"type": "string"},
                                "url": {"type": "string"},
                                "description": {"type": "string"}
                            },
                            "required": ["title", "url", "description"]
                        }
                    }
                }),
                required: vec!["query".to_string(), "results".to_string()],
            },
            sql_tables: None,
            sql_queries: None,
            file_inbox: None,
            oauth: None,
        };
        python_tool
    }

    async fn add_python_tools(&self) -> Result<(), ToolError> {
        let python_tools = vec![Self::generate_google_search_tool()];
        let mut sqlite_manager = self.sqlite_manager.write().await;
        for python_tool in python_tools {
            sqlite_manager
                .add_tool(ShinkaiTool::Python(python_tool, true))
                .await
                .map_err(|e| ToolError::DatabaseError(e.to_string()))?;
        }

        Ok(())
    }

    pub async fn get_tool_by_name(&self, name: &str) -> Result<Option<ShinkaiTool>, ToolError> {
        match self.sqlite_manager.read().await.get_tool_by_key(name) {
            Ok(tool) => Ok(Some(tool)),
            Err(SqliteManagerError::ToolNotFound(_)) => Ok(None),
            Err(e) => Err(ToolError::DatabaseError(e.to_string())),
        }
    }

    pub async fn vector_search_enabled_tools(
        &self,
        query: &str,
        num_of_results: u64,
    ) -> Result<Vec<ShinkaiToolHeader>, ToolError> {
        let tool_headers = self
            .sqlite_manager
            .read()
            .await
            .tool_vector_search(query, num_of_results, false, false)
            .await
            .map_err(|e| ToolError::DatabaseError(e.to_string()))?;
        // Note: we can add more code here to filter out low confidence results
        let tool_headers = tool_headers.into_iter().map(|(tool, _)| tool).collect();
        Ok(tool_headers)
    }

    pub async fn vector_search_enabled_tools_with_network(
        &self,
        query: &str,
        num_of_results: u64,
    ) -> Result<Vec<ShinkaiToolHeader>, ToolError> {
        let tool_headers = self
            .sqlite_manager
            .read()
            .await
            .tool_vector_search(query, num_of_results, false, true)
            .await
            .map_err(|e| ToolError::DatabaseError(e.to_string()))?;
        // Note: we can add more code here to filter out low confidence results
        let tool_headers = tool_headers.into_iter().map(|(tool, _)| tool).collect();
        Ok(tool_headers)
    }

    pub async fn vector_search_all_tools(
        &self,
        query: &str,
        num_of_results: u64,
    ) -> Result<Vec<ShinkaiToolHeader>, ToolError> {
        let tool_headers = self
            .sqlite_manager
            .read()
            .await
            .tool_vector_search(query, num_of_results, true, true)
            .await
            .map_err(|e| ToolError::DatabaseError(e.to_string()))?;
        // Note: we can add more code here to filter out low confidence results
        let tool_headers = tool_headers.into_iter().map(|(tool, _)| tool).collect();
        Ok(tool_headers)
    }

    pub async fn call_function(
        &self,
        function_call: FunctionCall,
        context: &dyn InferenceChainContextTrait,
        shinkai_tool: &ShinkaiTool,
        node_name: ShinkaiName,
    ) -> Result<ToolCallFunctionResponse, LLMProviderError> {
        let _function_name = function_call.name.clone();
        let function_args = function_call.arguments.clone();

        match shinkai_tool {
            ShinkaiTool::Python(python_tool, _) => {
                let function_config = shinkai_tool.get_config_from_env();
                let function_config_vec: Vec<ToolConfig> = function_config.into_iter().collect();

                let node_env = fetch_node_environment();
                let node_storage_path = node_env
                    .node_storage_path
                    .clone()
                    .ok_or_else(|| ToolError::ExecutionError("Node storage path is not set".to_string()))?;
                let app_id = context.full_job().job_id().to_string();
                let tool_id = shinkai_tool.tool_router_key().clone();
                let tools = python_tool.tools.clone().unwrap_or_default();
                let support_files =
                    generate_tool_definitions(tools, CodeLanguage::Typescript, self.sqlite_manager.clone(), false)
                        .await
                        .map_err(|_| ToolError::ExecutionError("Failed to generate tool definitions".to_string()))?;
                let mut envs = HashMap::new();

                let bearer = context
                    .db()
                    .read()
                    .await
                    .read_api_v2_key()
                    .unwrap_or_default()
                    .unwrap_or_default();
                let llm_provider = context.agent().clone().get_id().to_string();
                envs.insert("BEARER".to_string(), bearer);
                envs.insert(
                    "X_SHINKAI_TOOL_ID".to_string(),
                    format!("jid-{}", context.full_job().job_id()),
                );
                envs.insert(
                    "X_SHINKAI_APP_ID".to_string(),
                    format!("jid-{}", context.full_job().job_id()),
                );
                envs.insert(
                    "X_SHINKAI_INSTANCE_ID".to_string(),
                    format!("jid-{}", context.full_job().job_id()),
                );
                envs.insert("X_SHINKAI_LLM_PROVIDER".to_string(), llm_provider);
                let result = python_tool
                    .run(
                        envs,
                        node_env.api_listen_address.ip().to_string(),
                        node_env.api_listen_address.port(),
                        support_files,
                        function_args,
                        function_config_vec,
                        node_storage_path,
                        app_id,
                        tool_id,
                        node_name,
                        false,
                    )
                    .map_err(|e| LLMProviderError::FunctionExecutionError(e.to_string()))?;
                let result_str = serde_json::to_string(&result)
                    .map_err(|e| LLMProviderError::FunctionExecutionError(e.to_string()))?;
                return Ok(ToolCallFunctionResponse {
                    response: result_str,
                    function_call,
                });
            }
            ShinkaiTool::Rust(_, _) => {
                unimplemented!("Rust tool calls are not supported yet");
                // if let Some(rust_function) = RustToolFunctions::get_tool_function(&function_name) {
                //     let args: Vec<Box<dyn Any + Send>> = RustTool::convert_args_from_fn_call(function_args)?;
                //     let result = rust_function(context, args)
                //         .map_err(|e| LLMProviderError::FunctionExecutionError(e.to_string()))?;
                //     let result_str = result
                //         .downcast_ref::<String>()
                //         .ok_or_else(|| {
                //             LLMProviderError::InvalidFunctionResult(format!("Invalid result: {:?}", result))
                //         })?
                //         .clone();
                //     return Ok(ToolCallFunctionResponse {
                //         response: result_str,
                //         function_call,
                //     });
                // }
            }
            ShinkaiTool::Deno(deno_tool, _) => {
                let function_config = shinkai_tool.get_config_from_env();
                let function_config_vec: Vec<ToolConfig> = function_config.into_iter().collect();

                let node_env = fetch_node_environment();
                let node_storage_path = node_env
                    .node_storage_path
                    .clone()
                    .ok_or_else(|| ToolError::ExecutionError("Node storage path is not set".to_string()))?;
                let app_id = context.full_job().job_id().to_string();
                let tool_id = shinkai_tool.tool_router_key().clone();
                let tools = deno_tool.tools.clone().unwrap_or_default();
                let support_files =
                    generate_tool_definitions(tools, CodeLanguage::Typescript, self.sqlite_manager.clone(), false)
                        .await
                        .map_err(|_| ToolError::ExecutionError("Failed to generate tool definitions".to_string()))?;
                let mut envs = HashMap::new();
                let bearer = context
                    .db()
                    .read()
                    .await
                    .read_api_v2_key()
                    .unwrap_or_default()
                    .unwrap_or_default();
                let llm_provider = context.agent().clone().get_id().to_string();
                envs.insert("BEARER".to_string(), bearer);
                envs.insert(
                    "X_SHINKAI_TOOL_ID".to_string(),
                    format!("jid-{}", context.full_job().job_id()),
                );
                envs.insert(
                    "X_SHINKAI_APP_ID".to_string(),
                    format!("jid-{}", context.full_job().job_id()),
                );
                envs.insert(
                    "X_SHINKAI_INSTANCE_ID".to_string(),
                    format!("jid-{}", context.full_job().job_id()),
                );
                envs.insert("X_SHINKAI_LLM_PROVIDER".to_string(), llm_provider);
                let result = deno_tool
                    .run(
                        envs,
                        node_env.api_listen_address.ip().to_string(),
                        node_env.api_listen_address.port(),
                        support_files,
                        function_args,
                        function_config_vec,
                        node_storage_path,
                        app_id,
                        tool_id.clone(),
                        node_name,
                        false,
                        Some(tool_id),
                        None,
                    )
                    .map_err(|e| LLMProviderError::FunctionExecutionError(e.to_string()))?;
                let result_str = serde_json::to_string(&result)
                    .map_err(|e| LLMProviderError::FunctionExecutionError(e.to_string()))?;
                return Ok(ToolCallFunctionResponse {
                    response: result_str,
                    function_call,
                });
            }
            ShinkaiTool::Network(network_tool, _) => {
                eprintln!("network tool with name {:?}", network_tool.name);

                let agent_payments_manager = context.my_agent_payments_manager();
                let (internal_invoice_request, wallet_balances) = {
                    // Start invoice request
                    let my_agent_payments_manager = match &agent_payments_manager {
                        Some(manager) => manager.lock().await,
                        None => {
                            eprintln!("call_function> Agent payments manager is not available");
                            shinkai_log(
                                ShinkaiLogOption::Node,
                                ShinkaiLogLevel::Error,
                                "Agent payments manager is not available",
                            );
                            return Err(LLMProviderError::FunctionExecutionError(
                                "Agent payments manager is not available".to_string(),
                            ));
                        }
                    };

                    // Get wallet balances
                    let balances = match my_agent_payments_manager.get_balances(node_name.clone()).await {
                        Ok(balances) => balances,
                        Err(e) => {
                            eprintln!("Failed to get balances: {}", e);
                            shinkai_log(
                                ShinkaiLogOption::Node,
                                ShinkaiLogLevel::Error,
                                format!("Failed to get balances: {}", e).as_str(),
                            );
                            return Err(LLMProviderError::FunctionExecutionError(format!(
                                "Failed to get balances: {}",
                                e
                            )));
                        }
                    };

                    // Send a Network Request Invoice
                    let invoice_request = match my_agent_payments_manager
                        .network_request_invoice(network_tool.clone(), UsageTypeInquiry::PerUse)
                        .await
                    {
                        Ok(request) => request,
                        Err(e) => {
                            eprintln!("Failed to request invoice: {}", e);
                            shinkai_log(
                                ShinkaiLogOption::Node,
                                ShinkaiLogLevel::Error,
                                format!("Failed to request invoice: {}", e).as_str(),
                            );
                            return Err(LLMProviderError::FunctionExecutionError(format!(
                                "Failed to request invoice: {}",
                                e
                            )));
                        }
                    };
                    (invoice_request, balances)
                };

                eprintln!(
                    "call_function> internal_invoice_request: {:?}",
                    internal_invoice_request
                );

                // TODO: Send ws_message to the frontend saying requesting invoice to X and more context

                // Convert balances to Value
                let balances_value = match serde_json::to_value(&wallet_balances) {
                    Ok(value) => value,
                    Err(e) => {
                        shinkai_log(
                            ShinkaiLogOption::Node,
                            ShinkaiLogLevel::Error,
                            format!("Failed to convert balances to Value: {}", e).as_str(),
                        );
                        return Err(LLMProviderError::FunctionExecutionError(format!(
                            "Failed to convert balances to Value: {}",
                            e
                        )));
                    }
                };

                // Note: there must be a better way to do this
                // Loop to check for the invoice unique_id
                let start_time = std::time::Instant::now();
                let timeout = std::time::Duration::from_secs(300); // 5 minutes
                let interval = std::time::Duration::from_millis(100); // 100ms
                let notification_content: Invoice;

                loop {
                    if start_time.elapsed() > timeout {
                        return Err(LLMProviderError::FunctionExecutionError(
                            "Timeout while waiting for invoice unique_id".to_string(),
                        ));
                    }

                    // Check if the invoice is paid
                    match context
                        .db()
                        .read()
                        .await
                        .get_invoice(&internal_invoice_request.unique_id.clone())
                    {
                        Ok(invoice) => {
                            eprintln!("invoice found: {:?}", invoice);

                            if invoice.status == InvoiceStatusEnum::Pending {
                                // Process the notification
                                notification_content = invoice;
                                break;
                            }
                        }
                        Err(_e) => {
                            // If invoice is not found, check for InvoiceNetworkError
                            match context
                                .db()
                                .read()
                                .await
                                .get_invoice_network_error(&internal_invoice_request.unique_id.clone())
                            {
                                Ok(network_error) => {
                                    eprintln!("InvoiceNetworkError found: {:?}", network_error);
                                    shinkai_log(
                                        ShinkaiLogOption::Network,
                                        ShinkaiLogLevel::Error,
                                        &format!("InvoiceNetworkError details: {:?}", network_error),
                                    );
                                    // Return the user_error_message if available, otherwise a default message
                                    let error_message = network_error
                                        .user_error_message
                                        .unwrap_or_else(|| "Invoice network error encountered".to_string());
                                    return Err(LLMProviderError::FunctionExecutionError(error_message));
                                }
                                Err(_) => {
                                    // Continue waiting if neither invoice nor network error is found
                                }
                            }
                        }
                    }
                    tokio::time::sleep(interval).await;
                }

                // Convert notification_content to Value
                let notification_content_value = match serde_json::to_value(&notification_content) {
                    Ok(value) => value,
                    Err(e) => {
                        shinkai_log(
                            ShinkaiLogOption::Node,
                            ShinkaiLogLevel::Error,
                            format!("Failed to convert notification_content to Value: {}", e).as_str(),
                        );
                        return Err(LLMProviderError::FunctionExecutionError(format!(
                            "Failed to convert notification_content to Value: {}",
                            e
                        )));
                    }
                };

                // Get the ws from the context
                {
                    let ws_manager = context.ws_manager_trait();

                    if let Some(ws_manager) = &ws_manager {
                        let ws_manager = ws_manager.lock().await;
                        let job = context.full_job();

                        let topic = WSTopic::Widget;
                        let subtopic = job.conversation_inbox_name.to_string();
                        let update = "".to_string();
                        let payment_metadata = PaymentMetadata {
                            tool_key: network_tool.name.clone(),
                            description: network_tool.description.clone(),
                            usage_type: network_tool.usage_type.clone(),
                            invoice_id: internal_invoice_request.unique_id.clone(),
                            invoice: notification_content_value.clone(),
                            function_args: function_args.clone(),
                            wallet_balances: balances_value.clone(),
                            error_message: None,
                        };

                        let widget = WSMessageType::Widget(WidgetMetadata::PaymentRequest(payment_metadata));
                        ws_manager.queue_message(topic, subtopic, update, widget, false).await;
                    } else {
                        return Err(LLMProviderError::FunctionExecutionError(
                            "WS manager is not available".to_string(),
                        ));
                    }
                }

                // Wait for the invoice to be paid for up to 5 minutes
                let start_time = std::time::Instant::now();
                let timeout = std::time::Duration::from_secs(300); // 5 minutes
                let interval = std::time::Duration::from_millis(100); // 100ms
                let invoice_result: Invoice;

                loop {
                    if start_time.elapsed() > timeout {
                        // Send a timeout notification via WebSocket
                        {
                            let ws_manager = context.ws_manager_trait();

                            if let Some(ws_manager) = &ws_manager {
                                let ws_manager = ws_manager.lock().await;
                                let job = context.full_job();

                                let topic = WSTopic::Widget;
                                let subtopic = job.conversation_inbox_name.to_string();
                                let update = "Timeout while waiting for invoice payment".to_string();
                                let payment_metadata = PaymentMetadata {
                                    tool_key: network_tool.name.clone(),
                                    description: network_tool.description.clone(),
                                    usage_type: network_tool.usage_type.clone(),
                                    invoice_id: internal_invoice_request.unique_id.clone(),
                                    invoice: notification_content_value.clone(),
                                    function_args: function_args.clone(),
                                    wallet_balances: balances_value.clone(),
                                    error_message: Some(update.clone()),
                                };

                                let widget = WSMessageType::Widget(WidgetMetadata::PaymentRequest(payment_metadata));
                                ws_manager.queue_message(topic, subtopic, update, widget, false).await;
                            }
                        }

                        return Err(LLMProviderError::FunctionExecutionError(
                            "Timeout while waiting for invoice payment".to_string(),
                        ));
                    }

                    // Check if the invoice is paid
                    match context
                        .db()
                        .read()
                        .await
                        .get_invoice(&internal_invoice_request.unique_id.clone())
                    {
                        Ok(invoice) => {
                            if invoice.status == InvoiceStatusEnum::Processed {
                                invoice_result = invoice;
                                break;
                            }
                        }
                        Err(e) => {
                            return Err(LLMProviderError::FunctionExecutionError(format!(
                                "Error while checking for invoice payment: {}",
                                e
                            )));
                        }
                    }

                    // Sleep for the interval before checking again
                    tokio::time::sleep(interval).await;
                }

                eprintln!("invoice_result: {:?}", invoice_result);

                // Try to parse the result_str and extract the "data" field
                let response = match serde_json::from_str::<serde_json::Value>(
                    &invoice_result.result_str.clone().unwrap_or_default(),
                ) {
                    Ok(parsed) => {
                        if let Some(data) = parsed.get("data") {
                            data.to_string()
                        } else {
                            invoice_result.result_str.clone().unwrap_or_default()
                        }
                    }
                    Err(_) => invoice_result.result_str.clone().unwrap_or_default(),
                };

                eprintln!("parsed response: {:?}", response);

                return Ok(ToolCallFunctionResponse {
                    response,
                    function_call,
                });
            }
        }
    }

    /// This function is used to call a JS function directly
    /// It's very handy for agent-to-agent communication
    pub async fn call_js_function(
        &self,
        function_args: serde_json::Map<String, Value>,
        requester_node_name: ShinkaiName,
        js_tool_name: &str,
    ) -> Result<String, LLMProviderError> {
        let shinkai_tool = self.get_tool_by_name(js_tool_name).await?;

        if shinkai_tool.is_none() {
            return Err(LLMProviderError::FunctionNotFound(js_tool_name.to_string()));
        }

        let shinkai_tool = shinkai_tool.unwrap();
        let function_config = shinkai_tool.get_config_from_env();
        let function_config_vec: Vec<ToolConfig> = function_config.into_iter().collect();

        let js_tool = match shinkai_tool.clone() {
            ShinkaiTool::Deno(js_tool, _) => js_tool,
            _ => return Err(LLMProviderError::FunctionNotFound(js_tool_name.to_string())),
        };

        let node_env = fetch_node_environment();
        let node_storage_path = node_env
            .node_storage_path
            .clone()
            .ok_or_else(|| ToolError::ExecutionError("Node storage path is not set".to_string()))?;
        let tools = js_tool.clone().tools.unwrap_or_default();
        let app_id = format!("external_{}", uuid::Uuid::new_v4());
        let tool_id = shinkai_tool.tool_router_key().clone();
        let support_files =
            generate_tool_definitions(tools, CodeLanguage::Typescript, self.sqlite_manager.clone(), false)
                .await
                .map_err(|_| ToolError::ExecutionError("Failed to generate tool definitions".to_string()))?;
        let mut envs = HashMap::new();
        envs.insert("BEARER".to_string(), "".to_string()); // TODO (How do we get the bearer?)
        envs.insert("X_SHINKAI_TOOL_ID".to_string(), "".to_string()); // TODO Pass data from the API
        envs.insert("X_SHINKAI_APP_ID".to_string(), "".to_string()); // TODO Pass data from the API
        envs.insert("X_SHINKAI_INSTANCE_ID".to_string(), "".to_string()); // TODO Pass data from the API
        envs.insert("X_SHINKAI_LLM_PROVIDER".to_string(), "".to_string()); // TODO Pass data from the API

        let result = js_tool
            .run(
                HashMap::new(),
                node_env.api_listen_address.ip().to_string(),
                node_env.api_listen_address.port(),
                support_files,
                function_args,
                function_config_vec,
                node_storage_path,
                app_id,
                tool_id.clone(),
                // TODO Is this correct?
                requester_node_name,
                true,
                Some(tool_id),
                None,
            )
            .map_err(|e| LLMProviderError::FunctionExecutionError(e.to_string()))?;
        let result_str =
            serde_json::to_string(&result).map_err(|e| LLMProviderError::FunctionExecutionError(e.to_string()))?;

        return Ok(result_str);
    }

    pub async fn combined_tool_search(
        &self,
        query: &str,
        num_of_results: u64,
        include_disabled: bool,
        include_network: bool,
    ) -> Result<Vec<ShinkaiToolHeader>, ToolError> {
        // Sanitize the query to handle special characters
        let sanitized_query = query.replace(|c: char| !c.is_alphanumeric() && c != ' ', " ");

        // Start the timer for vector search
        let vector_start_time = Instant::now();
        let vector_search_result = self
            .sqlite_manager
            .read()
            .await
            .tool_vector_search(&sanitized_query, num_of_results, include_disabled, include_network)
            .await;
        let vector_elapsed_time = vector_start_time.elapsed();
        println!("Time taken for vector search: {:?}", vector_elapsed_time);

        // Start the timer for FTS search
        let fts_start_time = Instant::now();
        let fts_search_result = self.sqlite_manager.read().await.search_tools_fts(&sanitized_query);
        let fts_elapsed_time = fts_start_time.elapsed();
        println!("Time taken for FTS search: {:?}", fts_elapsed_time);

        match (vector_search_result, fts_search_result) {
            (Ok(vector_tools), Ok(fts_tools)) => {
                let mut combined_tools = Vec::new();
                let mut seen_ids = std::collections::HashSet::new();

                // Always add the first FTS result if available
                if let Some(first_fts_tool) = fts_tools.first() {
                    if seen_ids.insert(first_fts_tool.tool_router_key.clone()) {
                        combined_tools.push(first_fts_tool.clone());
                    }
                }

                // Check if the top vector search result has a score under 0.2
                if let Some((tool, score)) = vector_tools.first() {
                    if *score < 0.2 {
                        if seen_ids.insert(tool.tool_router_key.clone()) {
                            combined_tools.push(tool.clone());
                        }
                    }
                }

                // Add remaining FTS results
                for tool in fts_tools.iter().skip(1) {
                    if seen_ids.insert(tool.tool_router_key.clone()) {
                        combined_tools.push(tool.clone());
                    }
                }

                // Add remaining vector search results
                for (tool, _) in vector_tools.iter().skip(1) {
                    if seen_ids.insert(tool.tool_router_key.clone()) {
                        combined_tools.push(tool.clone());
                    }
                }

                // Log the result count if LOG_ALL is set to 1
                if std::env::var("LOG_ALL").unwrap_or_default() == "1" {
                    println!("Number of combined tool results: {}", combined_tools.len());
                }

                Ok(combined_tools)
            }
            (Err(e), _) | (_, Err(e)) => Err(ToolError::DatabaseError(e.to_string())),
        }
    }
}<|MERGE_RESOLUTION|>--- conflicted
+++ resolved
@@ -23,10 +23,7 @@
 use shinkai_sqlite::errors::SqliteManagerError;
 use shinkai_sqlite::files::prompts_data;
 use shinkai_sqlite::SqliteManager;
-<<<<<<< HEAD
-=======
 use shinkai_tools_primitives::tools::deno_tools::ToolResult;
->>>>>>> 60358384
 use shinkai_tools_primitives::tools::error::ToolError;
 use shinkai_tools_primitives::tools::js_toolkit::JSToolkit;
 use shinkai_tools_primitives::tools::network_tool::NetworkTool;
@@ -439,6 +436,7 @@
             sql_queries: None,
             file_inbox: None,
             oauth: None,
+            assets: None,
         };
         python_tool
     }
@@ -579,6 +577,8 @@
                         tool_id,
                         node_name,
                         false,
+                        None,
+                        None,
                     )
                     .map_err(|e| LLMProviderError::FunctionExecutionError(e.to_string()))?;
                 let result_str = serde_json::to_string(&result)
