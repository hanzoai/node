use std::collections::HashMap;
use std::env;
use std::sync::Arc;
use std::time::Instant;

use crate::llm_provider::error::LLMProviderError;
use crate::llm_provider::execution::chains::inference_chain_trait::{FunctionCall, InferenceChainContextTrait};
use crate::network::Node;
use crate::tools::tool_definitions::definition_generation::{generate_tool_definitions, get_rust_tools};
use crate::tools::tool_execution::execution_header_generator::generate_execution_environment;
use crate::utils::environment::fetch_node_environment;
use serde::{Deserialize, Serialize};
use serde_json::Value;
use shinkai_message_primitives::schemas::invoices::{Invoice, InvoiceStatusEnum};
use shinkai_message_primitives::schemas::job::JobLike;
use shinkai_message_primitives::schemas::shinkai_name::ShinkaiName;
use shinkai_message_primitives::schemas::shinkai_tool_offering::{
    AssetPayment, ToolPrice, UsageType, UsageTypeInquiry,
};
use shinkai_message_primitives::schemas::shinkai_tools::CodeLanguage;
use shinkai_message_primitives::schemas::wallet_mixed::{Asset, NetworkIdentifier};
use shinkai_message_primitives::schemas::ws_types::{PaymentMetadata, WSMessageType, WidgetMetadata};
use shinkai_message_primitives::shinkai_message::shinkai_message_schemas::WSTopic;
use shinkai_message_primitives::shinkai_utils::shinkai_logging::{shinkai_log, ShinkaiLogLevel, ShinkaiLogOption};
use shinkai_sqlite::errors::SqliteManagerError;
use shinkai_sqlite::files::prompts_data;
use shinkai_sqlite::SqliteManager;
use shinkai_tools_primitives::tools::deno_tools::ToolResult;
use shinkai_tools_primitives::tools::error::ToolError;
use shinkai_tools_primitives::tools::js_toolkit::JSToolkit;
use shinkai_tools_primitives::tools::network_tool::NetworkTool;
use shinkai_tools_primitives::tools::parameters::Parameters;
use shinkai_tools_primitives::tools::python_tools::PythonTool;
use shinkai_tools_primitives::tools::rust_tools::RustTool;
use shinkai_tools_primitives::tools::shinkai_tool::{ShinkaiTool, ShinkaiToolHeader};
use shinkai_tools_primitives::tools::tool_config::ToolConfig;
use shinkai_tools_primitives::tools::tool_output_arg::ToolOutputArg;
use shinkai_tools_runner::built_in_tools;
use shinkai_vector_resources::embedding_generator::EmbeddingGenerator;

#[derive(Clone)]
pub struct ToolRouter {
    pub sqlite_manager: Arc<SqliteManager>,
}

#[derive(Debug, Clone, Deserialize, Serialize)]
pub struct ToolCallFunctionResponse {
    pub response: String,
    pub function_call: FunctionCall,
}

impl ToolRouter {
    pub fn new(sqlite_manager: Arc<SqliteManager>) -> Self {
        ToolRouter { sqlite_manager }
    }

    pub async fn initialization(&self, generator: Box<dyn EmbeddingGenerator>) -> Result<(), ToolError> {
        let is_empty;
        let has_any_js_tools;
        {
            is_empty = self
                .sqlite_manager
                .is_empty()
                .map_err(|e| ToolError::DatabaseError(e.to_string()))?;

            has_any_js_tools = self
                .sqlite_manager
                .has_any_js_tools()
                .map_err(|e| ToolError::DatabaseError(e.to_string()))?;
        }

<<<<<<< HEAD
        // Import tools
        async fn import_tools_from_directory(db: Arc<SqliteManager>) -> Result<(), ToolError> {
            let url = env::var("SHINKAI_TOOLS_DIRECTORY_URL")
                .map_err(|_| ToolError::MissingConfigError("SHINKAI_TOOLS_DIRECTORY_URL not set".to_string()))?;

            let response = reqwest::get(url).await.map_err(|e| ToolError::RequestError(e))?;

            if response.status() != 200 {
                return Err(ToolError::ExecutionError(format!(
                    "Import tools request returned a non OK status: {}",
                    response.status()
                )));
            }

            let tools: Vec<serde_json::Value> = response
                .json()
                .await
                .map_err(|e| ToolError::ParseError(format!("Failed to parse tools directory: {}", e)))?;

            for tool in tools {
                let tool_url = tool["file"].as_str().ok_or_else(|| {
                    ToolError::ParseError("Missing or invalid file URL in tool definition".to_string())
                })?;

                let tool_name = tool["name"].as_str().unwrap_or("unknown");

                match Node::v2_api_import_tool_internal(db.clone(), fetch_node_environment(), tool_url.to_string())
                    .await
                {
                    Ok(_) => println!("Successfully imported tool {}", tool_name),
                    Err(e) => eprintln!("Failed to import tool {}: {:#?}", tool_name, e),
                }
            }

            Ok(())
        }

        if let Err(e) = import_tools_from_directory(self.sqlite_manager.clone()).await {
=======
        if let Err(e) = Self::import_tools_from_directory(self.sqlite_manager.clone()).await {
>>>>>>> 096ad6f1
            eprintln!("Error importing tools from directory: {}", e);
        }

        if is_empty {
            // Add JS tools
            let _ = self.add_deno_tools().await;
            let _ = self.add_rust_tools().await;
            let _ = self.add_python_tools().await;
            // Add static prompts
            let _ = self.add_static_prompts(&generator).await;
        } else if !has_any_js_tools {
            // Add JS tools
            let _ = self.add_deno_tools().await;
            let _ = self.add_rust_tools().await;
            let _ = self.add_python_tools().await;
        }

        Ok(())
    }

    pub async fn force_reinstall_all(&self, generator: &Box<dyn EmbeddingGenerator>) -> Result<(), ToolError> {
        // Add JS tools
        let _ = self.add_deno_tools().await;
        let _ = self.add_rust_tools().await;
        let _ = self.add_python_tools().await;
        let _ = self.add_static_prompts(generator).await;

        Ok(())
    }

    async fn import_tools_from_directory(db: Arc<SqliteManager>) -> Result<(), ToolError> {
        let url = env::var("SHINKAI_TOOLS_DIRECTORY_URL")
            .map_err(|_| ToolError::MissingConfigError("SHINKAI_TOOLS_DIRECTORY_URL not set".to_string()))?;

        let response = reqwest::get(url).await.map_err(|e| ToolError::RequestError(e))?;

        if response.status() != 200 {
            return Err(ToolError::ExecutionError(format!(
                "Import tools request returned a non OK status: {}",
                response.status()
            )));
        }

        let tools: Vec<serde_json::Value> = response
            .json()
            .await
            .map_err(|e| ToolError::ParseError(format!("Failed to parse tools directory: {}", e)))?;

        for tool in tools {
            let tool_url = tool["file"]
                .as_str()
                .ok_or_else(|| ToolError::ParseError("Missing or invalid file URL in tool definition".to_string()))?;

            let tool_name = tool["name"].as_str().unwrap_or("unknown");

            match Node::v2_api_import_tool_internal(db.clone(), fetch_node_environment(), tool_url.to_string()).await {
                Ok(_) => println!("Successfully imported tool {}", tool_name),
                Err(e) => eprintln!("Failed to import tool {}: {:#?}", tool_name, e),
            }
        }

        Ok(())
    }

    pub async fn add_static_prompts(&self, _generator: &Box<dyn EmbeddingGenerator>) -> Result<(), ToolError> {
        // Check if ONLY_TESTING_PROMPTS is set
        if env::var("ONLY_TESTING_PROMPTS").unwrap_or_default() == "1"
            || env::var("ONLY_TESTING_PROMPTS").unwrap_or_default().to_lowercase() == "true"
        {
            return Ok(()); // Return right away and don't add anything
        }

        let start_time = Instant::now();

        // Determine which set of prompts to use
        let prompts_data = if env::var("IS_TESTING").unwrap_or_default() == "1" {
            prompts_data::PROMPTS_JSON_TESTING
        } else {
            prompts_data::PROMPTS_JSON
        };

        // Parse the JSON string into a Vec<Value>
        let json_array: Vec<Value> = serde_json::from_str(prompts_data).expect("Failed to parse prompts JSON data");

        println!("Number of static prompts to add: {}", json_array.len());

        // Use the add_prompts_from_json_values method
        {
            self.sqlite_manager
                .add_prompts_from_json_values(json_array)
                .map_err(|e| ToolError::DatabaseError(e.to_string()))?;
        }

        let duration = start_time.elapsed();
        if env::var("LOG_ALL").unwrap_or_default() == "1" {
            println!("Time taken to add static prompts: {:?}", duration);
        }
        Ok(())
    }

    pub async fn add_network_tool(&self, network_tool: NetworkTool) -> Result<(), ToolError> {
        self.sqlite_manager
            .add_tool(ShinkaiTool::Network(network_tool, true))
            .await
            .map(|_| ())
            .map_err(|e| ToolError::DatabaseError(e.to_string()))
    }

    async fn add_rust_tools(&self) -> Result<(), ToolError> {
        let rust_tools = get_rust_tools();
        for tool in rust_tools {
            let rust_tool = RustTool::new(
                tool.name,
                tool.description,
                tool.input_args,
                tool.output_arg,
                None,
                tool.tool_router_key,
            );
            self.sqlite_manager
                .add_tool(ShinkaiTool::Rust(rust_tool, true))
                .await
                .map_err(|e| ToolError::DatabaseError(e.to_string()))?;
        }
        Ok(())
    }

    async fn add_deno_tools(&self) -> Result<(), ToolError> {
        let start_time = Instant::now(); // Start the timer

        let tools = built_in_tools::get_tools();

        let only_testing_js_tools =
            std::env::var("ONLY_TESTING_JS_TOOLS").unwrap_or_else(|_| "false".to_string()) == "true";
        let allowed_tools = vec![
            "shinkai-tool-echo",
            "shinkai-tool-coinbase-create-wallet",
            "shinkai-tool-coinbase-get-my-address",
            "shinkai-tool-coinbase-get-balance",
            "shinkai-tool-coinbase-get-transactions",
            "shinkai-tool-coinbase-send-tx",
            "shinkai-tool-coinbase-call-faucet",
        ];

        {
            for (name, definition) in tools {
                // Skip tools that start with "demo" if not only_testing_js_tools
                if !only_testing_js_tools && name.starts_with("demo") {
                    continue;
                }
                // Skip tools that are not in the allowed list if only_testing_js_tools is true
                if only_testing_js_tools && !allowed_tools.contains(&name.as_str()) {
                    continue; // Skip tools that are not in the allowed list
                }
                
                println!("Adding JS tool: {}", name);

                let toolkit = JSToolkit::new(&name, vec![definition.clone()]);
                for tool in toolkit.tools {
                    let shinkai_tool = ShinkaiTool::Deno(tool.clone(), true);
                    self.sqlite_manager
                        .add_tool(shinkai_tool)
                        .await
                        .map_err(|e| ToolError::DatabaseError(e.to_string()))?;
                }
            }
        }

        // Check if ADD_TESTING_EXTERNAL_NETWORK_ECHO is set
        if std::env::var("ADD_TESTING_EXTERNAL_NETWORK_ECHO").unwrap_or_else(|_| "false".to_string()) == "true" {
            let usage_type = UsageType::PerUse(ToolPrice::Payment(vec![AssetPayment {
                asset: Asset {
                    network_id: NetworkIdentifier::BaseSepolia,
                    asset_id: "USDC".to_string(),
                    decimals: Some(6),
                    contract_address: Some("0x036CbD53842c5426634e7929541eC2318f3dCF7e".to_string()),
                },
                amount: "1000".to_string(), // 0.001 USDC in atomic units (6 decimals)
            }]));

            // Manually create NetworkTool
            let network_tool = NetworkTool {
                name: "network__echo".to_string(),
                toolkit_name: "shinkai-tool-echo".to_string(),
                description: "Echoes the input message".to_string(),
                version: "v0.1".to_string(),
                provider: ShinkaiName::new("@@agent_provider.arb-sep-shinkai".to_string()).unwrap(),
                usage_type: usage_type.clone(),
                activated: true,
                config: vec![],
                input_args: {
                    let mut params = Parameters::new();
                    params.add_property(
                        "message".to_string(),
                        "string".to_string(),
                        "The message to echo".to_string(),
                        true,
                    );
                    params
                },
                output_arg: ToolOutputArg { json: "".to_string() },
                embedding: None,
                restrictions: None,
            };
            {
                let shinkai_tool = ShinkaiTool::Network(network_tool, true);

                self.sqlite_manager
                    .add_tool(shinkai_tool)
                    .await
                    .map_err(|e| ToolError::DatabaseError(e.to_string()))?;
            }

            // Manually create another NetworkTool
            let youtube_tool = NetworkTool {
                name: "youtube_transcript_with_timestamps".to_string(),
                toolkit_name: "shinkai-tool-youtube-transcript".to_string(),
                description: "Takes a YouTube link and summarizes the content by creating multiple sections with a summary and a timestamp.".to_string(),
                version: "v0.1".to_string(),
                provider: ShinkaiName::new("@@agent_provider.arb-sep-shinkai".to_string()).unwrap(),
                usage_type: usage_type.clone(),
                activated: true,
                config: vec![],
                input_args: {
                    let mut params = Parameters::new();
                    params.add_property("url".to_string(), "string".to_string(), "The YouTube link to summarize".to_string(), true);
                    params
                },
                output_arg: ToolOutputArg { json: "".to_string() },
                embedding: None,
                restrictions: None,
            };

            {
                let shinkai_tool = ShinkaiTool::Network(youtube_tool, true);
                self.sqlite_manager
                    .add_tool(shinkai_tool)
                    .await
                    .map_err(|e| ToolError::DatabaseError(e.to_string()))?;
            }
        }

        // Check if ADD_TESTING_NETWORK_ECHO is set
        if std::env::var("ADD_TESTING_NETWORK_ECHO").unwrap_or_else(|_| "false".to_string()) == "true" {
            match self
                .sqlite_manager
                .get_tool_by_key("local:::shinkai-tool-echo:::shinkai__echo")
            {
                Ok(shinkai_tool) => {
                    if let ShinkaiTool::Deno(mut js_tool, _) = shinkai_tool {
                        js_tool.name = "network__echo".to_string();
                        let modified_tool = ShinkaiTool::Deno(js_tool, true);
                        self.sqlite_manager
                            .add_tool(modified_tool)
                            .await
                            .map_err(|e| ToolError::DatabaseError(e.to_string()))?;
                    }
                }
                Err(SqliteManagerError::ToolNotFound(_)) => {
                    eprintln!("Tool not found: local:::shinkai-tool-echo:::shinkai__echo");
                    // Handle the case where the tool is not found, if necessary
                }
                Err(e) => {
                    return Err(ToolError::DatabaseError(e.to_string()));
                }
            }

            match self
                .sqlite_manager
                .get_tool_by_key("local:::shinkai-tool-youtube-transcript:::shinkai__youtube_transcript")
            {
                Ok(shinkai_tool) => {
                    if let ShinkaiTool::Deno(mut js_tool, _) = shinkai_tool {
                        js_tool.name = "youtube_transcript_with_timestamps".to_string();
                        let modified_tool = ShinkaiTool::Deno(js_tool, true);
                        self.sqlite_manager
                            .add_tool(modified_tool)
                            .await
                            .map_err(|e| ToolError::DatabaseError(e.to_string()))?;
                    }
                }
                Err(SqliteManagerError::ToolNotFound(_)) => {
                    eprintln!("Tool not found: local:::shinkai-tool-youtube-transcript:::shinkai__youtube_transcript");
                    // Handle the case where the tool is not found, if necessary
                }
                Err(e) => {
                    return Err(ToolError::DatabaseError(e.to_string()));
                }
            }
        }

        let duration = start_time.elapsed(); // Calculate the duration
        println!("Time taken to add JS tools: {:?}", duration); // Print the duration

        Ok(())
    }

    fn generate_google_search_tool() -> PythonTool {
        // Create parameters for Google search
        let mut params = Parameters::new();
        params.add_property(
            "query".to_string(),
            "string".to_string(),
            "The search query to look up".to_string(),
            true,
        );
        params.add_property(
            "num_results".to_string(),
            "number".to_string(),
            "Number of search results to return".to_string(),
            false,
        );

        let mut output_arg = ToolOutputArg::empty();
        output_arg.json = r#"{
        "query": "string",
        "results": [
            {
                "title": "string",
                "url": "string", 
                "description": "string"
            }
        ]
    }"#
        .to_string();

        let python_tool = PythonTool {
            toolkit_name: "google_search_shinkai".to_string(),
            embedding: None,
            name: "Google Search".to_string(),
            author: "Shinkai".to_string(),
            py_code: r#"
# /// script
# dependencies = [
# "googlesearch-python"
# ]
# ///
from googlesearch import search, SearchResult
from typing import List
from dataclasses import dataclass
import json

class CONFIG:
    pass

class INPUTS:
    query: str
    num_results: int = 10

class OUTPUT:
    results: List[SearchResult]
    query: str

async def run(c: CONFIG, p: INPUTS) -> OUTPUT:
    query = p.query
    if not query:
        raise ValueError("No search query provided")

    results = []
    try:
        results = search(query, num_results=p.num_results, advanced=True)
    except Exception as e:
        raise RuntimeError(f"Search failed: {str(e)}")

    output = OUTPUT()
    output.results = results
    output.query = query
    return output
"#
            .to_string(),
            tools: None,
            config: vec![],
            description: "Search the web using Google".to_string(),
            keywords: vec![
                "web search".to_string(),
                "google search".to_string(),
                "internet search".to_string(),
            ],
            input_args: params,
            output_arg,
            activated: true,
            result: ToolResult {
                r#type: "object".to_string(),
                properties: serde_json::json!({
                    "query": {"type": "string"},
                    "results": {
                        "type": "array",
                        "items": {
                            "type": "object",
                            "properties": {
                                "title": {"type": "string"},
                                "url": {"type": "string"},
                                "description": {"type": "string"}
                            },
                            "required": ["title", "url", "description"]
                        }
                    }
                }),
                required: vec!["query".to_string(), "results".to_string()],
            },
            sql_tables: None,
            sql_queries: None,
            file_inbox: None,
            oauth: None,
            assets: None,
        };
        python_tool
    }

    async fn add_python_tools(&self) -> Result<(), ToolError> {
        let python_tools = vec![Self::generate_google_search_tool()];
        for python_tool in python_tools {
            self.sqlite_manager
                .add_tool(ShinkaiTool::Python(python_tool, true))
                .await
                .map_err(|e| ToolError::DatabaseError(e.to_string()))?;
        }

        Ok(())
    }

    pub async fn get_tool_by_name(&self, name: &str) -> Result<Option<ShinkaiTool>, ToolError> {
        match self.sqlite_manager.get_tool_by_key(name) {
            Ok(tool) => Ok(Some(tool)),
            Err(SqliteManagerError::ToolNotFound(_)) => Ok(None),
            Err(e) => Err(ToolError::DatabaseError(e.to_string())),
        }
    }

    pub async fn vector_search_enabled_tools(
        &self,
        query: &str,
        num_of_results: u64,
    ) -> Result<Vec<ShinkaiToolHeader>, ToolError> {
        let tool_headers = self
            .sqlite_manager
            .tool_vector_search(query, num_of_results, false, false)
            .await
            .map_err(|e| ToolError::DatabaseError(e.to_string()))?;
        // Note: we can add more code here to filter out low confidence results
        let tool_headers = tool_headers.into_iter().map(|(tool, _)| tool).collect();
        Ok(tool_headers)
    }

    pub async fn vector_search_enabled_tools_with_network(
        &self,
        query: &str,
        num_of_results: u64,
    ) -> Result<Vec<ShinkaiToolHeader>, ToolError> {
        let tool_headers = self
            .sqlite_manager
            .tool_vector_search(query, num_of_results, false, true)
            .await
            .map_err(|e| ToolError::DatabaseError(e.to_string()))?;
        // Note: we can add more code here to filter out low confidence results
        let tool_headers = tool_headers.into_iter().map(|(tool, _)| tool).collect();
        Ok(tool_headers)
    }

    pub async fn vector_search_all_tools(
        &self,
        query: &str,
        num_of_results: u64,
    ) -> Result<Vec<ShinkaiToolHeader>, ToolError> {
        let tool_headers = self
            .sqlite_manager
            .tool_vector_search(query, num_of_results, true, true)
            .await
            .map_err(|e| ToolError::DatabaseError(e.to_string()))?;
        // Note: we can add more code here to filter out low confidence results
        let tool_headers = tool_headers.into_iter().map(|(tool, _)| tool).collect();
        Ok(tool_headers)
    }

    pub async fn call_function(
        &self,
        function_call: FunctionCall,
        context: &dyn InferenceChainContextTrait,
        shinkai_tool: &ShinkaiTool,
        node_name: ShinkaiName,
    ) -> Result<ToolCallFunctionResponse, LLMProviderError> {
        let _function_name = function_call.name.clone();
        let function_args = function_call.arguments.clone();

        match shinkai_tool {
            ShinkaiTool::Python(python_tool, _) => {
                let function_config = shinkai_tool.get_config_from_env();
                let function_config_vec: Vec<ToolConfig> = function_config.into_iter().collect();

                let node_env = fetch_node_environment();
                let node_storage_path = node_env
                    .node_storage_path
                    .clone()
                    .ok_or_else(|| ToolError::ExecutionError("Node storage path is not set".to_string()))?;
                let app_id = context.full_job().job_id().to_string();
                let tool_id = shinkai_tool.tool_router_key().clone();
                let tools = python_tool.tools.clone().unwrap_or_default();
                let support_files =
                    generate_tool_definitions(tools, CodeLanguage::Typescript, self.sqlite_manager.clone(), false)
                        .await
                        .map_err(|_| ToolError::ExecutionError("Failed to generate tool definitions".to_string()))?;

                let envs = generate_execution_environment(
                    context.db(),
                    context.agent().clone().get_id().to_string(),
                    format!("jid-{}", tool_id),
                    format!("jid-{}", app_id),
                    shinkai_tool.tool_router_key().clone(),
                    format!("jid-{}", app_id),
                    &python_tool.oauth,
                )
                .await
                .map_err(|e| ToolError::ExecutionError(e.to_string()))?;

                let result = python_tool
                    .run(
                        envs,
                        node_env.api_listen_address.ip().to_string(),
                        node_env.api_listen_address.port(),
                        support_files,
                        function_args,
                        function_config_vec,
                        node_storage_path,
                        app_id,
                        tool_id,
                        node_name,
                        false,
                        None,
                        None,
                    )
                    .map_err(|e| LLMProviderError::FunctionExecutionError(e.to_string()))?;
                let result_str = serde_json::to_string(&result)
                    .map_err(|e| LLMProviderError::FunctionExecutionError(e.to_string()))?;
                return Ok(ToolCallFunctionResponse {
                    response: result_str,
                    function_call,
                });
            }
            ShinkaiTool::Rust(_, _) => {
                unimplemented!("Rust tool calls are not supported yet");
                // if let Some(rust_function) = RustToolFunctions::get_tool_function(&function_name) {
                //     let args: Vec<Box<dyn Any + Send>> = RustTool::convert_args_from_fn_call(function_args)?;
                //     let result = rust_function(context, args)
                //         .map_err(|e| LLMProviderError::FunctionExecutionError(e.to_string()))?;
                //     let result_str = result
                //         .downcast_ref::<String>()
                //         .ok_or_else(|| {
                //             LLMProviderError::InvalidFunctionResult(format!("Invalid result: {:?}", result))
                //         })?
                //         .clone();
                //     return Ok(ToolCallFunctionResponse {
                //         response: result_str,
                //         function_call,
                //     });
                // }
            }
            ShinkaiTool::Deno(deno_tool, _) => {
                let function_config = shinkai_tool.get_config_from_env();
                let function_config_vec: Vec<ToolConfig> = function_config.into_iter().collect();

                let node_env = fetch_node_environment();
                let node_storage_path = node_env
                    .node_storage_path
                    .clone()
                    .ok_or_else(|| ToolError::ExecutionError("Node storage path is not set".to_string()))?;
                let app_id = context.full_job().job_id().to_string();
                let tool_id = shinkai_tool.tool_router_key().clone();
                let tools = deno_tool.tools.clone().unwrap_or_default();
                let support_files =
                    generate_tool_definitions(tools, CodeLanguage::Typescript, self.sqlite_manager.clone(), false)
                        .await
                        .map_err(|_| ToolError::ExecutionError("Failed to generate tool definitions".to_string()))?;

                let envs = generate_execution_environment(
                    context.db(),
                    context.agent().clone().get_id().to_string(),
                    format!("jid-{}", app_id),
                    format!("jid-{}", tool_id),
                    shinkai_tool.tool_router_key().clone(),
                    format!("jid-{}", app_id),
                    &deno_tool.oauth,
                )
                .await
                .map_err(|e| ToolError::ExecutionError(e.to_string()))?;

                let result = deno_tool
                    .run(
                        envs,
                        node_env.api_listen_address.ip().to_string(),
                        node_env.api_listen_address.port(),
                        support_files,
                        function_args,
                        function_config_vec,
                        node_storage_path,
                        app_id,
                        tool_id.clone(),
                        node_name,
                        false,
                        Some(tool_id),
                        None,
                    )
                    .map_err(|e| LLMProviderError::FunctionExecutionError(e.to_string()))?;
                let result_str = serde_json::to_string(&result)
                    .map_err(|e| LLMProviderError::FunctionExecutionError(e.to_string()))?;
                return Ok(ToolCallFunctionResponse {
                    response: result_str,
                    function_call,
                });
            }
            ShinkaiTool::Network(network_tool, _) => {
                eprintln!("network tool with name {:?}", network_tool.name);

                let agent_payments_manager = context.my_agent_payments_manager();
                let (internal_invoice_request, wallet_balances) = {
                    // Start invoice request
                    let my_agent_payments_manager = match &agent_payments_manager {
                        Some(manager) => manager.lock().await,
                        None => {
                            eprintln!("call_function> Agent payments manager is not available");
                            shinkai_log(
                                ShinkaiLogOption::Node,
                                ShinkaiLogLevel::Error,
                                "Agent payments manager is not available",
                            );
                            return Err(LLMProviderError::FunctionExecutionError(
                                "Agent payments manager is not available".to_string(),
                            ));
                        }
                    };

                    // Get wallet balances
                    let balances = match my_agent_payments_manager.get_balances(node_name.clone()).await {
                        Ok(balances) => balances,
                        Err(e) => {
                            eprintln!("Failed to get balances: {}", e);
                            shinkai_log(
                                ShinkaiLogOption::Node,
                                ShinkaiLogLevel::Error,
                                format!("Failed to get balances: {}", e).as_str(),
                            );
                            return Err(LLMProviderError::FunctionExecutionError(format!(
                                "Failed to get balances: {}",
                                e
                            )));
                        }
                    };

                    // Send a Network Request Invoice
                    let invoice_request = match my_agent_payments_manager
                        .network_request_invoice(network_tool.clone(), UsageTypeInquiry::PerUse)
                        .await
                    {
                        Ok(request) => request,
                        Err(e) => {
                            eprintln!("Failed to request invoice: {}", e);
                            shinkai_log(
                                ShinkaiLogOption::Node,
                                ShinkaiLogLevel::Error,
                                format!("Failed to request invoice: {}", e).as_str(),
                            );
                            return Err(LLMProviderError::FunctionExecutionError(format!(
                                "Failed to request invoice: {}",
                                e
                            )));
                        }
                    };
                    (invoice_request, balances)
                };

                eprintln!(
                    "call_function> internal_invoice_request: {:?}",
                    internal_invoice_request
                );

                // TODO: Send ws_message to the frontend saying requesting invoice to X and more context

                // Convert balances to Value
                let balances_value = match serde_json::to_value(&wallet_balances) {
                    Ok(value) => value,
                    Err(e) => {
                        shinkai_log(
                            ShinkaiLogOption::Node,
                            ShinkaiLogLevel::Error,
                            format!("Failed to convert balances to Value: {}", e).as_str(),
                        );
                        return Err(LLMProviderError::FunctionExecutionError(format!(
                            "Failed to convert balances to Value: {}",
                            e
                        )));
                    }
                };

                // Note: there must be a better way to do this
                // Loop to check for the invoice unique_id
                let start_time = std::time::Instant::now();
                let timeout = std::time::Duration::from_secs(300); // 5 minutes
                let interval = std::time::Duration::from_millis(100); // 100ms
                let notification_content: Invoice;

                loop {
                    if start_time.elapsed() > timeout {
                        return Err(LLMProviderError::FunctionExecutionError(
                            "Timeout while waiting for invoice unique_id".to_string(),
                        ));
                    }

                    // Check if the invoice is paid
                    match context.db().get_invoice(&internal_invoice_request.unique_id.clone()) {
                        Ok(invoice) => {
                            eprintln!("invoice found: {:?}", invoice);

                            if invoice.status == InvoiceStatusEnum::Pending {
                                // Process the notification
                                notification_content = invoice;
                                break;
                            }
                        }
                        Err(_e) => {
                            // If invoice is not found, check for InvoiceNetworkError
                            match context
                                .db()
                                .get_invoice_network_error(&internal_invoice_request.unique_id.clone())
                            {
                                Ok(network_error) => {
                                    eprintln!("InvoiceNetworkError found: {:?}", network_error);
                                    shinkai_log(
                                        ShinkaiLogOption::Network,
                                        ShinkaiLogLevel::Error,
                                        &format!("InvoiceNetworkError details: {:?}", network_error),
                                    );
                                    // Return the user_error_message if available, otherwise a default message
                                    let error_message = network_error
                                        .user_error_message
                                        .unwrap_or_else(|| "Invoice network error encountered".to_string());
                                    return Err(LLMProviderError::FunctionExecutionError(error_message));
                                }
                                Err(_) => {
                                    // Continue waiting if neither invoice nor network error is found
                                }
                            }
                        }
                    }
                    tokio::time::sleep(interval).await;
                }

                // Convert notification_content to Value
                let notification_content_value = match serde_json::to_value(&notification_content) {
                    Ok(value) => value,
                    Err(e) => {
                        shinkai_log(
                            ShinkaiLogOption::Node,
                            ShinkaiLogLevel::Error,
                            format!("Failed to convert notification_content to Value: {}", e).as_str(),
                        );
                        return Err(LLMProviderError::FunctionExecutionError(format!(
                            "Failed to convert notification_content to Value: {}",
                            e
                        )));
                    }
                };

                // Get the ws from the context
                {
                    let ws_manager = context.ws_manager_trait();

                    if let Some(ws_manager) = &ws_manager {
                        let ws_manager = ws_manager.lock().await;
                        let job = context.full_job();

                        let topic = WSTopic::Widget;
                        let subtopic = job.conversation_inbox_name.to_string();
                        let update = "".to_string();
                        let payment_metadata = PaymentMetadata {
                            tool_key: network_tool.name.clone(),
                            description: network_tool.description.clone(),
                            usage_type: network_tool.usage_type.clone(),
                            invoice_id: internal_invoice_request.unique_id.clone(),
                            invoice: notification_content_value.clone(),
                            function_args: function_args.clone(),
                            wallet_balances: balances_value.clone(),
                            error_message: None,
                        };

                        let widget = WSMessageType::Widget(WidgetMetadata::PaymentRequest(payment_metadata));
                        ws_manager.queue_message(topic, subtopic, update, widget, false).await;
                    } else {
                        return Err(LLMProviderError::FunctionExecutionError(
                            "WS manager is not available".to_string(),
                        ));
                    }
                }

                // Wait for the invoice to be paid for up to 5 minutes
                let start_time = std::time::Instant::now();
                let timeout = std::time::Duration::from_secs(300); // 5 minutes
                let interval = std::time::Duration::from_millis(100); // 100ms
                let invoice_result: Invoice;

                loop {
                    if start_time.elapsed() > timeout {
                        // Send a timeout notification via WebSocket
                        {
                            let ws_manager = context.ws_manager_trait();

                            if let Some(ws_manager) = &ws_manager {
                                let ws_manager = ws_manager.lock().await;
                                let job = context.full_job();

                                let topic = WSTopic::Widget;
                                let subtopic = job.conversation_inbox_name.to_string();
                                let update = "Timeout while waiting for invoice payment".to_string();
                                let payment_metadata = PaymentMetadata {
                                    tool_key: network_tool.name.clone(),
                                    description: network_tool.description.clone(),
                                    usage_type: network_tool.usage_type.clone(),
                                    invoice_id: internal_invoice_request.unique_id.clone(),
                                    invoice: notification_content_value.clone(),
                                    function_args: function_args.clone(),
                                    wallet_balances: balances_value.clone(),
                                    error_message: Some(update.clone()),
                                };

                                let widget = WSMessageType::Widget(WidgetMetadata::PaymentRequest(payment_metadata));
                                ws_manager.queue_message(topic, subtopic, update, widget, false).await;
                            }
                        }

                        return Err(LLMProviderError::FunctionExecutionError(
                            "Timeout while waiting for invoice payment".to_string(),
                        ));
                    }

                    // Check if the invoice is paid
                    match context.db().get_invoice(&internal_invoice_request.unique_id.clone()) {
                        Ok(invoice) => {
                            if invoice.status == InvoiceStatusEnum::Processed {
                                invoice_result = invoice;
                                break;
                            }
                        }
                        Err(e) => {
                            return Err(LLMProviderError::FunctionExecutionError(format!(
                                "Error while checking for invoice payment: {}",
                                e
                            )));
                        }
                    }

                    // Sleep for the interval before checking again
                    tokio::time::sleep(interval).await;
                }

                eprintln!("invoice_result: {:?}", invoice_result);

                // Try to parse the result_str and extract the "data" field
                let response = match serde_json::from_str::<serde_json::Value>(
                    &invoice_result.result_str.clone().unwrap_or_default(),
                ) {
                    Ok(parsed) => {
                        if let Some(data) = parsed.get("data") {
                            data.to_string()
                        } else {
                            invoice_result.result_str.clone().unwrap_or_default()
                        }
                    }
                    Err(_) => invoice_result.result_str.clone().unwrap_or_default(),
                };

                eprintln!("parsed response: {:?}", response);

                return Ok(ToolCallFunctionResponse {
                    response,
                    function_call,
                });
            }
        }
    }

    /// This function is used to call a JS function directly
    /// It's very handy for agent-to-agent communication
    pub async fn call_js_function(
        &self,
        function_args: serde_json::Map<String, Value>,
        requester_node_name: ShinkaiName,
        js_tool_name: &str,
    ) -> Result<String, LLMProviderError> {
        let shinkai_tool = self.get_tool_by_name(js_tool_name).await?;

        if shinkai_tool.is_none() {
            return Err(LLMProviderError::FunctionNotFound(js_tool_name.to_string()));
        }

        let shinkai_tool = shinkai_tool.unwrap();
        let function_config = shinkai_tool.get_config_from_env();
        let function_config_vec: Vec<ToolConfig> = function_config.into_iter().collect();

        let js_tool = match shinkai_tool.clone() {
            ShinkaiTool::Deno(js_tool, _) => js_tool,
            _ => return Err(LLMProviderError::FunctionNotFound(js_tool_name.to_string())),
        };

        let node_env = fetch_node_environment();
        let node_storage_path = node_env
            .node_storage_path
            .clone()
            .ok_or_else(|| ToolError::ExecutionError("Node storage path is not set".to_string()))?;
        let tools = js_tool.clone().tools.unwrap_or_default();
        let app_id = format!("external_{}", uuid::Uuid::new_v4());
        let tool_id = shinkai_tool.tool_router_key().clone();
        let support_files =
            generate_tool_definitions(tools, CodeLanguage::Typescript, self.sqlite_manager.clone(), false)
                .await
                .map_err(|_| ToolError::ExecutionError("Failed to generate tool definitions".to_string()))?;

        let oauth = match shinkai_tool.clone() {
            ShinkaiTool::Deno(deno_tool, _) => deno_tool.oauth.clone(),
            ShinkaiTool::Python(python_tool, _) => python_tool.oauth.clone(),
            _ => return Err(LLMProviderError::FunctionNotFound(js_tool_name.to_string())),
        };

        let env = generate_execution_environment(
            self.sqlite_manager.clone(),
            "".to_string(),
            format!("xid-{}", app_id),
            format!("xid-{}", tool_id),
            shinkai_tool.tool_router_key().clone(),
            // TODO: Pass data from the API
            "".to_string(),
            &oauth,
        )
        .await
        .map_err(|e| ToolError::ExecutionError(e.to_string()))?;

        let result = js_tool
            .run(
                env,
                node_env.api_listen_address.ip().to_string(),
                node_env.api_listen_address.port(),
                support_files,
                function_args,
                function_config_vec,
                node_storage_path,
                app_id,
                tool_id.clone(),
                // TODO Is this correct?
                requester_node_name,
                true,
                Some(tool_id),
                None,
            )
            .map_err(|e| LLMProviderError::FunctionExecutionError(e.to_string()))?;
        let result_str =
            serde_json::to_string(&result).map_err(|e| LLMProviderError::FunctionExecutionError(e.to_string()))?;

        return Ok(result_str);
    }

    pub async fn combined_tool_search(
        &self,
        query: &str,
        num_of_results: u64,
        include_disabled: bool,
        include_network: bool,
    ) -> Result<Vec<ShinkaiToolHeader>, ToolError> {
        // Sanitize the query to handle special characters
        let sanitized_query = query.replace(|c: char| !c.is_alphanumeric() && c != ' ', " ");

        // Start the timer for vector search
        let vector_start_time = Instant::now();
        let vector_search_result = self
            .sqlite_manager
            .tool_vector_search(&sanitized_query, num_of_results, include_disabled, include_network)
            .await;
        let vector_elapsed_time = vector_start_time.elapsed();
        println!("Time taken for vector search: {:?}", vector_elapsed_time);

        // Start the timer for FTS search
        let fts_start_time = Instant::now();
        let fts_search_result = self.sqlite_manager.search_tools_fts(&sanitized_query);
        let fts_elapsed_time = fts_start_time.elapsed();
        println!("Time taken for FTS search: {:?}", fts_elapsed_time);

        match (vector_search_result, fts_search_result) {
            (Ok(vector_tools), Ok(fts_tools)) => {
                let mut combined_tools = Vec::new();
                let mut seen_ids = std::collections::HashSet::new();

                // Always add the first FTS result if available
                if let Some(first_fts_tool) = fts_tools.first() {
                    if seen_ids.insert(first_fts_tool.tool_router_key.clone()) {
                        combined_tools.push(first_fts_tool.clone());
                    }
                }

                // Check if the top vector search result has a score under 0.2
                if let Some((tool, score)) = vector_tools.first() {
                    if *score < 0.2 {
                        if seen_ids.insert(tool.tool_router_key.clone()) {
                            combined_tools.push(tool.clone());
                        }
                    }
                }

                // Add remaining FTS results
                for tool in fts_tools.iter().skip(1) {
                    if seen_ids.insert(tool.tool_router_key.clone()) {
                        combined_tools.push(tool.clone());
                    }
                }

                // Add remaining vector search results
                for (tool, _) in vector_tools.iter().skip(1) {
                    if seen_ids.insert(tool.tool_router_key.clone()) {
                        combined_tools.push(tool.clone());
                    }
                }

                // Log the result count if LOG_ALL is set to 1
                if std::env::var("LOG_ALL").unwrap_or_default() == "1" {
                    println!("Number of combined tool results: {}", combined_tools.len());
                }

                Ok(combined_tools)
            }
            (Err(e), _) | (_, Err(e)) => Err(ToolError::DatabaseError(e.to_string())),
        }
    }
}<|MERGE_RESOLUTION|>--- conflicted
+++ resolved
@@ -69,7 +69,6 @@
                 .map_err(|e| ToolError::DatabaseError(e.to_string()))?;
         }
 
-<<<<<<< HEAD
         // Import tools
         async fn import_tools_from_directory(db: Arc<SqliteManager>) -> Result<(), ToolError> {
             let url = env::var("SHINKAI_TOOLS_DIRECTORY_URL")
@@ -108,9 +107,6 @@
         }
 
         if let Err(e) = import_tools_from_directory(self.sqlite_manager.clone()).await {
-=======
-        if let Err(e) = Self::import_tools_from_directory(self.sqlite_manager.clone()).await {
->>>>>>> 096ad6f1
             eprintln!("Error importing tools from directory: {}", e);
         }
 
@@ -265,7 +261,7 @@
                 if only_testing_js_tools && !allowed_tools.contains(&name.as_str()) {
                     continue; // Skip tools that are not in the allowed list
                 }
-                
+
                 println!("Adding JS tool: {}", name);
 
                 let toolkit = JSToolkit::new(&name, vec![definition.clone()]);
