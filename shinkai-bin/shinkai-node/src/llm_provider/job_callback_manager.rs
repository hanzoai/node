--- conflicted
+++ resolved
@@ -103,14 +103,11 @@
         )
         .await?;
 
-<<<<<<< HEAD
-=======
         // Return early if result is empty
         if result.is_empty() {
             return Ok(());
         }
 
->>>>>>> 3b9c6327
         let identity_secret_key_clone = clone_signature_secret_key(&identity_secret_key);
         let error_message = format!("Code implementation check failed: {:?}", result);
 
@@ -134,11 +131,7 @@
         };
 
         if let Some(job_manager) = job_manager {
-<<<<<<< HEAD
-            let result = Node::internal_job_message(job_manager, shinkai_message.clone()).await;
-=======
             let _result = Node::internal_job_message(job_manager, shinkai_message.clone()).await;
->>>>>>> 3b9c6327
         } else {
             eprintln!("Job manager is not set in JobCallbackManager");
         }
