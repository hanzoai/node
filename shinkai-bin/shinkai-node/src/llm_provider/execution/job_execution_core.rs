--- conflicted
+++ resolved
@@ -35,12 +35,7 @@
     #[allow(clippy::too_many_arguments)]
     pub async fn process_job_message_queued(
         job_message: JobForProcessing,
-<<<<<<< HEAD
-        db: Weak<RwLock<SqliteManager>>,
-=======
         db: Weak<SqliteManager>,
-        vector_fs: Weak<VectorFS>,
->>>>>>> 218b18d2
         node_profile_name: ShinkaiName,
         identity_secret_key: SigningKey,
         generator: RemoteEmbeddingGenerator,
@@ -210,12 +205,7 @@
     /// and then parses + saves the output result to the DB.
     #[allow(clippy::too_many_arguments)]
     pub async fn process_inference_chain(
-<<<<<<< HEAD
-        db: Arc<RwLock<SqliteManager>>,
-=======
         db: Arc<SqliteManager>,
-        vector_fs: Arc<VectorFS>,
->>>>>>> 218b18d2
         identity_secret_key: SigningKey,
         job_message: JobMessage,
         message_hash_id: Option<String>,
@@ -324,7 +314,6 @@
             format!("process_inference_chain> shinkai_message: {:?}", shinkai_message).as_str(),
         );
 
-<<<<<<< HEAD
         // TODO: remove this
         // // Save response data to DB
         // db.write().await.add_step_history(
@@ -335,24 +324,9 @@
         //     None,
         //     None,
         // )?;
-        db.write()
-            .await
+        db
             .add_message_to_job_inbox(&job_message.job_id.clone(), &shinkai_message, None, ws_manager)
             .await?;
-=======
-        // Save response data to DB
-        db.add_step_history(
-            job_message.job_id.clone(),
-            job_message.content,
-            Some(image_files),
-            inference_response_content.to_string(),
-            None,
-            None,
-        )?;
-        db.add_message_to_job_inbox(&job_message.job_id.clone(), &shinkai_message, None, ws_manager)
-            .await?;
-        db.set_job_execution_context(job_message.job_id.clone(), new_execution_context, None)?;
->>>>>>> 218b18d2
 
         // Check for callbacks and add them to the JobManagerQueue if required
         if let Some(callback) = &job_message.callback {
@@ -378,12 +352,7 @@
 
     #[allow(clippy::too_many_arguments)]
     pub async fn process_sheet_job(
-<<<<<<< HEAD
-        db: Arc<RwLock<SqliteManager>>,
-=======
         db: Arc<SqliteManager>,
-        vector_fs: Arc<VectorFS>,
->>>>>>> 218b18d2
         job_message: &JobMessage,
         message_hash_id: Option<String>,
         llm_provider_found: Option<ProviderOrAgent>,
@@ -518,12 +487,7 @@
 
     /// Helper function to process files and update the job scope.
     async fn process_files_and_update_scope(
-<<<<<<< HEAD
-        db: Arc<RwLock<SqliteManager>>,
-=======
         db: Arc<SqliteManager>,
-        vector_fs: Arc<VectorFS>,
->>>>>>> 218b18d2
         files: Vec<(String, Vec<u8>)>,
         agent_found: Option<ProviderOrAgent>,
         full_job: &mut Job,
@@ -680,12 +644,7 @@
     /// Processes the files sent together with the current job_message into Vector Resources.
     #[allow(clippy::too_many_arguments)]
     pub async fn process_job_message_files_for_vector_resources(
-<<<<<<< HEAD
-        db: Arc<RwLock<SqliteManager>>,
-=======
         db: Arc<SqliteManager>,
-        vector_fs: Arc<VectorFS>,
->>>>>>> 218b18d2
         job_message: &JobMessage,
         agent_found: Option<ProviderOrAgent>,
         full_job: &mut Job,
@@ -713,7 +672,6 @@
             // Process the files and update the job scope
             Self::process_files_and_update_scope(
                 db,
-                vector_fs,
                 files,
                 agent_found,
                 full_job,
@@ -731,12 +689,7 @@
     /// Processes the specified files into Vector Resources.
     #[allow(clippy::too_many_arguments)]
     pub async fn process_specified_files_for_vector_resources(
-<<<<<<< HEAD
-        db: Arc<RwLock<SqliteManager>>,
-=======
         db: Arc<SqliteManager>,
-        vector_fs: Arc<VectorFS>,
->>>>>>> 218b18d2
         files_inbox: String,
         file_names: Vec<String>,
         agent_found: Option<ProviderOrAgent>,
@@ -829,12 +782,7 @@
     /// Else, the files will be returned as LocalScopeEntries and thus held inside.
     #[allow(clippy::too_many_arguments)]
     pub async fn process_files_inbox(
-<<<<<<< HEAD
-        db: Arc<RwLock<SqliteManager>>,
-=======
         db: Arc<SqliteManager>,
-        _vector_fs: Arc<VectorFS>,
->>>>>>> 218b18d2
         agent: Option<ProviderOrAgent>,
         files: Vec<(String, Vec<u8>)>,
         _profile: ShinkaiName,
