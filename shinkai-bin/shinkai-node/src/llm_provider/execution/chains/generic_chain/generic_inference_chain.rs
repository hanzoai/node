--- conflicted
+++ resolved
@@ -174,17 +174,6 @@
             &format!("job_config: {:?}", job_config),
         );
         let mut tools = vec![];
-<<<<<<< HEAD
-        let stream = job_config.as_ref().and_then(|config| config.stream);
-        let tools_allowed = job_config.as_ref().and_then(|config| config.use_tools).unwrap_or(true);
-        let use_tools = ModelCapabilitiesManager::has_tool_capabilities_for_provider_or_agent(
-            llm_provider.clone(),
-            db.clone(),
-            stream,
-        )
-        .await;
-=======
->>>>>>> 7007da1c
 
         // Decision Process for Tool Selection:
         // 1. Check if a specific tool was requested by the user
@@ -212,13 +201,13 @@
         } else {
             // CASE 2: No specific tool selected - use automatic tool selection
             // Check various conditions to determine if and which tools should be available
-            
+
             // 2a. Check if streaming is enabled in job config
             let stream = job_config.as_ref().and_then(|config| config.stream);
-            
+
             // 2b. Check if tools are allowed by job config (defaults to true if not specified)
             let tools_allowed = job_config.as_ref().and_then(|config| config.use_tools).unwrap_or(true);
-            
+
             // 2c. Check if the LLM provider/agent has tool capabilities
             let use_tools = ModelCapabilitiesManager::has_tool_capabilities_for_provider_or_agent(
                 llm_provider.clone(),
