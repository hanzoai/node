use super::agent_payments_manager::external_agent_offerings_manager::ExtAgentOfferingsManager;
use super::agent_payments_manager::my_agent_offerings_manager::MyAgentOfferingsManager;
use super::network_manager::network_job_manager::{NetworkJobManager, NetworkJobQueue};
use super::node_error::NodeError;
use super::ws_manager::WebSocketManager;
use crate::cron_tasks::cron_manager::CronManager;
use crate::llm_provider::job_callback_manager::JobCallbackManager;
use crate::llm_provider::job_manager::JobManager;
use crate::llm_provider::llm_stopper::LLMStopper;
use crate::managers::identity_manager::IdentityManagerTrait;
use crate::managers::sheet_manager::SheetManager;
use crate::managers::tool_router::ToolRouter;
use crate::managers::IdentityManager;
use crate::network::network_limiter::ConnectionLimiter;
use crate::network::ws_routes::run_ws_api;
use crate::wallet::coinbase_mpc_wallet::CoinbaseMPCWallet;
use crate::wallet::wallet_manager::WalletManager;
use async_channel::Receiver;
use chashmap::CHashMap;
use chrono::Utc;
use shinkai_embedding::embedding_generator::{EmbeddingGenerator, RemoteEmbeddingGenerator};
use core::panic;
use ed25519_dalek::{Signer, SigningKey, VerifyingKey};
use futures::{future::FutureExt, pin_mut, prelude::*, select};
use rand::rngs::OsRng;
use rand::RngCore;
use reqwest::StatusCode;
use shinkai_embedding::model_type::EmbeddingModelType;
use shinkai_http_api::node_api_router::APIError;
use shinkai_http_api::node_commands::NodeCommand;
use shinkai_message_primitives::schemas::llm_providers::serialized_llm_provider::SerializedLLMProvider;
use shinkai_message_primitives::schemas::retry::RetryMessage;
use shinkai_message_primitives::schemas::shinkai_name::ShinkaiName;
use shinkai_message_primitives::schemas::shinkai_network::NetworkMessageType;
use shinkai_message_primitives::schemas::ws_types::WSUpdateHandler;
use shinkai_message_primitives::shinkai_message::shinkai_message::ShinkaiMessage;
use shinkai_message_primitives::shinkai_utils::encryption::{
    clone_static_secret_key, encryption_public_key_to_string, encryption_secret_key_to_string,
};
use shinkai_message_primitives::shinkai_utils::shinkai_logging::{shinkai_log, ShinkaiLogLevel, ShinkaiLogOption};
use shinkai_message_primitives::shinkai_utils::signatures::clone_signature_secret_key;
use shinkai_sqlite::errors::SqliteManagerError;
use shinkai_sqlite::SqliteManager;
use shinkai_tcp_relayer::NetworkMessage;
use std::convert::TryInto;
use std::sync::Arc;
use std::{io, net::SocketAddr, time::Duration};
use tokio::io::{AsyncReadExt, AsyncWriteExt, ReadHalf, WriteHalf};
use tokio::net::{TcpListener, TcpStream};
use tokio::sync::Mutex;
use x25519_dalek::{PublicKey as EncryptionPublicKey, StaticSecret as EncryptionStaticKey};

// A type alias for a string that represents a profile name.
type ProfileName = String;
pub type TcpReadHalf = Arc<Mutex<ReadHalf<TcpStream>>>;
pub type TcpWriteHalf = Arc<Mutex<WriteHalf<TcpStream>>>;
pub type TcpConnection = Option<(TcpReadHalf, TcpWriteHalf)>;

// Define the ConnectionInfo struct
#[derive(Clone, Debug)]
pub struct ProxyConnectionInfo {
    pub proxy_identity: ShinkaiName,
    pub tcp_connection: TcpConnection,
}

// The `Node` struct represents a single node in the network.
pub struct Node {
    // The profile name of the node.
    pub node_name: ShinkaiName,
    // The secret key used for signing operations.
    pub identity_secret_key: SigningKey,
    // The public key corresponding to `identity_secret_key`.
    pub identity_public_key: VerifyingKey,
    // The secret key used for encryption and decryption.
    pub encryption_secret_key: EncryptionStaticKey,
    // The public key corresponding to `encryption_secret_key`.
    pub encryption_public_key: EncryptionPublicKey,
    // The address this node is listening on.
    pub listen_address: SocketAddr,
    // The HTTPS certificate in PEM format
    pub private_https_certificate: Option<String>,
    // The HTTPS private key in PEM format
    pub public_https_certificate: Option<String>,
    // Secrets file path
    pub secrets_file_path: String,
    // A map of known peer nodes.
    pub peers: CHashMap<(SocketAddr, ProfileName), chrono::DateTime<Utc>>,
    // The interval at which this node pings all known peers.
    pub ping_interval_secs: u64,
    // The channel from which this node receives commands.
    pub commands: Receiver<NodeCommand>,
    // The manager for subidentities.
    pub identity_manager: Arc<Mutex<IdentityManager>>,
    // The database connection for this node.
    pub db: Arc<SqliteManager>,
    // First device needs registration code
    pub first_device_needs_registration_code: bool,
    // Initial Agent to auto-add on first registration
    pub initial_llm_providers: Vec<SerializedLLMProvider>,
    // The Job manager
    pub job_manager: Option<Arc<Mutex<JobManager>>>,
    // Cron Manager
    pub cron_manager: Option<Arc<Mutex<CronManager>>>,
    // An EmbeddingGenerator initialized with the Node's default embedding model + server info
    pub embedding_generator: RemoteEmbeddingGenerator,
    /// Rate Limiter
    pub conn_limiter: Arc<ConnectionLimiter>,
    // Network Job Manager
    pub network_job_manager: Arc<Mutex<NetworkJobManager>>,
    // Proxy Address
    pub proxy_connection_info: Arc<Mutex<Option<ProxyConnectionInfo>>>,
    // Websocket Manager
    pub ws_manager: Option<Arc<Mutex<WebSocketManager>>>,
    // Websocket Manager Trait
    pub ws_manager_trait: Option<Arc<Mutex<dyn WSUpdateHandler + Send>>>,
    // Websocket Address
    pub ws_address: Option<SocketAddr>,
    // Websocket Server
    pub ws_server: Option<tokio::task::JoinHandle<()>>,
    // Tool Router. Option so it is less painful to test
    pub tool_router: Option<Arc<ToolRouter>>,
    // Callback Manager. Option so it is compatible with the Option (timing wise) inputs.
    pub callback_manager: Arc<Mutex<JobCallbackManager>>,
    // Sheet Manager.
    pub sheet_manager: Arc<Mutex<SheetManager>>,
    // Default embedding model for new profiles
    pub default_embedding_model: Arc<Mutex<EmbeddingModelType>>,
    // Supported embedding models for profiles
    pub supported_embedding_models: Arc<Mutex<Vec<EmbeddingModelType>>>,
    // API V2 Key
    #[allow(dead_code)]
    pub api_v2_key: String,
    // Wallet Manager
    pub wallet_manager: Arc<Mutex<Option<WalletManager>>>,
    /// My Agent Payments Manager
    pub my_agent_payments_manager: Arc<Mutex<MyAgentOfferingsManager>>,
    /// Ext Agent Payments Manager
    pub ext_agent_payments_manager: Arc<Mutex<ExtAgentOfferingsManager>>,
    // LLM Stopper
    pub llm_stopper: Arc<LLMStopper>,
}

impl Node {
    // Construct a new node. Returns a `Result` which is `Ok` if the node was successfully created,
    // and `Err` otherwise.
    #[allow(clippy::too_many_arguments)]
    pub async fn new(
        node_name: String,
        listen_address: SocketAddr,
        identity_secret_key: SigningKey,
        encryption_secret_key: EncryptionStaticKey,
        private_https_certificate: Option<String>,
        public_https_certificate: Option<String>,
        ping_interval_secs: u64,
        commands: Receiver<NodeCommand>,
        main_db_path: String,
        secrets_file_path: String,
        proxy_identity: Option<String>,
        first_device_needs_registration_code: bool,
        initial_llm_providers: Vec<SerializedLLMProvider>,
        embedding_generator: Option<RemoteEmbeddingGenerator>,
        ws_address: Option<SocketAddr>,
        default_embedding_model: EmbeddingModelType,
        supported_embedding_models: Vec<EmbeddingModelType>,
        api_v2_key: Option<String>,
    ) -> Arc<Mutex<Node>> {
        // if is_valid_node_identity_name_and_no_subidentities is false panic
        match ShinkaiName::new(node_name.to_string().clone()) {
            Ok(_) => (),
            Err(_) => panic!("Invalid node identity name: {}", node_name),
        }

        // Initialize default RemoteEmbeddingGenerator if none provided
        let embedding_generator = embedding_generator.unwrap_or_else(RemoteEmbeddingGenerator::new_default);

        // Initialize SqliteManager
        let embedding_api_url = embedding_generator.api_url.clone();
        let db_arc = Arc::new(
            SqliteManager::new(main_db_path.clone(), embedding_api_url, default_embedding_model.clone())
                .unwrap_or_else(|e| {
                    eprintln!("Error: {:?}", e);
                    panic!("Failed to open database: {}", main_db_path)
                }),
        );

        // Get public keys, and update the local node keys in the db
        let identity_public_key = identity_secret_key.verifying_key();
        let encryption_public_key = EncryptionPublicKey::from(&encryption_secret_key);
        let node_name = ShinkaiName::new(node_name).unwrap();
        {
            match db_arc.update_local_node_keys(node_name.clone(), encryption_public_key, identity_public_key) {
                Ok(_) => (),
                Err(e) => panic!("Failed to update local node keys: {}", e),
            }
            // TODO: maybe check if the keys in the Blockchain match and if not, then prints a warning message to update the keys
        }

        // Setup Identity Manager
        let db_weak = Arc::downgrade(&db_arc);
        let subidentity_manager = IdentityManager::new(Arc::downgrade(&db_arc), node_name.clone())
            .await
            .unwrap();
        let identity_manager = Arc::new(Mutex::new(subidentity_manager));

        // Fetch list of existing profiles from the node to push into the VectorFS
<<<<<<< HEAD
        let profile_list: Vec<String> = match db_arc.read().await.get_all_profiles(node_name.clone()) {
=======
        let profile_list = match db_arc.get_all_profiles(node_name.clone()) {
>>>>>>> 218b18d2
            Ok(profiles) => profiles.iter().map(|p| p.full_identity_name.clone()).collect(),
            Err(e) => panic!("Failed to fetch profiles: {}", e),
        };

        let max_connections: u32 = std::env::var("MAX_CONNECTIONS")
            .unwrap_or_else(|_| "5".to_string())
            .parse::<usize>()
            .expect("Failed to parse MAX_CONNECTIONS")
            .try_into()
            .expect("MAX_CONNECTIONS value out of range");

        let max_connections_per_ip: u32 = std::env::var("MAX_CONNECTIONS_PER_IP")
            .unwrap_or_else(|_| "10".to_string())
            .parse::<usize>()
            .expect("Failed to parse MAX_CONNECTIONS_PER_IP")
            .try_into()
            .expect("MAX_CONNECTIONS_PER_IP value out of range");

        let burst_allowance: u32 = std::env::var("BURST_ALLOWANCE")
            .unwrap_or_else(|_| "3".to_string())
            .parse::<usize>()
            .expect("Failed to parse BURST_ALLOWANCE")
            .try_into()
            .expect("BURST_ALLOWANCE value out of range");

        let conn_limiter = Arc::new(ConnectionLimiter::new(
            max_connections,
            burst_allowance,
            max_connections_per_ip.try_into().unwrap(),
        ));

        // Initialize ProxyConnectionInfo if proxy_identity is provided
        let proxy_connection_info = Arc::new(Mutex::new(proxy_identity.map(|proxy_identity| {
            let proxy_identity = ShinkaiName::new(proxy_identity).expect("Invalid proxy identity name");
            ProxyConnectionInfo {
                proxy_identity,
                tcp_connection: None,
            }
        })));
        let proxy_connection_info_weak = Arc::downgrade(&proxy_connection_info);

        let identity_manager_trait: Arc<Mutex<dyn IdentityManagerTrait + Send + 'static>> = {
            // Convert the Arc<Mutex<IdentityManager>> to Arc<Mutex<dyn IdentityManagerTrait + Send + 'static>>
            identity_manager.clone()
        };

        let ws_manager = if ws_address.is_some() {
            let manager = WebSocketManager::new(
                db_weak,
                node_name.clone(),
                identity_manager_trait.clone(),
                clone_static_secret_key(&encryption_secret_key),
            )
            .await;
            Some(manager)
        } else {
            None
        };

        let ws_manager_trait = ws_manager.clone().map(|manager| {
            let manager_trait: Arc<Mutex<dyn WSUpdateHandler + Send>> = manager.clone();
            manager_trait
        });

        // Initialize ToolRouter
        let tool_router = ToolRouter::new(db_arc.clone());

        // Read wallet_manager from db if it exists, if not, None
        let mut wallet_manager: Option<WalletManager> = match db_arc.read_wallet_manager() {
            Ok(manager_value) => match serde_json::from_value::<WalletManager>(manager_value) {
                Ok(manager) => Some(manager),
                Err(e) => {
                    eprintln!("Failed to deserialize WalletManager: {}", e);
                    None
                }
            },
            Err(SqliteManagerError::WalletManagerNotFound) => None,
            Err(e) => panic!("Failed to read wallet manager from database: {}", e),
        };

        // Update LanceDB in CoinbaseMPCWallet if it exists
        if let Some(ref mut manager) = wallet_manager {
            if let Some(coinbase_wallet) = manager.payment_wallet.as_any_mut().downcast_mut::<CoinbaseMPCWallet>() {
                coinbase_wallet.update_sqlite_manager(db_arc.clone());
            }
            if let Some(coinbase_wallet) = manager
                .receiving_wallet
                .as_any_mut()
                .downcast_mut::<CoinbaseMPCWallet>()
            {
                coinbase_wallet.update_sqlite_manager(db_arc.clone());
            }
        }

        let wallet_manager = Arc::new(Mutex::new(wallet_manager));

        let tool_router = Arc::new(tool_router);

        let my_agent_payments_manager = Arc::new(Mutex::new(
            MyAgentOfferingsManager::new(
                Arc::downgrade(&db_arc),
                Arc::downgrade(&identity_manager_trait),
                node_name.clone(),
                clone_signature_secret_key(&identity_secret_key),
                clone_static_secret_key(&encryption_secret_key),
                proxy_connection_info_weak.clone(),
                Arc::downgrade(&tool_router),
                Arc::downgrade(&wallet_manager),
            )
            .await,
        ));

        let ext_agent_payments_manager = Arc::new(Mutex::new(
            ExtAgentOfferingsManager::new(
                Arc::downgrade(&db_arc),
                Arc::downgrade(&identity_manager_trait),
                node_name.clone(),
                clone_signature_secret_key(&identity_secret_key),
                clone_static_secret_key(&encryption_secret_key),
                proxy_connection_info_weak.clone(),
                Arc::downgrade(&tool_router),
                Arc::downgrade(&wallet_manager),
            )
            .await,
        ));

        // Create NetworkJobManager with a weak reference to this node
        let network_manager = NetworkJobManager::new(
            Arc::downgrade(&db_arc),
            node_name.clone(),
            clone_static_secret_key(&encryption_secret_key),
            clone_signature_secret_key(&identity_secret_key),
            identity_manager.clone(),
            Arc::downgrade(&my_agent_payments_manager),
            Arc::downgrade(&ext_agent_payments_manager),
            proxy_connection_info_weak.clone(),
            ws_manager_trait.clone(),
        )
        .await;

        let default_embedding_model = Arc::new(Mutex::new(default_embedding_model));
        let supported_embedding_models = Arc::new(Mutex::new(supported_embedding_models));

        let sheet_manager_result = SheetManager::new(
            Arc::downgrade(&db_arc.clone()),
            node_name.clone(),
            ws_manager_trait.clone(),
        )
        .await;
        let sheet_manager = sheet_manager_result.unwrap();

        // It reads the api_v2_key from env, if not from db and if not, then it generates a new one that gets saved in the db
        let api_v2_key = if let Some(key) = api_v2_key {
            db_arc
                .set_api_v2_key(&key)
                .expect("Failed to set api_v2_key in the database");
            key
        } else {
            match db_arc.read_api_v2_key() {
                Ok(Some(key)) => key,
                Ok(None) | Err(_) => {
                    let new_key = Node::generate_api_v2_key();
                    db_arc
                        .set_api_v2_key(&new_key)
                        .expect("Failed to set api_v2_key in the database");
                    new_key
                }
            }
        };

        let llm_stopper = Arc::new(LLMStopper::new());

        Arc::new(Mutex::new(Node {
            node_name: node_name.clone(),
            identity_secret_key: clone_signature_secret_key(&identity_secret_key),
            identity_public_key,
            encryption_secret_key: clone_static_secret_key(&encryption_secret_key),
            encryption_public_key,
            private_https_certificate,
            public_https_certificate,
            peers: CHashMap::new(),
            listen_address,
            secrets_file_path,
            ping_interval_secs,
            commands,
            identity_manager: identity_manager.clone(),
            db: db_arc.clone(),
            job_manager: None,
            cron_manager: None,
            first_device_needs_registration_code,
            initial_llm_providers,
            embedding_generator,
            conn_limiter,
            network_job_manager: Arc::new(Mutex::new(network_manager)),
            proxy_connection_info,
            ws_manager,
            ws_address,
            ws_manager_trait,
            ws_server: None,
            callback_manager: Arc::new(Mutex::new(JobCallbackManager::new())),
            sheet_manager: Arc::new(Mutex::new(sheet_manager)),
            tool_router: Some(tool_router),
            default_embedding_model,
            supported_embedding_models,
            api_v2_key,
            wallet_manager,
            my_agent_payments_manager,
            ext_agent_payments_manager,
            llm_stopper,
        }))
    }

    // Start the node's operations.
    pub async fn start(&mut self) -> Result<(), NodeError> {
        let db_weak = Arc::downgrade(&self.db);

        let job_manager = Arc::new(Mutex::new(
            JobManager::new(
                db_weak,
                Arc::clone(&self.identity_manager),
                clone_signature_secret_key(&self.identity_secret_key),
                self.node_name.clone(),
                self.embedding_generator.clone(),
                self.ws_manager_trait.clone(),
                self.tool_router.clone(),
                self.sheet_manager.clone(),
                self.callback_manager.clone(),
                self.my_agent_payments_manager.clone(),
                self.ext_agent_payments_manager.clone(),
                self.llm_stopper.clone(),
            )
            .await,
        ));
        self.job_manager = Some(job_manager.clone());

        {
            let mut sheet_manager = self.sheet_manager.lock().await;
            sheet_manager.set_job_manager(job_manager.clone());
        }

        shinkai_log(
            ShinkaiLogOption::Node,
            ShinkaiLogLevel::Info,
            &format!("Starting node with name: {}", self.node_name),
        );
        let db_weak = Arc::downgrade(&self.db);

        let cron_manager_result = CronManager::new(
            db_weak.clone(),
            clone_signature_secret_key(&self.identity_secret_key),
            self.node_name.clone(),
            job_manager.clone(),
            self.identity_manager.clone(),
            self.encryption_secret_key.clone(),
            self.encryption_public_key.clone(),
            self.ws_manager_trait.clone(),
        )
        .await;

        let cron_manager = Arc::new(Mutex::new(cron_manager_result));
        self.cron_manager = Some(cron_manager.clone());

        {
            let mut callback_manager = self.callback_manager.lock().await;
            callback_manager.update_job_manager(job_manager.clone());
            callback_manager.update_sheet_manager(self.sheet_manager.clone());
            callback_manager.update_cron_manager(cron_manager.clone());
        }

        self.initialize_embedding_models().await?;
        {
            // Starting the WebSocket server
            if let (Some(ws_manager), Some(ws_address)) = (&self.ws_manager, self.ws_address) {
                let ws_manager = Arc::clone(ws_manager);
                let ws_server = tokio::spawn(async move {
                    run_ws_api(ws_address, ws_manager).await;
                });
                self.ws_server = Some(ws_server);
            }
        }

        {
            // Update the version in the database
            // Retrieve the current version
            let version = env!("CARGO_PKG_VERSION");

            // Update the version in the database
            self.db.set_version(version).expect("Failed to set version");
        }

        // Call ToolRouter initialization in a new task
        if let Some(tool_router) = &self.tool_router {
            let tool_router = tool_router.clone();
            let generator = Box::new(self.embedding_generator.clone()) as Box<dyn EmbeddingGenerator>;
            let reinstall_tools = std::env::var("REINSTALL_TOOLS").unwrap_or_else(|_| "false".to_string()) == "true";

            tokio::spawn(async move {
                if reinstall_tools {
                    if let Err(e) = tool_router.force_reinstall_all(&generator).await {
                        eprintln!("ToolRouter force reinstall failed: {:?}", e);
                    }
                } else {
                    if let Err(e) = tool_router.initialization(generator).await {
                        eprintln!("ToolRouter initialization failed: {:?}", e);
                    }
                }
            });
        }
        eprintln!(">> Node start set variables successfully");

        let listen_future = self.listen_and_reconnect(self.proxy_connection_info.clone()).fuse();
        pin_mut!(listen_future);

        let retry_interval_secs = 2;
        let mut retry_interval = async_std::stream::interval(Duration::from_secs(retry_interval_secs));

        let ping_interval_secs = if self.ping_interval_secs == 0 {
            315576000 * 10 // 10 years in seconds
        } else {
            self.ping_interval_secs
        };
        shinkai_log(
            ShinkaiLogOption::Node,
            ShinkaiLogLevel::Info,
            &format!("Automatic Ping interval set to {} seconds", ping_interval_secs),
        );

        let mut ping_interval = async_std::stream::interval(Duration::from_secs(ping_interval_secs));
        let mut commands_clone = self.commands.clone();
        // TODO: here we can create a task to check the blockchain for new peers and update our list
        let check_peers_interval_secs = 5;
        let _check_peers_interval = async_std::stream::interval(Duration::from_secs(check_peers_interval_secs));

        // TODO: implement a TCP connection here with a proxy if it's set

        loop {
            let ping_future = ping_interval.next().fuse();
            let commands_future = commands_clone.next().fuse();
            let retry_future = retry_interval.next().fuse();

            // TODO: update this to read onchain data and update db
            // let check_peers_future = check_peers_interval.next().fuse();
            pin_mut!(ping_future, commands_future, retry_future);

            select! {
                    _retry = retry_future => {
                        // Clone the necessary variables for `retry_messages`
                        let db_clone = self.db.clone();
                        let encryption_secret_key_clone = self.encryption_secret_key.clone();
                        let identity_manager_clone = self.identity_manager.clone();
                        let proxy_connection_info = self.proxy_connection_info.clone();
                        let ws_manager_trait = self.ws_manager_trait.clone();

                        // Spawn a new task to call `retry_messages` asynchronously
                        tokio::spawn(async move {
                            let _ = Self::retry_messages(
                                db_clone,
                                encryption_secret_key_clone,
                                identity_manager_clone,
                                proxy_connection_info,
                                ws_manager_trait,
                            ).await;
                        });
                    },
                    _listen = listen_future => unreachable!(),
                    _ping = ping_future => {
                        // Clone the necessary variables for `ping_all`
                        let node_name_clone = self.node_name.clone();
                        let encryption_secret_key_clone = self.encryption_secret_key.clone();
                        let identity_secret_key_clone = self.identity_secret_key.clone();
                        let peers_clone = self.peers.clone();
                        let db_clone = Arc::clone(&self.db);
                        let identity_manager_clone = Arc::clone(&self.identity_manager);
                        let listen_address_clone = self.listen_address;
                        let proxy_connection_info = self.proxy_connection_info.clone();
                        let ws_manager_trait = self.ws_manager_trait.clone();

                        // Spawn a new task to call `ping_all` asynchronously
                        tokio::spawn(async move {
                            let _ = Self::ping_all(
                                node_name_clone,
                                encryption_secret_key_clone,
                                identity_secret_key_clone,
                                peers_clone,
                                db_clone,
                                identity_manager_clone,
                                listen_address_clone,
                                proxy_connection_info,
                                ws_manager_trait,
                            ).await;
                        });
                    },
                    // check_peers = check_peers_future => self.connect_new_peers().await,
                    command = commands_future => {
                        if let Some(command) = command {
                            self.handle_command(command).await;
                        }
                    }
            };
        }
    }

    // A function that initializes the embedding models from the database
    async fn initialize_embedding_models(&self) -> Result<(), Box<dyn std::error::Error + Send>> {
        // Read the default embedding model from the database
        {
            match self.db.get_default_embedding_model() {
                Ok(model) => {
                    let mut default_model_guard = self.default_embedding_model.lock().await;
                    *default_model_guard = model;
                }
                Err(SqliteManagerError::DataNotFound) => {
                    // If not found, update the database with the current value
                    let default_model_guard = self.default_embedding_model.lock().await;
                    self.db
                        .update_default_embedding_model(default_model_guard.clone())
                        .map_err(|e| Box::new(e) as Box<dyn std::error::Error + Send>)?;
                }
                Err(e) => return Err(Box::new(NodeError::from(e.to_string())) as Box<dyn std::error::Error + Send>),
            }
        }

        // Read the supported embedding models from the database
        {
            match self.db.get_supported_embedding_models() {
                Ok(models) => {
                    // If empty, update the database with the current value
                    if models.is_empty() {
                        let supported_models_guard = self.supported_embedding_models.lock().await;
                        self.db
                            .update_supported_embedding_models(supported_models_guard.clone())
                            .map_err(|e| Box::new(e) as Box<dyn std::error::Error + Send>)?;
                    } else {
                        let mut supported_models_guard = self.supported_embedding_models.lock().await;
                        *supported_models_guard = models;
                    }
                }
                Err(SqliteManagerError::DataNotFound) => {
                    // If not found, update the database with the current value
                    let supported_models_guard = self.supported_embedding_models.lock().await;
                    self.db
                        .update_supported_embedding_models(supported_models_guard.clone())
                        .map_err(|e| Box::new(e) as Box<dyn std::error::Error + Send>)?;
                }
                Err(e) => return Err(Box::new(NodeError::from(e.to_string())) as Box<dyn std::error::Error + Send>),
            }
        }

        Ok(())
    }

    // A function that listens for incoming connections and tries to reconnect if a connection is lost.
    async fn listen_and_reconnect(&self, proxy_connection_info: Arc<Mutex<Option<ProxyConnectionInfo>>>) {
        shinkai_log(
            ShinkaiLogOption::Node,
            ShinkaiLogLevel::Info,
            &format!("{} > TCP: Starting listen and reconnect loop.", self.listen_address),
        );

        let mut retry_count = 0;

        loop {
            // let listen_address = self.listen_address;
            let identity_manager = self.identity_manager.clone();
            let network_job_manager = self.network_job_manager.clone();
            // let conn_limiter = self.conn_limiter.clone();
            let node_name = self.node_name.clone();
            let identity_secret_key = self.identity_secret_key.clone();

            let proxy_info = {
                let proxy_info_lock = proxy_connection_info.lock().await;
                proxy_info_lock.clone()
            };

            if let Some(proxy_info) = proxy_info {
                let connection_result = Node::establish_proxy_connection(
                    identity_manager.clone(),
                    &proxy_info,
                    node_name,
                    identity_secret_key,
                )
                .await;

                match connection_result {
                    Ok(Some((reader, writer))) => {
                        let _ = Self::handle_proxy_listen_connection(
                            reader,
                            writer,
                            proxy_info.proxy_identity.clone(),
                            proxy_connection_info.clone(),
                            network_job_manager.clone(),
                            identity_manager.clone(),
                        )
                        .await;
                    }
                    Ok(None) | Err(_) => {
                        // Increment retry count and determine sleep duration
                        retry_count += 1;
                        let sleep_duration = match retry_count {
                            1 => Duration::from_secs(5),
                            2 => Duration::from_secs(10),
                            3 => Duration::from_secs(30),
                            _ => Duration::from_secs(300), // 5 minutes
                        };

                        tokio::time::sleep(sleep_duration).await;
                    }
                };
            } else {
                break;
            }
        }

        // Execute direct listening if no proxy was ever connected
        let result = Self::handle_listen_connection(
            self.listen_address,
            self.network_job_manager.clone(),
            self.conn_limiter.clone(),
            self.node_name.clone(),
        )
        .await;
        shinkai_log(
            ShinkaiLogOption::Node,
            ShinkaiLogLevel::Error,
            &format!("{} > TCP: Listening error {:?}", self.listen_address, result),
        );
    }

    async fn establish_proxy_connection(
        identity_manager: Arc<Mutex<IdentityManager>>,
        proxy_info: &ProxyConnectionInfo,
        node_name: ShinkaiName,
        identity_secret_key: SigningKey,
    ) -> io::Result<
        Option<(
            Arc<Mutex<ReadHalf<tokio::net::TcpStream>>>,
            Arc<Mutex<WriteHalf<tokio::net::TcpStream>>>,
        )>,
    > {
        // If proxy connection info is provided, connect to the proxy
        let proxy_addr = Node::get_address_from_identity(
            identity_manager.clone(),
            &proxy_info.proxy_identity.get_node_name_string(),
        )
        .await;

        let proxy_addr = match proxy_addr {
            Ok(addr) => addr,
            Err(e) => {
                shinkai_log(
                    ShinkaiLogOption::Node,
                    ShinkaiLogLevel::Error,
                    &format!("Failed to get proxy address: {}", e),
                );
                return Err(io::Error::new(io::ErrorKind::Other, e));
            }
        };

        let node_name = node_name.clone();
        let signing_sk = identity_secret_key.clone();

        match TcpStream::connect(proxy_addr).await {
            Ok(proxy_stream) => {
                shinkai_log(
                    ShinkaiLogOption::Node,
                    ShinkaiLogLevel::Info,
                    &format!("Connected to proxy at {}", proxy_addr),
                );

                // Split the socket into reader and writer
                let (reader, writer) = tokio::io::split(proxy_stream);
                let reader = Arc::new(Mutex::new(reader));
                let writer = Arc::new(Mutex::new(writer));

                // Send the initial connection message
                let identity_msg = NetworkMessage {
                    identity: node_name.to_string(),
                    message_type: NetworkMessageType::ProxyMessage,
                    payload: Vec::new(),
                };
                Self::send_network_message(writer.clone(), &identity_msg).await;

                // Authenticate identity or localhost
                Self::authenticate_identity_or_localhost(reader.clone(), writer.clone(), &signing_sk).await;

                shinkai_log(
                    ShinkaiLogOption::Node,
                    ShinkaiLogLevel::Info,
                    &format!("Authenticated identity or localhost at {}", proxy_addr),
                );

                // Return the reader and writer so they can be handled
                Ok(Some((reader, writer)))
            }
            Err(e) => {
                shinkai_log(
                    ShinkaiLogOption::Node,
                    ShinkaiLogLevel::Error,
                    &format!("Failed to connect to proxy {}: {}", proxy_addr, e),
                );
                Err(e)
            }
        }
    }

    async fn handle_proxy_listen_connection(
        reader: Arc<Mutex<ReadHalf<tokio::net::TcpStream>>>,
        writer: Arc<Mutex<WriteHalf<tokio::net::TcpStream>>>,
        proxy_identity: ShinkaiName,
        proxy_connection_info: Arc<Mutex<Option<ProxyConnectionInfo>>>,
        network_job_manager: Arc<Mutex<NetworkJobManager>>,
        identity_manager: Arc<Mutex<IdentityManager>>,
    ) -> io::Result<()> {
        eprintln!("handle_proxy_listen_connection");
        // Store the tcp_connection in proxy_connection_info
        {
            let mut proxy_info_lock = proxy_connection_info.lock().await;
            if let Some(ref mut proxy_info) = *proxy_info_lock {
                proxy_info.tcp_connection = Some((reader.clone(), writer.clone()));
            }
        }

        // Handle the connection
        loop {
            let reader_clone = Arc::clone(&reader);
            let network_job_manager_clone = Arc::clone(&network_job_manager);
            let identity_manager = identity_manager.clone();
            let proxy_identity = proxy_identity.clone();

            let handle = tokio::spawn(async move {
                // If proxy connection info is provided, connect to the proxy
                let proxy_addr = Node::get_address_from_identity(
                    identity_manager.clone(),
                    &proxy_identity.clone().get_node_name_string(),
                )
                .await;

                let proxy_addr = match proxy_addr {
                    Ok(addr) => addr,
                    Err(e) => {
                        eprintln!("Failed to get proxy address: {}", e);
                        return Err(io::Error::new(io::ErrorKind::Other, e));
                    }
                };
                Self::handle_connection(reader_clone, proxy_addr, network_job_manager_clone)
                    .await
                    .map_err(|e| io::Error::new(io::ErrorKind::Other, format!("{:?}", e)))?;
                Ok::<(), std::io::Error>(())
            });

            // Await the task's completion
            match handle.await {
                Ok(Ok(())) => {
                    // Connection handled successfully, continue the loop
                }
                Ok(Err(e)) => {
                    eprintln!("Task failed: {:?}", e);
                    return Err(e); // Return error to trigger reconnection
                }
                Err(e) => {
                    eprintln!("Task panicked: {:?}", e);
                    return Err(io::Error::new(io::ErrorKind::Other, format!("{:?}", e)));
                    // Return error to trigger reconnection
                }
            }
        }
    }

    async fn handle_listen_connection(
        listen_address: SocketAddr,
        network_job_manager: Arc<Mutex<NetworkJobManager>>,
        conn_limiter: Arc<ConnectionLimiter>,
        _node_name: ShinkaiName,
    ) -> io::Result<()> {
        let listener = TcpListener::bind(&listen_address).await?;

        shinkai_log(
            ShinkaiLogOption::Node,
            ShinkaiLogLevel::Info,
            &format!("{} > TCP: Listening on {} (Direct)", listen_address, listen_address),
        );

        // Initialize your connection limiter
        loop {
            let (socket, addr) = listener.accept().await?;

            // Too many requests by IP protection
            let ip = addr.ip().to_string();
            let conn_limiter_clone = conn_limiter.clone();

            if !conn_limiter_clone.check_rate_limit(&ip).await {
                shinkai_log(
                    ShinkaiLogOption::Node,
                    ShinkaiLogLevel::Info,
                    &format!("Rate limit exceeded for IP: {}", ip),
                );
                continue;
            }

            if !conn_limiter_clone.increment_connection(&ip).await {
                shinkai_log(
                    ShinkaiLogOption::Node,
                    ShinkaiLogLevel::Info,
                    &format!("Too many connections from IP: {}", ip),
                );
                continue;
            }

            let network_job_manager = Arc::clone(&network_job_manager);
            let conn_limiter_clone = conn_limiter.clone();

            shinkai_log(
                ShinkaiLogOption::Node,
                ShinkaiLogLevel::Info,
                &format!("Spawning task to handle connection from {}", ip),
            );

            tokio::spawn(async move {
                let (reader, _writer) = tokio::io::split(socket);
                let reader = Arc::new(Mutex::new(reader));
                let _ = Self::handle_connection(reader, addr, network_job_manager).await;
                conn_limiter_clone.decrement_connection(&ip).await;
            });
        }
    }

    // Static function to get the address from a ShinkaiName identity
    async fn get_address_from_identity(
        identity_manager: Arc<Mutex<IdentityManager>>,
        proxy_identity: &str,
    ) -> Result<SocketAddr, String> {
        let identity_manager = identity_manager.lock().await;
        match identity_manager
            .external_profile_to_global_identity(proxy_identity)
            .await
        {
            Ok(identity) => {
                if let Some(proxy_addr) = identity.addr {
                    Ok(proxy_addr)
                } else {
                    Err(format!("No address found for proxy identity: {}", proxy_identity))
                }
            }
            Err(e) => Err(format!("Failed to resolve proxy identity {}: {}", proxy_identity, e)),
        }
    }

    async fn handle_connection(
        reader: Arc<Mutex<ReadHalf<TcpStream>>>,
        addr: SocketAddr,
        network_job_manager: Arc<Mutex<NetworkJobManager>>,
    ) -> Result<(), Box<dyn std::error::Error>> {
        let start_time = Utc::now();
        let mut length_bytes = [0u8; 4];
        {
            let mut reader = reader.lock().await;
            reader.read_exact(&mut length_bytes).await?;
            let total_length = u32::from_be_bytes(length_bytes) as usize;

            // Read the identity length
            let mut identity_length_bytes = [0u8; 4];
            reader.read_exact(&mut identity_length_bytes).await?;
            let identity_length = u32::from_be_bytes(identity_length_bytes) as usize;

            // Read the identity bytes
            let mut identity_bytes = vec![0u8; identity_length];
            reader.read_exact(&mut identity_bytes).await?;

            // Calculate the message length excluding the identity length and the identity itself
            let msg_length = total_length - 1 - 4 - identity_length; // Subtract 1 for the header and 4 for the identity length bytes

            // Read the header byte to determine the message type
            let mut header_byte = [0u8; 1];
            reader.read_exact(&mut header_byte).await?;
            let message_type = match header_byte[0] {
                0x01 => NetworkMessageType::ShinkaiMessage,
                0x03 => NetworkMessageType::ProxyMessage,
                _ => {
                    shinkai_log(
                        ShinkaiLogOption::Node,
                        ShinkaiLogLevel::Error,
                        "Received message with unknown type identifier",
                    );
                    return Err("Unknown message type".into());
                }
            };

            if msg_length == 0 {
                return Ok(()); // Exit, unless there is a message_type without body
            }

            // Initialize buffer to fit the message
            let mut buffer = vec![0u8; msg_length];

            // Read the rest of the message into the buffer
            reader.read_exact(&mut buffer).await?;
            shinkai_log(
                ShinkaiLogOption::Node,
                ShinkaiLogLevel::Info,
                &format!("Received message of type {:?} from: {:?}", message_type, addr),
            );

            let network_job = NetworkJobQueue {
                receiver_address: addr, // TODO: this should be my socketaddr!
                unsafe_sender_address: addr,
                message_type,
                content: buffer.clone(), // Now buffer does not include the header
                date_created: Utc::now(),
            };

            let mut network_job_manager = network_job_manager.lock().await;
            network_job_manager.add_network_job_to_queue(&network_job).await?;
        }

        let end_time = Utc::now();
        let duration = end_time - start_time;
        shinkai_log(
            ShinkaiLogOption::Node,
            ShinkaiLogLevel::Info,
            &format!("Finished handling connection from {:?} in {:?}", addr, duration),
        );

        Ok(())
    }

    async fn retry_messages(
        db: Arc<SqliteManager>,
        encryption_secret_key: EncryptionStaticKey,
        identity_manager: Arc<Mutex<IdentityManager>>,
        proxy_connection_info: Arc<Mutex<Option<ProxyConnectionInfo>>>,
        ws_manager: Option<Arc<Mutex<dyn WSUpdateHandler + Send>>>,
    ) -> Result<(), NodeError> {
        let messages_to_retry = db
            .get_messages_to_retry_before(None)
            .map_err(|e| NodeError::from(e.to_string()))?;

        for retry_message in messages_to_retry {
            let encrypted_secret_key = clone_static_secret_key(&encryption_secret_key);
            let save_to_db_flag = retry_message.save_to_db_flag;
            let retry = Some(retry_message.retry_count);

            // Remove the message from the retry queue
            db.remove_message_from_retry(&retry_message.message).unwrap();

            shinkai_log(
                ShinkaiLogOption::Node,
                ShinkaiLogLevel::Info,
                &format!(
                    "Retrying Message with External Metadata: {:?}",
                    retry_message.message.external_metadata
                ),
            );

            // Retry the message
            Node::send(
                retry_message.message,
                Arc::new(encrypted_secret_key),
                retry_message.peer,
                proxy_connection_info.clone(),
                db.clone(),
                identity_manager.clone(),
                ws_manager.clone(),
                save_to_db_flag,
                retry,
            );
        }

        Ok(())
    }

    // indicates if the node is ready or not
    pub async fn is_node_ready(&self) -> bool {
        let identity_manager_guard = self.identity_manager.lock().await;
        identity_manager_guard.is_ready
    }

    // TODO: Add a new send that schedules messages to be sent at a later time.
    // It may be more complex than what it sounds because there could be a big backlog of messages to send which were already generated
    // and the time associated with the message may be too old to be recognized by the other node.
    // so most likely we need a way to update the messages (they are signed by this node after all) so it can update the time to the current time

    // Send a message to a peer.
    #[allow(clippy::too_many_arguments)]
    pub fn send(
        message: ShinkaiMessage,
        my_encryption_sk: Arc<EncryptionStaticKey>,
        peer: (SocketAddr, ProfileName),
        proxy_connection_info: Arc<Mutex<Option<ProxyConnectionInfo>>>,
        db: Arc<SqliteManager>,
        maybe_identity_manager: Arc<Mutex<dyn IdentityManagerTrait + Send>>,
        ws_manager: Option<Arc<Mutex<dyn WSUpdateHandler + Send>>>,
        save_to_db_flag: bool,
        retry: Option<u32>,
    ) {
        shinkai_log(
            ShinkaiLogOption::Node,
            ShinkaiLogLevel::Info,
            &format!(
                "Sending Msg with External Metadata {:?} to {:?}",
                message.external_metadata, peer
            ),
        );
        let address = peer.0;
        let message = Arc::new(message);

        tokio::spawn(async move {
            let start_time = Utc::now();
            let writer_start_time = Utc::now();
            let writer = Node::get_writer(address, proxy_connection_info).await;
            let writer_end_time = Utc::now(); // End time for get_writer
            let writer_duration = writer_end_time - writer_start_time;
            shinkai_log(
                ShinkaiLogOption::Node,
                ShinkaiLogLevel::Info,
                &format!("Time taken to get_writer: {:?}", writer_duration),
            );

            if let Some(writer) = writer {
                let encoded_msg = message.encode_message().unwrap();
                let identity = &message.external_metadata.recipient;
                let identity_bytes = identity.as_bytes();
                let identity_length = (identity_bytes.len() as u32).to_be_bytes();

                // Prepare the message with a length prefix and identity length
                let total_length = (encoded_msg.len() as u32 + 1 + identity_bytes.len() as u32 + 4).to_be_bytes(); // Convert the total length to bytes, adding 1 for the header and 4 for the identity length

                let mut data_to_send = Vec::new();
                let header_data_to_send = vec![0x01]; // Message type identifier for ShinkaiMessage
                data_to_send.extend_from_slice(&total_length);
                data_to_send.extend_from_slice(&identity_length);
                data_to_send.extend(identity_bytes);
                data_to_send.extend(header_data_to_send);
                data_to_send.extend_from_slice(&encoded_msg);

                {
                    let mut writer = writer.lock().await;
                    let _ = writer.write_all(&data_to_send).await;
                    let _ = writer.flush().await;
                }

                if save_to_db_flag {
                    let _ = Node::save_to_db(
                        true,
                        &message,
                        Arc::clone(&my_encryption_sk).as_ref().clone(),
                        db.clone(),
                        maybe_identity_manager.clone(),
                        ws_manager,
                    )
                    .await;
                }
            } else {
                // If retry is enabled, add the message to retry list on failure
                let retry_count = retry.unwrap_or(0) + 1;
                let retry_message = RetryMessage {
                    retry_count,
                    message: message.as_ref().clone(),
                    peer: peer.clone(),
                    save_to_db_flag,
                };
                // Calculate the delay for the next retry
                let delay_seconds = 4_u64.pow(retry_count - 1);
                let retry_time = Utc::now() + chrono::Duration::seconds(delay_seconds as i64);
                db.add_message_to_retry(&retry_message, retry_time).unwrap();
            }
            let end_time = Utc::now();
            let duration = end_time - start_time;
            shinkai_log(
                ShinkaiLogOption::Node,
                ShinkaiLogLevel::Info,
                &format!("Finished sending message to {:?} in {:?}", address, duration),
            );
        });
    }

    /// Function to get the writer, either directly or through a proxy
    async fn get_writer(
        address: SocketAddr,
        proxy_connection_info: Arc<Mutex<Option<ProxyConnectionInfo>>>,
    ) -> Option<Arc<Mutex<WriteHalf<TcpStream>>>> {
        let proxy_connection = proxy_connection_info.lock().await;
        if let Some(proxy_info) = proxy_connection.as_ref() {
            if let Some((_, writer)) = &proxy_info.tcp_connection {
                Some(writer.clone())
            } else {
                None
            }
        } else {
            match tokio::time::timeout(Duration::from_secs(4), TcpStream::connect(address)).await {
                Ok(Ok(stream)) => {
                    let (_, writer) = tokio::io::split(stream);
                    Some(Arc::new(Mutex::new(writer)))
                }
                Ok(Err(e)) => {
                    shinkai_log(
                        ShinkaiLogOption::Node,
                        ShinkaiLogLevel::Error,
                        &format!("Failed to connect to {}: {}", address, e),
                    );
                    None
                }
                Err(_) => {
                    shinkai_log(
                        ShinkaiLogOption::Node,
                        ShinkaiLogLevel::Error,
                        &format!("Connection to {} timed out", address),
                    );
                    None
                }
            }
        }
    }

    pub async fn save_to_db(
        am_i_sender: bool,
        message: &ShinkaiMessage,
        my_encryption_sk: EncryptionStaticKey,
        db: Arc<SqliteManager>,
        maybe_identity_manager: Arc<Mutex<dyn IdentityManagerTrait + Send>>,
        ws_manager: Option<Arc<Mutex<dyn WSUpdateHandler + Send>>>,
    ) -> io::Result<()> {
        // We want to save it decrypted if possible
        // We are just going to check for the body encryption

        let is_body_encrypted = message.is_body_currently_encrypted();

        // Clone the message to get a fully owned version
        let mut message_to_save = message.clone();

        // The body should only be decrypted if it's currently encrypted.
        if is_body_encrypted {
            #[allow(unused_assignments)]
            let mut counterpart_identity: String = "".to_string();
            shinkai_log(
                ShinkaiLogOption::Node,
                ShinkaiLogLevel::Debug,
                &format!("save_to_db> message: {:?}", message.clone()),
            );
            if am_i_sender {
                counterpart_identity = ShinkaiName::from_shinkai_message_only_using_recipient_node_name(message)
                    .unwrap()
                    .to_string();
            } else {
                counterpart_identity = ShinkaiName::from_shinkai_message_only_using_sender_node_name(message)
                    .unwrap()
                    .to_string();
            }
            // find the sender's encryption public key in external
            let sender_encryption_pk = maybe_identity_manager
                .lock()
                .await
                .external_profile_to_global_identity(&counterpart_identity.clone())
                .await
                .unwrap()
                .node_encryption_public_key;

            // Decrypt the message body
            let decrypted_result = message.decrypt_outer_layer(&my_encryption_sk, &sender_encryption_pk);
            match decrypted_result {
                Ok(decrypted_content) => {
                    message_to_save = decrypted_content;
                }
                Err(e) => {
                    shinkai_log(
                        ShinkaiLogOption::Node,
                        ShinkaiLogLevel::Error,
                        &format!(
                            "save_to_db> my_encrypt_sk: {:?}",
                            encryption_secret_key_to_string(my_encryption_sk)
                        ),
                    );
                    shinkai_log(
                        ShinkaiLogOption::Node,
                        ShinkaiLogLevel::Error,
                        &format!(
                            "save_to_db> sender_encrypt_pk: {:?}",
                            encryption_public_key_to_string(sender_encryption_pk)
                        ),
                    );
                    shinkai_log(
                        ShinkaiLogOption::Node,
                        ShinkaiLogLevel::Error,
                        &format!("save_to_db> Failed to decrypt message body: {}", e),
                    );
                    shinkai_log(
                        ShinkaiLogOption::Node,
                        ShinkaiLogLevel::Error,
                        &format!("save_to_db> For message: {:?}", message),
                    );
                    return Err(io::Error::new(io::ErrorKind::Other, "Failed to decrypt message body"));
                }
            }
        }

        // TODO: add identity to this fn so we can check for permissions
        shinkai_log(
            ShinkaiLogOption::Node,
            ShinkaiLogLevel::Info,
            &format!("save_to_db> message_to_save: {:?}", message_to_save.clone()),
        );
        let db_result = db.unsafe_insert_inbox_message(&message_to_save, None, ws_manager).await;
        match db_result {
            Ok(_) => (),
            Err(e) => {
                shinkai_log(
                    ShinkaiLogOption::Node,
                    ShinkaiLogLevel::Error,
                    &format!("Failed to insert message into inbox: {}", e),
                );
                // we will panic for now because that way we can be aware that something is off
                // NOTE: we shouldn't panic on production!
                panic!("Failed to insert message into inbox: {}", e);
            }
        }
        Ok(())
    }

    async fn send_network_message(writer: Arc<Mutex<WriteHalf<TcpStream>>>, msg: &NetworkMessage) {
        eprintln!("send_network_message> Sending message: {:?}", msg);
        let encoded_msg = msg.payload.clone();
        let identity = &msg.identity;
        let identity_bytes = identity.as_bytes();
        let identity_length = (identity_bytes.len() as u32).to_be_bytes();

        // Prepare the message with a length prefix and identity length
        let total_length = (encoded_msg.len() as u32 + 1 + identity_bytes.len() as u32 + 4).to_be_bytes();

        let mut data_to_send = Vec::new();
        let header_data_to_send = vec![match msg.message_type {
            NetworkMessageType::ShinkaiMessage => 0x01,
            NetworkMessageType::ProxyMessage => 0x03,
        }];
        data_to_send.extend_from_slice(&total_length);
        data_to_send.extend_from_slice(&identity_length);
        data_to_send.extend(identity_bytes);
        data_to_send.extend(header_data_to_send);
        data_to_send.extend_from_slice(&encoded_msg);

        // Print the name and length of each component
        let mut writer = writer.lock().await;
        writer.write_all(&data_to_send).await.unwrap();
        writer.flush().await.unwrap();
    }

    async fn authenticate_identity_or_localhost(
        reader: Arc<Mutex<ReadHalf<TcpStream>>>,
        writer: Arc<Mutex<WriteHalf<TcpStream>>>,
        signing_key: &SigningKey,
    ) {
        // Handle validation
        let mut len_buffer = [0u8; 4];
        {
            let mut reader = reader.lock().await;
            reader.read_exact(&mut len_buffer).await.unwrap();
        }
        let validation_data_len = u32::from_be_bytes(len_buffer) as usize;

        let mut buffer = vec![0u8; validation_data_len];
        let res = {
            let mut reader = reader.lock().await;
            reader.read_exact(&mut buffer).await
        };
        match res {
            Ok(_) => {
                let validation_data = String::from_utf8(buffer).unwrap().trim().to_string();

                // Sign the validation data
                let signature = signing_key.sign(validation_data.as_bytes());
                let signature_hex = hex::encode(signature.to_bytes());

                // Get the public key
                let public_key = signing_key.verifying_key();
                let public_key_bytes = public_key.to_bytes();
                let public_key_hex = hex::encode(public_key_bytes);

                // Send the length of the public key and signed validation data back to the server
                let public_key_len = public_key_hex.len() as u32;
                let signature_len = signature_hex.len() as u32;
                let total_len = public_key_len + signature_len + 8; // 8 bytes for the lengths

                let total_len_bytes = (total_len as u32).to_be_bytes();
                {
                    let mut writer = writer.lock().await;
                    writer.write_all(&total_len_bytes).await.unwrap();

                    // Send the length of the public key
                    let public_key_len_bytes = public_key_len.to_be_bytes();
                    writer.write_all(&public_key_len_bytes).await.unwrap();

                    // Send the public key
                    writer.write_all(public_key_hex.as_bytes()).await.unwrap();

                    // Send the length of the signed validation data
                    let signature_len_bytes = signature_len.to_be_bytes();
                    writer.write_all(&signature_len_bytes).await.unwrap();

                    // Send the signed validation data
                    match writer.write_all(signature_hex.as_bytes()).await {
                        Ok(_) => eprintln!("Sent signed validation data and public key back to server"),
                        Err(e) => eprintln!("Failed to send signed validation data: {}", e),
                    }
                }

                // Wait for the server to validate the signature
                let mut len_buffer = [0u8; 4];
                {
                    let mut reader = reader.lock().await;
                    reader.read_exact(&mut len_buffer).await.unwrap();
                }
                let response_len = u32::from_be_bytes(len_buffer) as usize;

                let mut response_buffer = vec![0u8; response_len];
                {
                    let mut reader = reader.lock().await;
                    reader.read_exact(&mut response_buffer).await.unwrap();
                }
                let response = String::from_utf8(response_buffer).unwrap();

                // Assert the validation response
                if response != "Validation successful" {
                    shinkai_log(
                        ShinkaiLogOption::Node,
                        ShinkaiLogLevel::Error,
                        &format!("Failed to validate the identity: {}", response),
                    );
                }
            }
            Err(e) => eprintln!("Failed to read validation data: {}", e),
        }
    }

    fn generate_api_v2_key() -> String {
        let mut key = [0u8; 32]; // 256-bit key
        OsRng.fill_bytes(&mut key);
        base64::encode(&key)
    }

    pub fn generic_api_error(e: &str) -> APIError {
        APIError {
            code: StatusCode::INTERNAL_SERVER_ERROR.as_u16(),
            error: "Internal Server Error".to_string(),
            message: format!("Error receiving result: {}", e),
        }
    }
}

impl Drop for Node {
    fn drop(&mut self) {
        if let Some(handle) = self.ws_server.take() {
            handle.abort();
        }
    }
}<|MERGE_RESOLUTION|>--- conflicted
+++ resolved
@@ -18,13 +18,13 @@
 use async_channel::Receiver;
 use chashmap::CHashMap;
 use chrono::Utc;
-use shinkai_embedding::embedding_generator::{EmbeddingGenerator, RemoteEmbeddingGenerator};
 use core::panic;
 use ed25519_dalek::{Signer, SigningKey, VerifyingKey};
 use futures::{future::FutureExt, pin_mut, prelude::*, select};
 use rand::rngs::OsRng;
 use rand::RngCore;
 use reqwest::StatusCode;
+use shinkai_embedding::embedding_generator::{EmbeddingGenerator, RemoteEmbeddingGenerator};
 use shinkai_embedding::model_type::EmbeddingModelType;
 use shinkai_http_api::node_api_router::APIError;
 use shinkai_http_api::node_commands::NodeCommand;
@@ -203,11 +203,7 @@
         let identity_manager = Arc::new(Mutex::new(subidentity_manager));
 
         // Fetch list of existing profiles from the node to push into the VectorFS
-<<<<<<< HEAD
-        let profile_list: Vec<String> = match db_arc.read().await.get_all_profiles(node_name.clone()) {
-=======
         let profile_list = match db_arc.get_all_profiles(node_name.clone()) {
->>>>>>> 218b18d2
             Ok(profiles) => profiles.iter().map(|p| p.full_identity_name.clone()).collect(),
             Err(e) => panic!("Failed to fetch profiles: {}", e),
         };
