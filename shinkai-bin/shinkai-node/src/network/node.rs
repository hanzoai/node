use super::agent_payments_manager::external_agent_offerings_manager::ExtAgentOfferingsManager;
use super::agent_payments_manager::my_agent_offerings_manager::MyAgentOfferingsManager;
use super::network_manager::external_subscriber_manager::ExternalSubscriberManager;
use super::network_manager::my_subscription_manager::MySubscriptionsManager;
use super::network_manager::network_job_manager::{
    NetworkJobManager, NetworkJobQueue, NetworkVRKai, VRPackPlusChanges,
};
use super::node_error::NodeError;
use super::ws_manager::WebSocketManager;
use crate::cron_tasks::cron_manager::CronManager;
use crate::llm_provider::job_callback_manager::JobCallbackManager;
use crate::llm_provider::job_manager::JobManager;
use crate::llm_provider::llm_stopper::LLMStopper;
use crate::managers::identity_manager::IdentityManagerTrait;
use crate::managers::sheet_manager::SheetManager;
use crate::managers::tool_router::ToolRouter;
use crate::managers::IdentityManager;
use crate::network::network_limiter::ConnectionLimiter;
use crate::network::ws_routes::run_ws_api;
use crate::wallet::coinbase_mpc_wallet::CoinbaseMPCWallet;
use crate::wallet::wallet_manager::WalletManager;
use aes_gcm::aead::generic_array::GenericArray;
use aes_gcm::aead::Aead;
use aes_gcm::Aes256Gcm;
use aes_gcm::KeyInit;
use async_channel::Receiver;
use chashmap::CHashMap;
use chrono::Utc;
use core::panic;
use ed25519_dalek::{Signer, SigningKey, VerifyingKey};
use futures::{future::FutureExt, pin_mut, prelude::*, select};
use rand::rngs::OsRng;
use rand::{Rng, RngCore};
use reqwest::StatusCode;
use shinkai_db::db::db_errors::ShinkaiDBError;
use shinkai_db::db::db_retry::RetryMessage;
use shinkai_db::db::ShinkaiDB;
<<<<<<< HEAD
use shinkai_message_primitives::schemas::ws_types::WSUpdateHandler;
=======
use shinkai_db::schemas::ws_types::WSUpdateHandler;
>>>>>>> 9580ba5d
use shinkai_http_api::node_api_router::APIError;
use shinkai_http_api::node_commands::NodeCommand;
use shinkai_message_primitives::schemas::llm_providers::serialized_llm_provider::SerializedLLMProvider;
use shinkai_message_primitives::schemas::shinkai_name::ShinkaiName;
use shinkai_message_primitives::schemas::shinkai_network::NetworkMessageType;
use shinkai_message_primitives::schemas::shinkai_subscription::SubscriptionId;
use shinkai_message_primitives::shinkai_message::shinkai_message::ShinkaiMessage;
use shinkai_message_primitives::shinkai_utils::encryption::{
    clone_static_secret_key, encryption_public_key_to_string, encryption_secret_key_to_string,
};
use shinkai_message_primitives::shinkai_utils::shinkai_logging::{shinkai_log, ShinkaiLogLevel, ShinkaiLogOption};
use shinkai_message_primitives::shinkai_utils::signatures::clone_signature_secret_key;
use shinkai_sqlite::{SqliteManager, SqliteManagerError};
use shinkai_tcp_relayer::NetworkMessage;
use shinkai_vector_fs::vector_fs::vector_fs::VectorFS;
use shinkai_vector_resources::embedding_generator::{EmbeddingGenerator, RemoteEmbeddingGenerator};
use shinkai_vector_resources::model_type::EmbeddingModelType;
use std::convert::TryInto;
use std::sync::Arc;
use std::{io, net::SocketAddr, time::Duration};
use tokio::io::{AsyncReadExt, AsyncWriteExt, ReadHalf, WriteHalf};
use tokio::net::{TcpListener, TcpStream};
use tokio::sync::{Mutex, RwLock};
use x25519_dalek::{PublicKey as EncryptionPublicKey, StaticSecret as EncryptionStaticKey};

// A type alias for a string that represents a profile name.
type ProfileName = String;
pub type TcpReadHalf = Arc<Mutex<ReadHalf<TcpStream>>>;
pub type TcpWriteHalf = Arc<Mutex<WriteHalf<TcpStream>>>;
pub type TcpConnection = Option<(TcpReadHalf, TcpWriteHalf)>;

// Define the ConnectionInfo struct
#[derive(Clone, Debug)]
pub struct ProxyConnectionInfo {
    pub proxy_identity: ShinkaiName,
    pub tcp_connection: TcpConnection,
}

// The `Node` struct represents a single node in the network.
pub struct Node {
    // The profile name of the node.
    pub node_name: ShinkaiName,
    // The secret key used for signing operations.
    pub identity_secret_key: SigningKey,
    // The public key corresponding to `identity_secret_key`.
    pub identity_public_key: VerifyingKey,
    // The secret key used for encryption and decryption.
    pub encryption_secret_key: EncryptionStaticKey,
    // The public key corresponding to `encryption_secret_key`.
    pub encryption_public_key: EncryptionPublicKey,
    // The address this node is listening on.
    pub listen_address: SocketAddr,
    // The HTTPS certificate in PEM format
    pub private_https_certificate: Option<String>,
    // The HTTPS private key in PEM format
    pub public_https_certificate: Option<String>,
    // Secrets file path
    pub secrets_file_path: String,
    // A map of known peer nodes.
    pub peers: CHashMap<(SocketAddr, ProfileName), chrono::DateTime<Utc>>,
    // The interval at which this node pings all known peers.
    pub ping_interval_secs: u64,
    // The channel from which this node receives commands.
    pub commands: Receiver<NodeCommand>,
    // The manager for subidentities.
    pub identity_manager: Arc<Mutex<IdentityManager>>,
    // The database connection for this node.
    pub db: Arc<ShinkaiDB>,
    // First device needs registration code
    pub first_device_needs_registration_code: bool,
    // Initial Agent to auto-add on first registration
    pub initial_llm_providers: Vec<SerializedLLMProvider>,
    // The Job manager
    pub job_manager: Option<Arc<Mutex<JobManager>>>,
    // Cron Manager
    pub cron_manager: Option<Arc<Mutex<CronManager>>>,
    // The Node's VectorFS
    pub vector_fs: Arc<VectorFS>,
    // Sqlite3
    pub sqlite_manager: Arc<RwLock<SqliteManager>>,
    // An EmbeddingGenerator initialized with the Node's default embedding model + server info
    pub embedding_generator: RemoteEmbeddingGenerator,
    /// Rate Limiter
    pub conn_limiter: Arc<ConnectionLimiter>,
    /// External Subscription Manager (when others are subscribing to this node's data)
    pub ext_subscription_manager: Arc<Mutex<ExternalSubscriberManager>>,
    /// My Subscription Manager
    pub my_subscription_manager: Arc<Mutex<MySubscriptionsManager>>,
    // Network Job Manager
    pub network_job_manager: Arc<Mutex<NetworkJobManager>>,
    // Proxy Address
    pub proxy_connection_info: Arc<Mutex<Option<ProxyConnectionInfo>>>,
    // Websocket Manager
    pub ws_manager: Option<Arc<Mutex<WebSocketManager>>>,
    // Websocket Manager Trait
    pub ws_manager_trait: Option<Arc<Mutex<dyn WSUpdateHandler + Send>>>,
    // Websocket Address
    pub ws_address: Option<SocketAddr>,
    // Websocket Server
    pub ws_server: Option<tokio::task::JoinHandle<()>>,
    // Tool Router. Option so it is less painful to test
    pub tool_router: Option<Arc<ToolRouter>>,
    // Callback Manager. Option so it is compatible with the Option (timing wise) inputs.
    pub callback_manager: Arc<Mutex<JobCallbackManager>>,
    // Sheet Manager.
    pub sheet_manager: Arc<Mutex<SheetManager>>,
    // Default embedding model for new profiles
    pub default_embedding_model: Arc<Mutex<EmbeddingModelType>>,
    // Supported embedding models for profiles
    pub supported_embedding_models: Arc<Mutex<Vec<EmbeddingModelType>>>,
    // API V2 Key
    #[allow(dead_code)]
    pub api_v2_key: String,
    // Wallet Manager
    pub wallet_manager: Arc<Mutex<Option<WalletManager>>>,
    /// My Agent Payments Manager
    pub my_agent_payments_manager: Arc<Mutex<MyAgentOfferingsManager>>,
    /// Ext Agent Payments Manager
    pub ext_agent_payments_manager: Arc<Mutex<ExtAgentOfferingsManager>>,
    // LLM Stopper
    pub llm_stopper: Arc<LLMStopper>,
}

impl Node {
    // Construct a new node. Returns a `Result` which is `Ok` if the node was successfully created,
    // and `Err` otherwise.
    #[allow(clippy::too_many_arguments)]
    pub async fn new(
        node_name: String,
        listen_address: SocketAddr,
        identity_secret_key: SigningKey,
        encryption_secret_key: EncryptionStaticKey,
        private_https_certificate: Option<String>,
        public_https_certificate: Option<String>,
        ping_interval_secs: u64,
        commands: Receiver<NodeCommand>,
        main_db_path: String,
        secrets_file_path: String,
        proxy_identity: Option<String>,
        first_device_needs_registration_code: bool,
        initial_llm_providers: Vec<SerializedLLMProvider>,
        vector_fs_db_path: String,
        embedding_generator: Option<RemoteEmbeddingGenerator>,
        ws_address: Option<SocketAddr>,
        default_embedding_model: EmbeddingModelType,
        supported_embedding_models: Vec<EmbeddingModelType>,
        api_v2_key: Option<String>,
    ) -> Arc<Mutex<Node>> {
        // if is_valid_node_identity_name_and_no_subidentities is false panic
        match ShinkaiName::new(node_name.to_string().clone()) {
            Ok(_) => (),
            Err(_) => panic!("Invalid node identity name: {}", node_name),
        }

        // Get public keys, and update the local node keys in the db
        let db = ShinkaiDB::new(&main_db_path).unwrap_or_else(|e| {
            eprintln!("Error: {:?}", e);
            panic!("Failed to open database: {}", main_db_path)
        });
        let db_arc = Arc::new(db);
        let identity_public_key = identity_secret_key.verifying_key();
        let encryption_public_key = EncryptionPublicKey::from(&encryption_secret_key);
        let node_name = ShinkaiName::new(node_name).unwrap();
        {
            match db_arc.update_local_node_keys(node_name.clone(), encryption_public_key, identity_public_key) {
                Ok(_) => (),
                Err(e) => panic!("Failed to update local node keys: {}", e),
            }
            // TODO: maybe check if the keys in the Blockchain match and if not, then prints a warning message to update the keys
        }

        // Initialize default RemoteEmbeddingGenerator if none provided
        let embedding_generator = embedding_generator.unwrap_or_else(RemoteEmbeddingGenerator::new_default);

        // Initialize SqliteManager
        let embedding_api_url = embedding_generator.api_url.clone();
        let sqlite_manager = Arc::new(RwLock::new(
            SqliteManager::new(main_db_path, embedding_api_url, default_embedding_model.clone()).unwrap(),
        ));

        // Setup Identity Manager
        let db_weak = Arc::downgrade(&db_arc);
        let subidentity_manager = IdentityManager::new(Arc::downgrade(&sqlite_manager), node_name.clone())
            .await
            .unwrap();
        let identity_manager = Arc::new(Mutex::new(subidentity_manager));

        // Fetch list of existing profiles from the node to push into the VectorFS
        let profile_list = match db_arc.get_all_profiles(node_name.clone()) {
            Ok(profiles) => profiles.iter().map(|p| p.full_identity_name.clone()).collect(),
            Err(e) => panic!("Failed to fetch profiles: {}", e),
        };

        // Initialize/setup the VectorFS.
        let vector_fs = VectorFS::new(
            embedding_generator.clone(),
            vec![embedding_generator.model_type.clone()],
            profile_list,
            &vector_fs_db_path,
            node_name.clone(),
        )
        .await
        .unwrap_or_else(|e| {
            eprintln!("Error: {:?}", e);
            panic!("Failed to load VectorFS from database: {}", vector_fs_db_path)
        });
        let vector_fs_arc = Arc::new(vector_fs);

        let max_connections: u32 = std::env::var("MAX_CONNECTIONS")
            .unwrap_or_else(|_| "5".to_string())
            .parse::<usize>()
            .expect("Failed to parse MAX_CONNECTIONS")
            .try_into()
            .expect("MAX_CONNECTIONS value out of range");

        let max_connections_per_ip: u32 = std::env::var("MAX_CONNECTIONS_PER_IP")
            .unwrap_or_else(|_| "10".to_string())
            .parse::<usize>()
            .expect("Failed to parse MAX_CONNECTIONS_PER_IP")
            .try_into()
            .expect("MAX_CONNECTIONS_PER_IP value out of range");

        let burst_allowance: u32 = std::env::var("BURST_ALLOWANCE")
            .unwrap_or_else(|_| "3".to_string())
            .parse::<usize>()
            .expect("Failed to parse BURST_ALLOWANCE")
            .try_into()
            .expect("BURST_ALLOWANCE value out of range");

        let conn_limiter = Arc::new(ConnectionLimiter::new(
            max_connections,
            burst_allowance,
            max_connections_per_ip.try_into().unwrap(),
        ));

        // Initialize ProxyConnectionInfo if proxy_identity is provided
        let proxy_connection_info = Arc::new(Mutex::new(proxy_identity.map(|proxy_identity| {
            let proxy_identity = ShinkaiName::new(proxy_identity).expect("Invalid proxy identity name");
            ProxyConnectionInfo {
                proxy_identity,
                tcp_connection: None,
            }
        })));
        let proxy_connection_info_weak = Arc::downgrade(&proxy_connection_info);

        let identity_manager_trait: Arc<Mutex<dyn IdentityManagerTrait + Send + 'static>> = {
            // Convert the Arc<Mutex<IdentityManager>> to Arc<Mutex<dyn IdentityManagerTrait + Send + 'static>>
            identity_manager.clone()
        };

        let ws_manager = if ws_address.is_some() {
            let manager = WebSocketManager::new(
                db_weak,
                node_name.clone(),
                identity_manager_trait.clone(),
                clone_static_secret_key(&encryption_secret_key),
            )
            .await;
            Some(manager)
        } else {
            None
        };

        let ws_manager_trait = ws_manager.clone().map(|manager| {
            let manager_trait: Arc<Mutex<dyn WSUpdateHandler + Send>> = manager.clone();
            manager_trait
        });

        let ext_subscriber_manager = Arc::new(Mutex::new(
            ExternalSubscriberManager::new(
                Arc::downgrade(&db_arc),
                Arc::downgrade(&vector_fs_arc),
                Arc::downgrade(&identity_manager),
                node_name.clone(),
                clone_signature_secret_key(&identity_secret_key),
                clone_static_secret_key(&encryption_secret_key),
                proxy_connection_info_weak.clone(),
                ws_manager_trait.clone(),
            )
            .await,
        ));

        let my_subscription_manager = Arc::new(Mutex::new(
            MySubscriptionsManager::new(
                Arc::downgrade(&db_arc),
                Arc::downgrade(&sqlite_manager),
                Arc::downgrade(&vector_fs_arc),
                Arc::downgrade(&identity_manager),
                node_name.clone(),
                clone_signature_secret_key(&identity_secret_key),
                clone_static_secret_key(&encryption_secret_key),
                proxy_connection_info_weak.clone(),
                ws_manager_trait.clone(),
            )
            .await,
        ));

<<<<<<< HEAD
=======
        // Initialize SqliteManager
        let embedding_api_url = embedding_generator.api_url.clone();
        let sqlite_manager = Arc::new(RwLock::new(
            SqliteManager::new(main_db_path, embedding_api_url, default_embedding_model.clone()).unwrap(),
        ));

>>>>>>> 9580ba5d
        // Initialize ToolRouter
        let tool_router = ToolRouter::new(sqlite_manager.clone());

        // Read wallet_manager from db if it exists, if not, None
        let mut wallet_manager: Option<WalletManager> = match sqlite_manager.read_wallet_manager() {
            Ok(manager_value) => match serde_json::from_value::<WalletManager>(manager_value) {
                Ok(manager) => Some(manager),
                Err(e) => {
                    eprintln!("Failed to deserialize WalletManager: {}", e);
                    None
                }
            },
            Err(SqliteManagerError::WalletManagerNotFound) => None,
            Err(e) => panic!("Failed to read wallet manager from database: {}", e),
        };

        // Update LanceDB in CoinbaseMPCWallet if it exists
        if let Some(ref mut manager) = wallet_manager {
            if let Some(coinbase_wallet) = manager.payment_wallet.as_any_mut().downcast_mut::<CoinbaseMPCWallet>() {
                coinbase_wallet.update_sqlite_manager(sqlite_manager.clone());
            }
            if let Some(coinbase_wallet) = manager
                .receiving_wallet
                .as_any_mut()
                .downcast_mut::<CoinbaseMPCWallet>()
            {
                coinbase_wallet.update_sqlite_manager(sqlite_manager.clone());
            }
        }

        let wallet_manager = Arc::new(Mutex::new(wallet_manager));

        let tool_router = Arc::new(tool_router);

        let my_agent_payments_manager = Arc::new(Mutex::new(
            MyAgentOfferingsManager::new(
                Arc::downgrade(&db_arc),
                Arc::downgrade(&sqlite_manager),
                Arc::downgrade(&vector_fs_arc),
                Arc::downgrade(&identity_manager_trait),
                node_name.clone(),
                clone_signature_secret_key(&identity_secret_key),
                clone_static_secret_key(&encryption_secret_key),
                proxy_connection_info_weak.clone(),
                Arc::downgrade(&tool_router),
                Arc::downgrade(&wallet_manager),
            )
            .await,
        ));

        let ext_agent_payments_manager = Arc::new(Mutex::new(
            ExtAgentOfferingsManager::new(
                Arc::downgrade(&db_arc),
                Arc::downgrade(&sqlite_manager),
                Arc::downgrade(&vector_fs_arc),
                Arc::downgrade(&identity_manager_trait),
                node_name.clone(),
                clone_signature_secret_key(&identity_secret_key),
                clone_static_secret_key(&encryption_secret_key),
                proxy_connection_info_weak.clone(),
                Arc::downgrade(&tool_router),
                Arc::downgrade(&wallet_manager),
            )
            .await,
        ));

        // Create NetworkJobManager with a weak reference to this node
        let network_manager = NetworkJobManager::new(
            Arc::downgrade(&db_arc),
            Arc::downgrade(&vector_fs_arc),
            node_name.clone(),
            clone_static_secret_key(&encryption_secret_key),
            clone_signature_secret_key(&identity_secret_key),
            identity_manager.clone(),
            my_subscription_manager.clone(),
            ext_subscriber_manager.clone(),
            Arc::downgrade(&my_agent_payments_manager),
            Arc::downgrade(&ext_agent_payments_manager),
            proxy_connection_info_weak.clone(),
            ws_manager_trait.clone(),
        )
        .await;

        let default_embedding_model = Arc::new(Mutex::new(default_embedding_model));
        let supported_embedding_models = Arc::new(Mutex::new(supported_embedding_models));

        let sheet_manager_result = SheetManager::new(
            Arc::downgrade(&db_arc.clone()),
            node_name.clone(),
            ws_manager_trait.clone(),
        )
        .await;
        let sheet_manager = sheet_manager_result.unwrap();

        // It reads the api_v2_key from env, if not from db and if not, then it generates a new one that gets saved in the db
        let api_v2_key = if let Some(key) = api_v2_key {
            db_arc
                .set_api_v2_key(&key)
                .expect("Failed to set api_v2_key in the database");
            key
        } else {
            match db_arc.read_api_v2_key() {
                Ok(Some(key)) => key,
                Ok(None) | Err(_) => {
                    let new_key = Node::generate_api_v2_key();
                    db_arc
                        .set_api_v2_key(&new_key)
                        .expect("Failed to set api_v2_key in the database");
                    new_key
                }
            }
        };

        let llm_stopper = Arc::new(LLMStopper::new());

        Arc::new(Mutex::new(Node {
            node_name: node_name.clone(),
            identity_secret_key: clone_signature_secret_key(&identity_secret_key),
            identity_public_key,
            encryption_secret_key: clone_static_secret_key(&encryption_secret_key),
            encryption_public_key,
            private_https_certificate,
            public_https_certificate,
            peers: CHashMap::new(),
            listen_address,
            secrets_file_path,
            ping_interval_secs,
            commands,
            identity_manager: identity_manager.clone(),
            db: db_arc.clone(),
            job_manager: None,
            cron_manager: None,
            first_device_needs_registration_code,
            initial_llm_providers,
            vector_fs: vector_fs_arc.clone(),
            sqlite_manager,
            embedding_generator,
            conn_limiter,
            ext_subscription_manager: ext_subscriber_manager,
            my_subscription_manager,
            network_job_manager: Arc::new(Mutex::new(network_manager)),
            proxy_connection_info,
            ws_manager,
            ws_address,
            ws_manager_trait,
            ws_server: None,
            callback_manager: Arc::new(Mutex::new(JobCallbackManager::new())),
            sheet_manager: Arc::new(Mutex::new(sheet_manager)),
            tool_router: Some(tool_router),
            default_embedding_model,
            supported_embedding_models,
            api_v2_key,
            wallet_manager,
            my_agent_payments_manager,
            ext_agent_payments_manager,
            llm_stopper,
        }))
    }

    // Start the node's operations.
    pub async fn start(&mut self) -> Result<(), NodeError> {
        let db_weak = Arc::downgrade(&self.db);
        let sqlite_manager_weak = Arc::downgrade(&self.sqlite_manager);
        let vector_fs_weak = Arc::downgrade(&self.vector_fs);

        let job_manager = Arc::new(Mutex::new(
            JobManager::new(
                db_weak,
                sqlite_manager_weak,
                Arc::clone(&self.identity_manager),
                clone_signature_secret_key(&self.identity_secret_key),
                self.node_name.clone(),
                vector_fs_weak.clone(),
                self.embedding_generator.clone(),
                self.ws_manager_trait.clone(),
                self.tool_router.clone(),
                self.sheet_manager.clone(),
                self.callback_manager.clone(),
                self.my_agent_payments_manager.clone(),
                self.ext_agent_payments_manager.clone(),
                // Some(self.sqlite_logger.clone()),
                self.llm_stopper.clone(),
            )
            .await,
        ));
        self.job_manager = Some(job_manager.clone());

        {
            let mut sheet_manager = self.sheet_manager.lock().await;
            sheet_manager.set_job_manager(job_manager.clone());
        }

        shinkai_log(
            ShinkaiLogOption::Node,
            ShinkaiLogLevel::Info,
            &format!("Starting node with name: {}", self.node_name),
        );
        let db_weak = Arc::downgrade(&self.db);

        let cron_manager_result = CronManager::new(
            db_weak.clone(),
            vector_fs_weak,
            clone_signature_secret_key(&self.identity_secret_key),
            self.node_name.clone(),
            job_manager.clone(),
            self.ws_manager_trait.clone(),
        )
        .await;

        let cron_manager = Arc::new(Mutex::new(cron_manager_result));
        self.cron_manager = Some(cron_manager.clone());

        {
            let mut callback_manager = self.callback_manager.lock().await;
            callback_manager.update_job_manager(job_manager.clone());
            callback_manager.update_sheet_manager(self.sheet_manager.clone());
            callback_manager.update_cron_manager(cron_manager.clone());
        }

        self.initialize_embedding_models().await?;
        {
            // Starting the WebSocket server
            if let (Some(ws_manager), Some(ws_address)) = (&self.ws_manager, self.ws_address) {
                let ws_manager = Arc::clone(ws_manager);
                let ws_server = tokio::spawn(async move {
                    run_ws_api(ws_address, ws_manager).await;
                });
                self.ws_server = Some(ws_server);
            }
        }

        // Call ToolRouter initialization in a new task
        if let Some(tool_router) = &self.tool_router {
            let tool_router = tool_router.clone();
            let generator = Box::new(self.embedding_generator.clone()) as Box<dyn EmbeddingGenerator>;
            let reinstall_tools = std::env::var("REINSTALL_TOOLS").unwrap_or_else(|_| "false".to_string()) == "true";

            tokio::spawn(async move {
                if reinstall_tools {
                    if let Err(e) = tool_router.force_reinstall_all(&generator).await {
                        eprintln!("ToolRouter force reinstall failed: {:?}", e);
                    }
                } else {
                    if let Err(e) = tool_router.initialization(generator).await {
                        eprintln!("ToolRouter initialization failed: {:?}", e);
                    }
                }
            });
        }
        eprintln!(">> Node start set variables successfully");

        let listen_future = self.listen_and_reconnect(self.proxy_connection_info.clone()).fuse();
        pin_mut!(listen_future);

        let retry_interval_secs = 2;
        let mut retry_interval = async_std::stream::interval(Duration::from_secs(retry_interval_secs));

        let ping_interval_secs = if self.ping_interval_secs == 0 {
            315576000 * 10 // 10 years in seconds
        } else {
            self.ping_interval_secs
        };
        shinkai_log(
            ShinkaiLogOption::Node,
            ShinkaiLogLevel::Info,
            &format!("Automatic Ping interval set to {} seconds", ping_interval_secs),
        );

        let mut ping_interval = async_std::stream::interval(Duration::from_secs(ping_interval_secs));
        let mut commands_clone = self.commands.clone();
        // TODO: here we can create a task to check the blockchain for new peers and update our list
        let check_peers_interval_secs = 5;
        let _check_peers_interval = async_std::stream::interval(Duration::from_secs(check_peers_interval_secs));

        // TODO: implement a TCP connection here with a proxy if it's set

        loop {
            let ping_future = ping_interval.next().fuse();
            let commands_future = commands_clone.next().fuse();
            let retry_future = retry_interval.next().fuse();

            // TODO: update this to read onchain data and update db
            // let check_peers_future = check_peers_interval.next().fuse();
            pin_mut!(ping_future, commands_future, retry_future);

            select! {
                    _retry = retry_future => {
                        // Clone the necessary variables for `retry_messages`
                        let db_clone = self.db.clone();
                        let encryption_secret_key_clone = self.encryption_secret_key.clone();
                        let identity_manager_clone = self.identity_manager.clone();
                        let proxy_connection_info = self.proxy_connection_info.clone();
                        let ws_manager_trait = self.ws_manager_trait.clone();

                        // Spawn a new task to call `retry_messages` asynchronously
                        tokio::spawn(async move {
                            let _ = Self::retry_messages(
                                db_clone,
                                encryption_secret_key_clone,
                                identity_manager_clone,
                                proxy_connection_info,
                                ws_manager_trait,
                            ).await;
                        });
                    },
                    _listen = listen_future => unreachable!(),
                    _ping = ping_future => {
                        // Clone the necessary variables for `ping_all`
                        let node_name_clone = self.node_name.clone();
                        let encryption_secret_key_clone = self.encryption_secret_key.clone();
                        let identity_secret_key_clone = self.identity_secret_key.clone();
                        let peers_clone = self.peers.clone();
                        let db_clone = Arc::clone(&self.db);
                        let identity_manager_clone = Arc::clone(&self.identity_manager);
                        let listen_address_clone = self.listen_address;
                        let proxy_connection_info = self.proxy_connection_info.clone();
                        let ws_manager_trait = self.ws_manager_trait.clone();

                        // Spawn a new task to call `ping_all` asynchronously
                        tokio::spawn(async move {
                            let _ = Self::ping_all(
                                node_name_clone,
                                encryption_secret_key_clone,
                                identity_secret_key_clone,
                                peers_clone,
                                db_clone,
                                identity_manager_clone,
                                listen_address_clone,
                                proxy_connection_info,
                                ws_manager_trait,
                            ).await;
                        });
                    },
                    // check_peers = check_peers_future => self.connect_new_peers().await,
                    command = commands_future => {
                        if let Some(command) = command {
                            self.handle_command(command).await;
                        }
                    }
            };
        }
    }

    // A function that initializes the embedding models from the database
    async fn initialize_embedding_models(&self) -> Result<(), Box<dyn std::error::Error + Send>> {
        // Read the default embedding model from the database
        match self.db.get_default_embedding_model() {
            Ok(model) => {
                let mut default_model_guard = self.default_embedding_model.lock().await;
                *default_model_guard = model;
            }
            Err(ShinkaiDBError::DataNotFound) => {
                // If not found, update the database with the current value
                let default_model_guard = self.default_embedding_model.lock().await;
                self.db
                    .update_default_embedding_model(default_model_guard.clone())
                    .map_err(|e| Box::new(e) as Box<dyn std::error::Error + Send>)?;
            }
            Err(e) => return Err(Box::new(NodeError::from(e)) as Box<dyn std::error::Error + Send>),
        }

        // Read the supported embedding models from the database
        match self.db.get_supported_embedding_models() {
            Ok(models) => {
                let mut supported_models_guard = self.supported_embedding_models.lock().await;
                *supported_models_guard = models;
            }
            Err(ShinkaiDBError::DataNotFound) => {
                // If not found, update the database with the current value
                let supported_models_guard = self.supported_embedding_models.lock().await;
                self.db
                    .update_supported_embedding_models(supported_models_guard.clone())
                    .map_err(|e| Box::new(e) as Box<dyn std::error::Error + Send>)?;
            }
            Err(e) => return Err(Box::new(NodeError::from(e)) as Box<dyn std::error::Error + Send>),
        }

        Ok(())
    }

    // A function that listens for incoming connections and tries to reconnect if a connection is lost.
    async fn listen_and_reconnect(&self, proxy_connection_info: Arc<Mutex<Option<ProxyConnectionInfo>>>) {
        shinkai_log(
            ShinkaiLogOption::Node,
            ShinkaiLogLevel::Info,
            &format!("{} > TCP: Starting listen and reconnect loop.", self.listen_address),
        );

        let mut retry_count = 0;

        loop {
            // let listen_address = self.listen_address;
            let identity_manager = self.identity_manager.clone();
            let network_job_manager = self.network_job_manager.clone();
            // let conn_limiter = self.conn_limiter.clone();
            let node_name = self.node_name.clone();
            let identity_secret_key = self.identity_secret_key.clone();

            let proxy_info = {
                let proxy_info_lock = proxy_connection_info.lock().await;
                proxy_info_lock.clone()
            };

            if let Some(proxy_info) = proxy_info {
                let connection_result = Node::establish_proxy_connection(
                    identity_manager.clone(),
                    &proxy_info,
                    node_name,
                    identity_secret_key,
                )
                .await;

                match connection_result {
                    Ok(Some((reader, writer))) => {
                        let _ = Self::handle_proxy_listen_connection(
                            reader,
                            writer,
                            proxy_info.proxy_identity.clone(),
                            proxy_connection_info.clone(),
                            network_job_manager.clone(),
                            identity_manager.clone(),
                        )
                        .await;
                    }
                    Ok(None) | Err(_) => {
                        // Increment retry count and determine sleep duration
                        retry_count += 1;
                        let sleep_duration = match retry_count {
                            1 => Duration::from_secs(5),
                            2 => Duration::from_secs(10),
                            3 => Duration::from_secs(30),
                            _ => Duration::from_secs(300), // 5 minutes
                        };

                        tokio::time::sleep(sleep_duration).await;
                    }
                };
            } else {
                break;
            }
        }

        // Execute direct listening if no proxy was ever connected
        let result = Self::handle_listen_connection(
            self.listen_address,
            self.network_job_manager.clone(),
            self.conn_limiter.clone(),
            self.node_name.clone(),
        )
        .await;
        shinkai_log(
            ShinkaiLogOption::Node,
            ShinkaiLogLevel::Error,
            &format!("{} > TCP: Listening error {:?}", self.listen_address, result),
        );
    }

    async fn establish_proxy_connection(
        identity_manager: Arc<Mutex<IdentityManager>>,
        proxy_info: &ProxyConnectionInfo,
        node_name: ShinkaiName,
        identity_secret_key: SigningKey,
    ) -> io::Result<
        Option<(
            Arc<Mutex<ReadHalf<tokio::net::TcpStream>>>,
            Arc<Mutex<WriteHalf<tokio::net::TcpStream>>>,
        )>,
    > {
        // If proxy connection info is provided, connect to the proxy
        let proxy_addr = Node::get_address_from_identity(
            identity_manager.clone(),
            &proxy_info.proxy_identity.get_node_name_string(),
        )
        .await;

        let proxy_addr = match proxy_addr {
            Ok(addr) => addr,
            Err(e) => {
                shinkai_log(
                    ShinkaiLogOption::Node,
                    ShinkaiLogLevel::Error,
                    &format!("Failed to get proxy address: {}", e),
                );
                return Err(io::Error::new(io::ErrorKind::Other, e));
            }
        };

        let node_name = node_name.clone();
        let signing_sk = identity_secret_key.clone();

        match TcpStream::connect(proxy_addr).await {
            Ok(proxy_stream) => {
                shinkai_log(
                    ShinkaiLogOption::Node,
                    ShinkaiLogLevel::Info,
                    &format!("Connected to proxy at {}", proxy_addr),
                );

                // Split the socket into reader and writer
                let (reader, writer) = tokio::io::split(proxy_stream);
                let reader = Arc::new(Mutex::new(reader));
                let writer = Arc::new(Mutex::new(writer));

                // Send the initial connection message
                let identity_msg = NetworkMessage {
                    identity: node_name.to_string(),
                    message_type: NetworkMessageType::ProxyMessage,
                    payload: Vec::new(),
                };
                Self::send_network_message(writer.clone(), &identity_msg).await;

                // Authenticate identity or localhost
                Self::authenticate_identity_or_localhost(reader.clone(), writer.clone(), &signing_sk).await;

                shinkai_log(
                    ShinkaiLogOption::Node,
                    ShinkaiLogLevel::Info,
                    &format!("Authenticated identity or localhost at {}", proxy_addr),
                );

                // Return the reader and writer so they can be handled
                Ok(Some((reader, writer)))
            }
            Err(e) => {
                shinkai_log(
                    ShinkaiLogOption::Node,
                    ShinkaiLogLevel::Error,
                    &format!("Failed to connect to proxy {}: {}", proxy_addr, e),
                );
                Err(e)
            }
        }
    }

    async fn handle_proxy_listen_connection(
        reader: Arc<Mutex<ReadHalf<tokio::net::TcpStream>>>,
        writer: Arc<Mutex<WriteHalf<tokio::net::TcpStream>>>,
        proxy_identity: ShinkaiName,
        proxy_connection_info: Arc<Mutex<Option<ProxyConnectionInfo>>>,
        network_job_manager: Arc<Mutex<NetworkJobManager>>,
        identity_manager: Arc<Mutex<IdentityManager>>,
    ) -> io::Result<()> {
        eprintln!("handle_proxy_listen_connection");
        // Store the tcp_connection in proxy_connection_info
        {
            let mut proxy_info_lock = proxy_connection_info.lock().await;
            if let Some(ref mut proxy_info) = *proxy_info_lock {
                proxy_info.tcp_connection = Some((reader.clone(), writer.clone()));
            }
        }

        // Handle the connection
        loop {
            let reader_clone = Arc::clone(&reader);
            let network_job_manager_clone = Arc::clone(&network_job_manager);
            let identity_manager = identity_manager.clone();
            let proxy_identity = proxy_identity.clone();

            let handle = tokio::spawn(async move {
                // If proxy connection info is provided, connect to the proxy
                let proxy_addr = Node::get_address_from_identity(
                    identity_manager.clone(),
                    &proxy_identity.clone().get_node_name_string(),
                )
                .await;

                let proxy_addr = match proxy_addr {
                    Ok(addr) => addr,
                    Err(e) => {
                        eprintln!("Failed to get proxy address: {}", e);
                        return Err(io::Error::new(io::ErrorKind::Other, e));
                    }
                };
                Self::handle_connection(reader_clone, proxy_addr, network_job_manager_clone)
                    .await
                    .map_err(|e| io::Error::new(io::ErrorKind::Other, format!("{:?}", e)))?;
                Ok::<(), std::io::Error>(())
            });

            // Await the task's completion
            match handle.await {
                Ok(Ok(())) => {
                    // Connection handled successfully, continue the loop
                }
                Ok(Err(e)) => {
                    eprintln!("Task failed: {:?}", e);
                    return Err(e); // Return error to trigger reconnection
                }
                Err(e) => {
                    eprintln!("Task panicked: {:?}", e);
                    return Err(io::Error::new(io::ErrorKind::Other, format!("{:?}", e)));
                    // Return error to trigger reconnection
                }
            }
        }
    }

    async fn handle_listen_connection(
        listen_address: SocketAddr,
        network_job_manager: Arc<Mutex<NetworkJobManager>>,
        conn_limiter: Arc<ConnectionLimiter>,
        _node_name: ShinkaiName,
    ) -> io::Result<()> {
        let listener = TcpListener::bind(&listen_address).await?;

        shinkai_log(
            ShinkaiLogOption::Node,
            ShinkaiLogLevel::Info,
            &format!("{} > TCP: Listening on {} (Direct)", listen_address, listen_address),
        );

        // Initialize your connection limiter
        loop {
            let (socket, addr) = listener.accept().await?;

            // Too many requests by IP protection
            let ip = addr.ip().to_string();
            let conn_limiter_clone = conn_limiter.clone();

            if !conn_limiter_clone.check_rate_limit(&ip).await {
                shinkai_log(
                    ShinkaiLogOption::Node,
                    ShinkaiLogLevel::Info,
                    &format!("Rate limit exceeded for IP: {}", ip),
                );
                continue;
            }

            if !conn_limiter_clone.increment_connection(&ip).await {
                shinkai_log(
                    ShinkaiLogOption::Node,
                    ShinkaiLogLevel::Info,
                    &format!("Too many connections from IP: {}", ip),
                );
                continue;
            }

            let network_job_manager = Arc::clone(&network_job_manager);
            let conn_limiter_clone = conn_limiter.clone();

            shinkai_log(
                ShinkaiLogOption::Node,
                ShinkaiLogLevel::Info,
                &format!("Spawning task to handle connection from {}", ip),
            );

            tokio::spawn(async move {
                let (reader, _writer) = tokio::io::split(socket);
                let reader = Arc::new(Mutex::new(reader));
                let _ = Self::handle_connection(reader, addr, network_job_manager).await;
                conn_limiter_clone.decrement_connection(&ip).await;
            });
        }
    }

    // Static function to get the address from a ShinkaiName identity
    async fn get_address_from_identity(
        identity_manager: Arc<Mutex<IdentityManager>>,
        proxy_identity: &str,
    ) -> Result<SocketAddr, String> {
        let identity_manager = identity_manager.lock().await;
        match identity_manager
            .external_profile_to_global_identity(proxy_identity)
            .await
        {
            Ok(identity) => {
                if let Some(proxy_addr) = identity.addr {
                    Ok(proxy_addr)
                } else {
                    Err(format!("No address found for proxy identity: {}", proxy_identity))
                }
            }
            Err(e) => Err(format!("Failed to resolve proxy identity {}: {}", proxy_identity, e)),
        }
    }

    async fn handle_connection(
        reader: Arc<Mutex<ReadHalf<TcpStream>>>,
        addr: SocketAddr,
        network_job_manager: Arc<Mutex<NetworkJobManager>>,
    ) -> Result<(), Box<dyn std::error::Error>> {
        let start_time = Utc::now();
        let mut length_bytes = [0u8; 4];
        {
            let mut reader = reader.lock().await;
            reader.read_exact(&mut length_bytes).await?;
            let total_length = u32::from_be_bytes(length_bytes) as usize;

            // Read the identity length
            let mut identity_length_bytes = [0u8; 4];
            reader.read_exact(&mut identity_length_bytes).await?;
            let identity_length = u32::from_be_bytes(identity_length_bytes) as usize;

            // Read the identity bytes
            let mut identity_bytes = vec![0u8; identity_length];
            reader.read_exact(&mut identity_bytes).await?;

            // Calculate the message length excluding the identity length and the identity itself
            let msg_length = total_length - 1 - 4 - identity_length; // Subtract 1 for the header and 4 for the identity length bytes

            // Read the header byte to determine the message type
            let mut header_byte = [0u8; 1];
            reader.read_exact(&mut header_byte).await?;
            let message_type = match header_byte[0] {
                0x01 => NetworkMessageType::ShinkaiMessage,
                0x02 => NetworkMessageType::VRKaiPathPair,
                0x03 => NetworkMessageType::ProxyMessage,
                _ => {
                    shinkai_log(
                        ShinkaiLogOption::Node,
                        ShinkaiLogLevel::Error,
                        "Received message with unknown type identifier",
                    );
                    return Err("Unknown message type".into());
                }
            };

            if msg_length == 0 {
                return Ok(()); // Exit, unless there is a message_type without body
            }

            // Initialize buffer to fit the message
            let mut buffer = vec![0u8; msg_length];

            // Read the rest of the message into the buffer
            reader.read_exact(&mut buffer).await?;
            shinkai_log(
                ShinkaiLogOption::Node,
                ShinkaiLogLevel::Info,
                &format!("Received message of type {:?} from: {:?}", message_type, addr),
            );

            let network_job = NetworkJobQueue {
                receiver_address: addr, // TODO: this should be my socketaddr!
                unsafe_sender_address: addr,
                message_type,
                content: buffer.clone(), // Now buffer does not include the header
                date_created: Utc::now(),
            };

            let mut network_job_manager = network_job_manager.lock().await;
            network_job_manager.add_network_job_to_queue(&network_job).await?;
        }

        let end_time = Utc::now();
        let duration = end_time - start_time;
        shinkai_log(
            ShinkaiLogOption::Node,
            ShinkaiLogLevel::Info,
            &format!("Finished handling connection from {:?} in {:?}", addr, duration),
        );

        Ok(())
    }

    async fn retry_messages(
        db: Arc<ShinkaiDB>,
        encryption_secret_key: EncryptionStaticKey,
        identity_manager: Arc<Mutex<IdentityManager>>,
        proxy_connection_info: Arc<Mutex<Option<ProxyConnectionInfo>>>,
        ws_manager: Option<Arc<Mutex<dyn WSUpdateHandler + Send>>>,
    ) -> Result<(), NodeError> {
        let messages_to_retry = db.get_messages_to_retry_before(None)?;

        for retry_message in messages_to_retry {
            let encrypted_secret_key = clone_static_secret_key(&encryption_secret_key);
            let save_to_db_flag = retry_message.save_to_db_flag;
            let retry = Some(retry_message.retry_count);

            // Remove the message from the retry queue
            db.remove_message_from_retry(&retry_message.message).unwrap();

            shinkai_log(
                ShinkaiLogOption::Node,
                ShinkaiLogLevel::Info,
                &format!(
                    "Retrying Message with External Metadata: {:?}",
                    retry_message.message.external_metadata
                ),
            );

            // Retry the message
            Node::send(
                retry_message.message,
                Arc::new(encrypted_secret_key),
                retry_message.peer,
                proxy_connection_info.clone(),
                db.clone(),
                identity_manager.clone(),
                ws_manager.clone(),
                save_to_db_flag,
                retry,
            );
        }

        Ok(())
    }

    // indicates if the node is ready or not
    pub async fn is_node_ready(&self) -> bool {
        let identity_manager_guard = self.identity_manager.lock().await;
        identity_manager_guard.is_ready
    }

    // TODO: Add a new send that schedules messages to be sent at a later time.
    // It may be more complex than what it sounds because there could be a big backlog of messages to send which were already generated
    // and the time associated with the message may be too old to be recognized by the other node.
    // so most likely we need a way to update the messages (they are signed by this node after all) so it can update the time to the current time

    // Send a message to a peer.
    #[allow(clippy::too_many_arguments)]
    pub fn send(
        message: ShinkaiMessage,
        my_encryption_sk: Arc<EncryptionStaticKey>,
        peer: (SocketAddr, ProfileName),
        proxy_connection_info: Arc<Mutex<Option<ProxyConnectionInfo>>>,
        db: Arc<ShinkaiDB>,
        maybe_identity_manager: Arc<Mutex<dyn IdentityManagerTrait + Send>>,
        ws_manager: Option<Arc<Mutex<dyn WSUpdateHandler + Send>>>,
        save_to_db_flag: bool,
        retry: Option<u32>,
    ) {
        shinkai_log(
            ShinkaiLogOption::Node,
            ShinkaiLogLevel::Info,
            &format!(
                "Sending Msg with External Metadata {:?} to {:?}",
                message.external_metadata, peer
            ),
        );
        let address = peer.0;
        let message = Arc::new(message);

        tokio::spawn(async move {
            let start_time = Utc::now();
            let writer_start_time = Utc::now();
            let writer = Node::get_writer(address, proxy_connection_info).await;
            let writer_end_time = Utc::now(); // End time for get_writer
            let writer_duration = writer_end_time - writer_start_time;
            shinkai_log(
                ShinkaiLogOption::Node,
                ShinkaiLogLevel::Info,
                &format!("Time taken to get_writer: {:?}", writer_duration),
            );

            if let Some(writer) = writer {
                let encoded_msg = message.encode_message().unwrap();
                let identity = &message.external_metadata.recipient;
                let identity_bytes = identity.as_bytes();
                let identity_length = (identity_bytes.len() as u32).to_be_bytes();

                // Prepare the message with a length prefix and identity length
                let total_length = (encoded_msg.len() as u32 + 1 + identity_bytes.len() as u32 + 4).to_be_bytes(); // Convert the total length to bytes, adding 1 for the header and 4 for the identity length

                let mut data_to_send = Vec::new();
                let header_data_to_send = vec![0x01]; // Message type identifier for ShinkaiMessage
                data_to_send.extend_from_slice(&total_length);
                data_to_send.extend_from_slice(&identity_length);
                data_to_send.extend(identity_bytes);
                data_to_send.extend(header_data_to_send);
                data_to_send.extend_from_slice(&encoded_msg);

                {
                    let mut writer = writer.lock().await;
                    let _ = writer.write_all(&data_to_send).await;
                    let _ = writer.flush().await;
                }

                if save_to_db_flag {
                    let _ = Node::save_to_db(
                        true,
                        &message,
                        Arc::clone(&my_encryption_sk).as_ref().clone(),
                        db.clone(),
                        maybe_identity_manager.clone(),
                        ws_manager,
                    )
                    .await;
                }
            } else {
                // If retry is enabled, add the message to retry list on failure
                let retry_count = retry.unwrap_or(0) + 1;
                let retry_message = RetryMessage {
                    retry_count,
                    message: message.as_ref().clone(),
                    peer: peer.clone(),
                    save_to_db_flag,
                };
                // Calculate the delay for the next retry
                let delay_seconds = 4_u64.pow(retry_count - 1);
                let retry_time = Utc::now() + chrono::Duration::seconds(delay_seconds as i64);
                db.add_message_to_retry(&retry_message, retry_time).unwrap();
            }
            let end_time = Utc::now();
            let duration = end_time - start_time;
            shinkai_log(
                ShinkaiLogOption::Node,
                ShinkaiLogLevel::Info,
                &format!("Finished sending message to {:?} in {:?}", address, duration),
            );
        });
    }

    /// Function to get the writer, either directly or through a proxy
    async fn get_writer(
        address: SocketAddr,
        proxy_connection_info: Arc<Mutex<Option<ProxyConnectionInfo>>>,
    ) -> Option<Arc<Mutex<WriteHalf<TcpStream>>>> {
        let proxy_connection = proxy_connection_info.lock().await;
        if let Some(proxy_info) = proxy_connection.as_ref() {
            if let Some((_, writer)) = &proxy_info.tcp_connection {
                Some(writer.clone())
            } else {
                None
            }
        } else {
            match tokio::time::timeout(Duration::from_secs(4), TcpStream::connect(address)).await {
                Ok(Ok(stream)) => {
                    let (_, writer) = tokio::io::split(stream);
                    Some(Arc::new(Mutex::new(writer)))
                }
                Ok(Err(e)) => {
                    shinkai_log(
                        ShinkaiLogOption::Node,
                        ShinkaiLogLevel::Error,
                        &format!("Failed to connect to {}: {}", address, e),
                    );
                    None
                }
                Err(_) => {
                    shinkai_log(
                        ShinkaiLogOption::Node,
                        ShinkaiLogLevel::Error,
                        &format!("Connection to {} timed out", address),
                    );
                    None
                }
            }
        }
    }

    pub async fn send_encrypted_vrpack(
        vr_pack_plus_changes: VRPackPlusChanges,
        subscription_id: SubscriptionId,
        encryption_key_hex: String,
        peer: SocketAddr,
        proxy_connection_info: Arc<Mutex<Option<ProxyConnectionInfo>>>,
        _maybe_identity_manager: Arc<Mutex<IdentityManager>>,
        recipient: ShinkaiName,
    ) {
        tokio::spawn(async move {
            // Serialize only the VRKaiPath pairs
            let serialized_data = bincode::serialize(&vr_pack_plus_changes).unwrap();
            let encryption_key = hex::decode(encryption_key_hex.clone()).unwrap();
            let key = GenericArray::from_slice(&encryption_key);
            let cipher = Aes256Gcm::new(key);

            // Generate a random nonce
            let mut nonce = [0u8; 12];
            rand::thread_rng().fill(&mut nonce);
            let nonce_generic = GenericArray::from_slice(&nonce);

            // Encrypt the data
            let encrypted_data = cipher
                .encrypt(nonce_generic, serialized_data.as_ref())
                .expect("encryption failure!");

            // Calculate the hash of the symmetric key
            let mut hasher = blake3::Hasher::new();
            hasher.update(encryption_key_hex.as_bytes());
            let result = hasher.finalize();
            let symmetric_key_hash = hex::encode(result.as_bytes());

            // Create the NetworkVRKai struct with the encrypted pairs, subscription ID, nonce, and symmetric key hash
            let vr_kai = NetworkVRKai {
                enc_pairs: encrypted_data,
                subscription_id,
                nonce: hex::encode(nonce),
                symmetric_key_hash,
            };
            let vr_kai_serialized = bincode::serialize(&vr_kai).unwrap();

            let identity = recipient.get_node_name_string();
            let identity_bytes = identity.as_bytes();
            let identity_length = (identity_bytes.len() as u32).to_be_bytes();

            // Prepare the message with a length prefix, identity length, and identity
            let total_length = (vr_kai_serialized.len() as u32 + 1 + identity_bytes.len() as u32 + 4).to_be_bytes(); // Convert the total length to bytes, adding 1 for the header and 4 for the identity length

            let mut data_to_send = Vec::new();
            let header_data_to_send = vec![0x02]; // Network Message type identifier for VRKaiPathPair
            data_to_send.extend_from_slice(&total_length);
            data_to_send.extend_from_slice(&identity_length);
            data_to_send.extend(identity_bytes);
            data_to_send.extend(header_data_to_send);
            data_to_send.extend_from_slice(&vr_kai_serialized);

            // Get the stream using the get_stream function
            let writer = Node::get_writer(peer, proxy_connection_info).await;

            if let Some(writer) = writer {
                let mut writer = writer.lock().await;
                let _ = writer.write_all(&data_to_send).await;
                let _ = writer.flush().await;
            } else {
                shinkai_log(
                    ShinkaiLogOption::Node,
                    ShinkaiLogLevel::Error,
                    &format!("Failed to connect to {}", peer),
                );
            }
        });
    }

    pub async fn save_to_db(
        am_i_sender: bool,
        message: &ShinkaiMessage,
        my_encryption_sk: EncryptionStaticKey,
        db: Arc<ShinkaiDB>,
        maybe_identity_manager: Arc<Mutex<dyn IdentityManagerTrait + Send>>,
        ws_manager: Option<Arc<Mutex<dyn WSUpdateHandler + Send>>>,
    ) -> io::Result<()> {
        // We want to save it decrypted if possible
        // We are just going to check for the body encryption

        let is_body_encrypted = message.is_body_currently_encrypted();

        // Clone the message to get a fully owned version
        let mut message_to_save = message.clone();

        // The body should only be decrypted if it's currently encrypted.
        if is_body_encrypted {
            #[allow(unused_assignments)]
            let mut counterpart_identity: String = "".to_string();
            shinkai_log(
                ShinkaiLogOption::Node,
                ShinkaiLogLevel::Debug,
                &format!("save_to_db> message: {:?}", message.clone()),
            );
            if am_i_sender {
                counterpart_identity = ShinkaiName::from_shinkai_message_only_using_recipient_node_name(message)
                    .unwrap()
                    .to_string();
            } else {
                counterpart_identity = ShinkaiName::from_shinkai_message_only_using_sender_node_name(message)
                    .unwrap()
                    .to_string();
            }
            // find the sender's encryption public key in external
            let sender_encryption_pk = maybe_identity_manager
                .lock()
                .await
                .external_profile_to_global_identity(&counterpart_identity.clone())
                .await
                .unwrap()
                .node_encryption_public_key;

            // Decrypt the message body
            let decrypted_result = message.decrypt_outer_layer(&my_encryption_sk, &sender_encryption_pk);
            match decrypted_result {
                Ok(decrypted_content) => {
                    message_to_save = decrypted_content;
                }
                Err(e) => {
                    shinkai_log(
                        ShinkaiLogOption::Node,
                        ShinkaiLogLevel::Error,
                        &format!(
                            "save_to_db> my_encrypt_sk: {:?}",
                            encryption_secret_key_to_string(my_encryption_sk)
                        ),
                    );
                    shinkai_log(
                        ShinkaiLogOption::Node,
                        ShinkaiLogLevel::Error,
                        &format!(
                            "save_to_db> sender_encrypt_pk: {:?}",
                            encryption_public_key_to_string(sender_encryption_pk)
                        ),
                    );
                    shinkai_log(
                        ShinkaiLogOption::Node,
                        ShinkaiLogLevel::Error,
                        &format!("save_to_db> Failed to decrypt message body: {}", e),
                    );
                    shinkai_log(
                        ShinkaiLogOption::Node,
                        ShinkaiLogLevel::Error,
                        &format!("save_to_db> For message: {:?}", message),
                    );
                    return Err(io::Error::new(io::ErrorKind::Other, "Failed to decrypt message body"));
                }
            }
        }

        // TODO: add identity to this fn so we can check for permissions
        shinkai_log(
            ShinkaiLogOption::Node,
            ShinkaiLogLevel::Info,
            &format!("save_to_db> message_to_save: {:?}", message_to_save.clone()),
        );
        let db_result = db.unsafe_insert_inbox_message(&message_to_save, None, ws_manager).await;
        match db_result {
            Ok(_) => (),
            Err(e) => {
                shinkai_log(
                    ShinkaiLogOption::Node,
                    ShinkaiLogLevel::Error,
                    &format!("Failed to insert message into inbox: {}", e),
                );
                // we will panic for now because that way we can be aware that something is off
                // NOTE: we shouldn't panic on production!
                panic!("Failed to insert message into inbox: {}", e);
            }
        }
        Ok(())
    }

    async fn send_network_message(writer: Arc<Mutex<WriteHalf<TcpStream>>>, msg: &NetworkMessage) {
        eprintln!("send_network_message> Sending message: {:?}", msg);
        let encoded_msg = msg.payload.clone();
        let identity = &msg.identity;
        let identity_bytes = identity.as_bytes();
        let identity_length = (identity_bytes.len() as u32).to_be_bytes();

        // Prepare the message with a length prefix and identity length
        let total_length = (encoded_msg.len() as u32 + 1 + identity_bytes.len() as u32 + 4).to_be_bytes();

        let mut data_to_send = Vec::new();
        let header_data_to_send = vec![match msg.message_type {
            NetworkMessageType::ShinkaiMessage => 0x01,
            NetworkMessageType::VRKaiPathPair => 0x02,
            NetworkMessageType::ProxyMessage => 0x03,
        }];
        data_to_send.extend_from_slice(&total_length);
        data_to_send.extend_from_slice(&identity_length);
        data_to_send.extend(identity_bytes);
        data_to_send.extend(header_data_to_send);
        data_to_send.extend_from_slice(&encoded_msg);

        // Print the name and length of each component
        let mut writer = writer.lock().await;
        writer.write_all(&data_to_send).await.unwrap();
        writer.flush().await.unwrap();
    }

    async fn authenticate_identity_or_localhost(
        reader: Arc<Mutex<ReadHalf<TcpStream>>>,
        writer: Arc<Mutex<WriteHalf<TcpStream>>>,
        signing_key: &SigningKey,
    ) {
        // Handle validation
        let mut len_buffer = [0u8; 4];
        {
            let mut reader = reader.lock().await;
            reader.read_exact(&mut len_buffer).await.unwrap();
        }
        let validation_data_len = u32::from_be_bytes(len_buffer) as usize;

        let mut buffer = vec![0u8; validation_data_len];
        let res = {
            let mut reader = reader.lock().await;
            reader.read_exact(&mut buffer).await
        };
        match res {
            Ok(_) => {
                let validation_data = String::from_utf8(buffer).unwrap().trim().to_string();

                // Sign the validation data
                let signature = signing_key.sign(validation_data.as_bytes());
                let signature_hex = hex::encode(signature.to_bytes());

                // Get the public key
                let public_key = signing_key.verifying_key();
                let public_key_bytes = public_key.to_bytes();
                let public_key_hex = hex::encode(public_key_bytes);

                // Send the length of the public key and signed validation data back to the server
                let public_key_len = public_key_hex.len() as u32;
                let signature_len = signature_hex.len() as u32;
                let total_len = public_key_len + signature_len + 8; // 8 bytes for the lengths

                let total_len_bytes = (total_len as u32).to_be_bytes();
                {
                    let mut writer = writer.lock().await;
                    writer.write_all(&total_len_bytes).await.unwrap();

                    // Send the length of the public key
                    let public_key_len_bytes = public_key_len.to_be_bytes();
                    writer.write_all(&public_key_len_bytes).await.unwrap();

                    // Send the public key
                    writer.write_all(public_key_hex.as_bytes()).await.unwrap();

                    // Send the length of the signed validation data
                    let signature_len_bytes = signature_len.to_be_bytes();
                    writer.write_all(&signature_len_bytes).await.unwrap();

                    // Send the signed validation data
                    match writer.write_all(signature_hex.as_bytes()).await {
                        Ok(_) => eprintln!("Sent signed validation data and public key back to server"),
                        Err(e) => eprintln!("Failed to send signed validation data: {}", e),
                    }
                }

                // Wait for the server to validate the signature
                let mut len_buffer = [0u8; 4];
                {
                    let mut reader = reader.lock().await;
                    reader.read_exact(&mut len_buffer).await.unwrap();
                }
                let response_len = u32::from_be_bytes(len_buffer) as usize;

                let mut response_buffer = vec![0u8; response_len];
                {
                    let mut reader = reader.lock().await;
                    reader.read_exact(&mut response_buffer).await.unwrap();
                }
                let response = String::from_utf8(response_buffer).unwrap();

                // Assert the validation response
                if response != "Validation successful" {
                    shinkai_log(
                        ShinkaiLogOption::Node,
                        ShinkaiLogLevel::Error,
                        &format!("Failed to validate the identity: {}", response),
                    );
                }
            }
            Err(e) => eprintln!("Failed to read validation data: {}", e),
        }
    }

    fn generate_api_v2_key() -> String {
        let mut key = [0u8; 32]; // 256-bit key
        OsRng.fill_bytes(&mut key);
        base64::encode(&key)
    }

    pub fn generic_api_error(e: &str) -> APIError {
        APIError {
            code: StatusCode::INTERNAL_SERVER_ERROR.as_u16(),
            error: "Internal Server Error".to_string(),
            message: format!("Error receiving result: {}", e),
        }
    }
}

impl Drop for Node {
    fn drop(&mut self) {
        if let Some(handle) = self.ws_server.take() {
            handle.abort();
        }
    }
}<|MERGE_RESOLUTION|>--- conflicted
+++ resolved
@@ -35,17 +35,13 @@
 use shinkai_db::db::db_errors::ShinkaiDBError;
 use shinkai_db::db::db_retry::RetryMessage;
 use shinkai_db::db::ShinkaiDB;
-<<<<<<< HEAD
-use shinkai_message_primitives::schemas::ws_types::WSUpdateHandler;
-=======
-use shinkai_db::schemas::ws_types::WSUpdateHandler;
->>>>>>> 9580ba5d
 use shinkai_http_api::node_api_router::APIError;
 use shinkai_http_api::node_commands::NodeCommand;
 use shinkai_message_primitives::schemas::llm_providers::serialized_llm_provider::SerializedLLMProvider;
 use shinkai_message_primitives::schemas::shinkai_name::ShinkaiName;
 use shinkai_message_primitives::schemas::shinkai_network::NetworkMessageType;
 use shinkai_message_primitives::schemas::shinkai_subscription::SubscriptionId;
+use shinkai_message_primitives::schemas::ws_types::WSUpdateHandler;
 use shinkai_message_primitives::shinkai_message::shinkai_message::ShinkaiMessage;
 use shinkai_message_primitives::shinkai_utils::encryption::{
     clone_static_secret_key, encryption_public_key_to_string, encryption_secret_key_to_string,
@@ -337,15 +333,6 @@
             .await,
         ));
 
-<<<<<<< HEAD
-=======
-        // Initialize SqliteManager
-        let embedding_api_url = embedding_generator.api_url.clone();
-        let sqlite_manager = Arc::new(RwLock::new(
-            SqliteManager::new(main_db_path, embedding_api_url, default_embedding_model.clone()).unwrap(),
-        ));
-
->>>>>>> 9580ba5d
         // Initialize ToolRouter
         let tool_router = ToolRouter::new(sqlite_manager.clone());
 
