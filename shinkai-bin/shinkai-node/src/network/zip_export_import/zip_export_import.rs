--- conflicted
+++ resolved
@@ -600,18 +600,11 @@
         if file.starts_with("__knowledge/") && !file.ends_with("/") {
             let mut buffer = Vec::new();
             {
-<<<<<<< HEAD
                 println!("[IMPORTING KNOWLEDGE]: {}", file);
                 let knowledge_file_entry = zip_contents.by_name(file);
                 let mut tool_file = match knowledge_file_entry {
                     Ok(opened_file) => opened_file,
                     Err(zip_err) => {
-=======
-                let file: Result<zip::read::ZipFile<'_>, zip::result::ZipError> = zip_contents.by_name(file);
-                let mut tool_file = match file {
-                    Ok(file) => file,
-                    Err(_) => {
->>>>>>> f69579cc
                         return Err(APIError {
                             code: StatusCode::BAD_REQUEST.as_u16(),
                             error: "Invalid Knowledge Archive".to_string(),
