--- conflicted
+++ resolved
@@ -10,9 +10,9 @@
             // Spawn a new task for each command to handle it concurrently
 
             // NodeCommand::Shutdown => {
-            //     shinkai_log(ShinkaiLogOption::Node, ShinkaiLogLevel::Info, "Shutdown command received. Stopping the node.");
-            //     // self.db = Arc::new(Mutex::new(ShinkaiDB::new("PLACEHOLDER").expect("Failed to create a temporary database")));
-            // },
+            //     shinkai_log(ShinkaiLogOption::Node, ShinkaiLogLevel::Info, "Shutdown command received. Stopping the
+            // node.");     // self.db = Arc::new(Mutex::new(ShinkaiDB::new("PLACEHOLDER").expect("Failed to
+            // create a temporary database"))); },
             NodeCommand::PingAll => {
                 let peers_clone = self.peers.clone();
                 let identity_manager_clone = Arc::clone(&self.identity_manager);
@@ -413,7 +413,8 @@
                     .await;
                 });
             }
-            // NodeCommand::APIGetAllInboxesForProfile { msg, res } => self.api_get_all_inboxes_for_profile(msg, res).await,
+            // NodeCommand::APIGetAllInboxesForProfile { msg, res } => self.api_get_all_inboxes_for_profile(msg,
+            // res).await,
             NodeCommand::APIGetAllInboxesForProfile { msg, res } => {
                 let db_clone = Arc::clone(&self.db);
                 let identity_manager_clone = self.identity_manager.clone();
@@ -546,7 +547,8 @@
                     .await;
                 });
             }
-            // NodeCommand::APIGetAllSmartInboxesForProfile { msg, res } => self.api_get_all_smart_inboxes_for_profile(msg, res).await,
+            // NodeCommand::APIGetAllSmartInboxesForProfile { msg, res } =>
+            // self.api_get_all_smart_inboxes_for_profile(msg, res).await,
             NodeCommand::APIGetAllSmartInboxesForProfile { msg, res } => {
                 let db_clone = Arc::clone(&self.db);
                 let identity_manager_clone = self.identity_manager.clone();
@@ -937,7 +939,8 @@
                     let _ = res.send(node_name.node_name).await;
                 });
             }
-            // NodeCommand::APIGetLastMessagesFromInboxWithBranches { msg, res } => self.api_get_last_messages_from_inbox_with_branches(msg, res).await,
+            // NodeCommand::APIGetLastMessagesFromInboxWithBranches { msg, res } =>
+            // self.api_get_last_messages_from_inbox_with_branches(msg, res).await,
             NodeCommand::APIGetLastMessagesFromInboxWithBranches { msg, res } => {
                 let db_clone = Arc::clone(&self.db);
                 let node_name_clone = self.node_name.clone();
@@ -955,7 +958,8 @@
                     .await;
                 });
             }
-            // NodeCommand::GetLastMessagesFromInboxWithBranches { inbox_name, limit, offset_key, res } => self.local_get_last_messages_from_inbox_with_branches(inbox_name, limit, offset_key, res).await,
+            // NodeCommand::GetLastMessagesFromInboxWithBranches { inbox_name, limit, offset_key, res } =>
+            // self.local_get_last_messages_from_inbox_with_branches(inbox_name, limit, offset_key, res).await,
             NodeCommand::GetLastMessagesFromInboxWithBranches {
                 inbox_name,
                 limit,
@@ -970,7 +974,8 @@
                     .await;
                 });
             }
-            // NodeCommand::APIVecFSRetrievePathSimplifiedJson { msg, res } => self.api_vec_fs_retrieve_path_simplified_json(msg, res).await,
+            // NodeCommand::APIVecFSRetrievePathSimplifiedJson { msg, res } =>
+            // self.api_vec_fs_retrieve_path_simplified_json(msg, res).await,
             NodeCommand::APIVecFSRetrievePathSimplifiedJson { msg, res } => {
                 let db_clone = Arc::clone(&self.db);
                 let node_name_clone = self.node_name.clone();
@@ -988,7 +993,8 @@
                     .await;
                 });
             }
-            // NodeCommand::APIVecFSRetrievePathMinimalJson { msg, res } => self.api_vec_fs_retrieve_path_minimal_json(msg, res).await,
+            // NodeCommand::APIVecFSRetrievePathMinimalJson { msg, res } =>
+            // self.api_vec_fs_retrieve_path_minimal_json(msg, res).await,
             NodeCommand::APIVecFSRetrievePathMinimalJson { msg, res } => {
                 let db_clone = Arc::clone(&self.db);
                 let node_name_clone = self.node_name.clone();
@@ -1006,7 +1012,8 @@
                     .await;
                 });
             }
-            // NodeCommand::APIVecFSRetrieveVectorSearchSimplifiedJson { msg, res } => self.api_vec_fs_retrieve_vector_search_simplified_json(msg, res).await,
+            // NodeCommand::APIVecFSRetrieveVectorSearchSimplifiedJson { msg, res } =>
+            // self.api_vec_fs_retrieve_vector_search_simplified_json(msg, res).await,
             NodeCommand::APIVecFSRetrieveVectorSearchSimplifiedJson { msg, res } => {
                 let db_clone = Arc::clone(&self.db);
                 let node_name_clone = self.node_name.clone();
@@ -1132,7 +1139,8 @@
                     .await;
                 });
             }
-            // NodeCommand::APIVecFSRetrieveVectorResource { msg, res } => self.api_vec_fs_retrieve_vector_resource(msg, res).await,
+            // NodeCommand::APIVecFSRetrieveVectorResource { msg, res } => self.api_vec_fs_retrieve_vector_resource(msg,
+            // res).await,
             NodeCommand::APIVecFSRetrieveVectorResource { msg, res } => {
                 let db_clone = Arc::clone(&self.db);
                 let node_name_clone = self.node_name.clone();
@@ -1244,7 +1252,8 @@
                     .await;
                 });
             }
-            // NodeCommand::APIUpdateDefaultEmbeddingModel { msg, res } => self.api_update_default_embedding_model(msg, res).await,
+            // NodeCommand::APIUpdateDefaultEmbeddingModel { msg, res } => self.api_update_default_embedding_model(msg,
+            // res).await,
             NodeCommand::APIUpdateDefaultEmbeddingModel { msg, res } => {
                 let db = self.db.clone();
                 let node_name_clone = self.node_name.clone();
@@ -1270,7 +1279,6 @@
             }
             //
             // V2 API
-            //
             NodeCommand::V2ApiGetPublicKeys { res: sender } => {
                 let identity_public_key = self.identity_public_key;
                 let encryption_public_key = self.encryption_public_key;
@@ -2287,8 +2295,8 @@
             //     let db_clone = Arc::clone(&self.db);
             //     let sqlite_logger_clone = Arc::clone(&self.sqlite_logger);
             //     tokio::spawn(async move {
-            //         let _ = Node::v2_api_get_tooling_logs(db_clone, sqlite_logger_clone, bearer, message_id, res).await;
-            //     });
+            //         let _ = Node::v2_api_get_tooling_logs(db_clone, sqlite_logger_clone, bearer, message_id,
+            // res).await;     });
             // }
             NodeCommand::V2ApiImportSheet { bearer, payload, res } => {
                 let db_clone = Arc::clone(&self.db);
@@ -2901,7 +2909,6 @@
                     .await;
                 });
             }
-<<<<<<< HEAD
             NodeCommand::V2ApiStoreProxy {
                 bearer,
                 tool_router_key,
@@ -2910,7 +2917,8 @@
                 let db_clone = Arc::clone(&self.db);
                 tokio::spawn(async move {
                     let _ = Node::v2_api_store_proxy(db_clone, bearer, tool_router_key, res).await;
-=======
+                });
+            }
             NodeCommand::V2ApiStandAlonePlayground {
                 bearer,
                 code,
@@ -2947,7 +2955,6 @@
                         res,
                     )
                     .await;
->>>>>>> 1bf54ff1
                 });
             }
             _ => (),
