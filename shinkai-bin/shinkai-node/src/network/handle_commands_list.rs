use std::sync::Arc;

use shinkai_http_api::node_commands::NodeCommand;

use crate::{network::Node, utils::environment::fetch_node_environment};

impl Node {
    pub async fn handle_command(&self, command: NodeCommand) {
        match command {
            // Spawn a new task for each command to handle it concurrently

            // NodeCommand::Shutdown => {
            //     shinkai_log(ShinkaiLogOption::Node, ShinkaiLogLevel::Info, "Shutdown command received. Stopping the
            // node.");     // self.db = Arc::new(Mutex::new(ShinkaiDB::new("PLACEHOLDER").expect("Failed to
            // create a temporary database"))); },
            NodeCommand::PingAll => {
                let peers_clone = self.peers.clone();
                let identity_manager_clone = Arc::clone(&self.identity_manager);
                let node_name_clone = self.node_name.clone();
                let encryption_secret_key_clone = self.encryption_secret_key.clone();
                let identity_secret_key_clone = self.identity_secret_key.clone();
                let db_clone = Arc::clone(&self.db);
                let listen_address_clone = self.listen_address;
                let proxy_connection_info = self.proxy_connection_info.clone();
                let ws_manager_trait = self.ws_manager_trait.clone();
                tokio::spawn(async move {
                    let _ = Self::ping_all(
                        node_name_clone,
                        encryption_secret_key_clone,
                        identity_secret_key_clone,
                        peers_clone,
                        db_clone,
                        identity_manager_clone,
                        listen_address_clone,
                        proxy_connection_info,
                        ws_manager_trait,
                    )
                    .await;
                });
            }
            NodeCommand::GetPublicKeys(sender) => {
                let identity_public_key = self.identity_public_key;
                let encryption_public_key = self.encryption_public_key;
                tokio::spawn(async move {
                    let _ = Node::send_public_keys(identity_public_key, encryption_public_key, sender).await;
                });
            }
            NodeCommand::IdentityNameToExternalProfileData { name, res } => {
                let identity_manager_clone = Arc::clone(&self.identity_manager);
                tokio::spawn(async move {
                    let _ = Self::handle_external_profile_data(identity_manager_clone, name, res).await;
                });
            }
            NodeCommand::SendOnionizedMessage { msg, res } => {
                let db_clone = Arc::clone(&self.db);
                let node_name_clone = self.node_name.clone();
                let identity_manager_clone = Arc::clone(&self.identity_manager);
                let encryption_secret_key_clone = self.encryption_secret_key.clone();
                let identity_secret_key_clone = self.identity_secret_key.clone();
                let proxy_connection_info = self.proxy_connection_info.clone();
                let ws_manager_trait = self.ws_manager_trait.clone();
                tokio::spawn(async move {
                    let _ = Node::api_handle_send_onionized_message(
                        db_clone,
                        node_name_clone,
                        identity_manager_clone,
                        encryption_secret_key_clone,
                        identity_secret_key_clone,
                        msg,
                        proxy_connection_info,
                        ws_manager_trait,
                        res,
                    )
                    .await;
                });
            }
            NodeCommand::FetchLastMessages { limit, res } => {
                let db_clone = Arc::clone(&self.db);
                tokio::spawn(async move {
                    let _ = Node::fetch_and_send_last_messages(db_clone, limit, res).await;
                });
            }
            NodeCommand::GetAllSubidentitiesDevicesAndLLMProviders(res) => {
                let identity_manager_clone = Arc::clone(&self.identity_manager);
                tokio::spawn(async move {
                    let _ =
                        Node::local_get_all_subidentities_devices_and_llm_providers(identity_manager_clone, res).await;
                });
            }
            NodeCommand::LocalCreateRegistrationCode {
                permissions,
                code_type,
                res,
            } => {
                let db = self.db.clone();
                tokio::spawn(async move {
                    let _ = Node::local_create_and_send_registration_code(db, permissions, code_type, res).await;
                });
            }
            NodeCommand::GetLastMessagesFromInbox {
                inbox_name,
                limit,
                offset_key,
                res,
            } => {
                let db_clone = Arc::clone(&self.db);
                tokio::spawn(async move {
                    let _ =
                        Node::local_get_last_messages_from_inbox(db_clone, inbox_name, limit, offset_key, res).await;
                });
            }
            NodeCommand::MarkAsReadUpTo {
                inbox_name,
                up_to_time,
                res,
            } => {
                let db_clone = Arc::clone(&self.db);
                tokio::spawn(async move {
                    let _ = Node::local_mark_as_read_up_to(db_clone, inbox_name, up_to_time, res).await;
                });
            }
            NodeCommand::GetLastUnreadMessagesFromInbox {
                inbox_name,
                limit,
                offset,
                res,
            } => {
                let db_clone = Arc::clone(&self.db);
                tokio::spawn(async move {
                    let _ =
                        Node::local_get_last_unread_messages_from_inbox(db_clone, inbox_name, limit, offset, res).await;
                });
            }
            NodeCommand::AddInboxPermission {
                inbox_name,
                perm_type,
                identity,
                res,
            } => {
                let identity_manager_clone = Arc::clone(&self.identity_manager);
                let db_clone = Arc::clone(&self.db);
                tokio::spawn(async move {
                    let _ = Node::local_add_inbox_permission(
                        identity_manager_clone,
                        db_clone,
                        inbox_name,
                        perm_type,
                        identity,
                        res,
                    )
                    .await;
                });
            }
            NodeCommand::RemoveInboxPermission {
                inbox_name,
                perm_type,
                identity,
                res,
            } => {
                let identity_manager_clone = Arc::clone(&self.identity_manager);
                let db_clone = Arc::clone(&self.db);
                tokio::spawn(async move {
                    let _ = Node::local_remove_inbox_permission(
                        db_clone,
                        identity_manager_clone,
                        inbox_name,
                        perm_type,
                        identity,
                        res,
                    )
                    .await;
                });
            }
            NodeCommand::HasInboxPermission {
                inbox_name,
                perm_type,
                identity,
                res,
            } => {
                let identity_manager_clone = self.identity_manager.clone();
                let db_clone = self.db.clone();
                tokio::spawn(async move {
                    let _ = Node::has_inbox_permission(
                        identity_manager_clone,
                        db_clone,
                        inbox_name,
                        perm_type,
                        identity,
                        res,
                    )
                    .await;
                });
            }
            NodeCommand::CreateJob { shinkai_message, res } => {
                let job_manager_clone = self.job_manager.clone().unwrap();
                let db_clone = self.db.clone();
                let identity_manager_clone = self.identity_manager.clone();
                tokio::spawn(async move {
                    let _ = Node::local_create_new_job(
                        db_clone,
                        identity_manager_clone,
                        job_manager_clone,
                        shinkai_message,
                        res,
                    )
                    .await;
                });
            }
            NodeCommand::JobMessage { shinkai_message, res } => {
                let job_manager_clone = self.job_manager.clone().unwrap();
                tokio::spawn(async move {
                    let _ = Node::local_job_message(job_manager_clone, shinkai_message, res).await;
                });
            }
            NodeCommand::AddAgent { agent, profile, res } => {
                let identity_manager_clone = self.identity_manager.clone();
                let job_manager_clone = self.job_manager.clone().unwrap();
                let db_clone = self.db.clone();
                let identity_secret_key_clone = self.identity_secret_key.clone();
                let ws_manager_trait = self.ws_manager_trait.clone();
                tokio::spawn(async move {
                    let _ = Node::local_add_llm_provider(
                        db_clone,
                        identity_manager_clone,
                        job_manager_clone,
                        identity_secret_key_clone,
                        agent,
                        &profile,
                        ws_manager_trait,
                        res,
                    )
                    .await;
                });
            }
            NodeCommand::V2ApiExportAgent { bearer, agent_id, res } => {
                let db_clone = Arc::clone(&self.db);
                tokio::spawn(async move {
                    let _ = Node::v2_api_export_agent(db_clone, bearer, agent_id, res).await;
                });
            }
            NodeCommand::V2ApiImportAgent { bearer, url, res } => {
                let db_clone = Arc::clone(&self.db);
                let node_name = self.node_name.node_name.clone();
                let signing_secret_key = self.identity_secret_key.clone();
                tokio::spawn(async move {
                    let _ = Node::v2_api_import_agent(db_clone, bearer, url, node_name, signing_secret_key, res).await;
                });
            }
            NodeCommand::AvailableLLMProviders { full_profile_name, res } => {
                let db_clone = self.db.clone();
                let node_name_clone = self.node_name.clone();
                tokio::spawn(async move {
                    let _ =
                        Node::local_available_llm_providers(db_clone, &node_name_clone, full_profile_name, res).await;
                });
            }
            NodeCommand::LocalScanOllamaModels { res } => {
                tokio::spawn(async move {
                    let _ = Node::local_scan_ollama_models(res).await;
                });
            }
            NodeCommand::AddOllamaModels {
                target_profile,
                models,
                res,
            } => {
                let db_clone = self.db.clone();
                let identity_manager_clone = self.identity_manager.clone();
                let job_manager_clone = self.job_manager.clone().unwrap();
                let identity_secret_key_clone = self.identity_secret_key.clone();
                let ws_manager_trait = self.ws_manager_trait.clone();
                tokio::spawn(async move {
                    let _ = Node::local_add_ollama_models(
                        db_clone,
                        identity_manager_clone,
                        job_manager_clone,
                        identity_secret_key_clone,
                        models,
                        target_profile,
                        ws_manager_trait,
                        res,
                    )
                    .await;
                });
            }
            NodeCommand::APICreateRegistrationCode { msg, res } => {
                let encryption_secret_key_clone = self.encryption_secret_key.clone();
                let db_clone = Arc::clone(&self.db);
                let identity_manager_clone = self.identity_manager.clone();
                let node_name_clone = self.node_name.clone();
                tokio::spawn(async move {
                    let _ = Node::api_create_and_send_registration_code(
                        encryption_secret_key_clone,
                        db_clone,
                        identity_manager_clone,
                        node_name_clone,
                        msg,
                        res,
                    )
                    .await;
                });
            }
            NodeCommand::APIUseRegistrationCode { msg, res } => {
                let db_clone = Arc::clone(&self.db);
                let identity_manager_clone = self.identity_manager.clone();
                let node_name_clone = self.node_name.clone();
                let encryption_secret_key_clone = self.encryption_secret_key.clone();
                let first_device_needs_registration_code = self.first_device_needs_registration_code;
                let embedding_generator_clone = Arc::new(self.embedding_generator.clone());
                let encryption_public_key_clone = self.encryption_public_key;
                let identity_public_key_clone = self.identity_public_key;
                let identity_secret_key_clone = self.identity_secret_key.clone();
                let initial_llm_providers_clone = self.initial_llm_providers.clone();
                let job_manager = self.job_manager.clone().unwrap();
                let ws_manager_trait = self.ws_manager_trait.clone();
                let support_embedding_models = self.supported_embedding_models.clone();
                let public_https_certificate = self.public_https_certificate.clone();
                tokio::spawn(async move {
                    let _ = Node::api_handle_registration_code_usage(
                        db_clone,
                        node_name_clone,
                        encryption_secret_key_clone,
                        first_device_needs_registration_code,
                        embedding_generator_clone,
                        identity_manager_clone,
                        job_manager,
                        encryption_public_key_clone,
                        identity_public_key_clone,
                        identity_secret_key_clone,
                        initial_llm_providers_clone,
                        public_https_certificate,
                        msg,
                        ws_manager_trait,
                        support_embedding_models,
                        res,
                    )
                    .await;
                });
            }
            NodeCommand::APIGetAllSubidentities { res } => {
                let identity_manager_clone = self.identity_manager.clone();
                tokio::spawn(async move {
                    let _ = Node::api_get_all_profiles(identity_manager_clone, res).await;
                });
            }
            NodeCommand::APIGetLastMessagesFromInbox { msg, res } => {
                let encryption_secret_key_clone = self.encryption_secret_key.clone();
                let db_clone = Arc::clone(&self.db);
                let identity_manager_clone = self.identity_manager.clone();
                let node_name_clone = self.node_name.clone();
                tokio::spawn(async move {
                    let _ = Node::api_get_last_messages_from_inbox(
                        encryption_secret_key_clone,
                        db_clone,
                        identity_manager_clone,
                        node_name_clone,
                        msg,
                        res,
                    )
                    .await;
                });
            }
            NodeCommand::APIGetLastUnreadMessagesFromInbox { msg, res } => {
                let encryption_secret_key_clone = self.encryption_secret_key.clone();
                let db_clone = Arc::clone(&self.db);
                let identity_manager_clone = self.identity_manager.clone();
                let node_name_clone = self.node_name.clone();
                tokio::spawn(async move {
                    let _ = Node::api_get_last_unread_messages_from_inbox(
                        encryption_secret_key_clone,
                        db_clone,
                        identity_manager_clone,
                        node_name_clone,
                        msg,
                        res,
                    )
                    .await;
                });
            }
            NodeCommand::APIMarkAsReadUpTo { msg, res } => {
                let encryption_secret_key_clone = self.encryption_secret_key.clone();
                let db_clone = Arc::clone(&self.db);
                let identity_manager_clone = self.identity_manager.clone();
                let node_name_clone = self.node_name.clone();
                tokio::spawn(async move {
                    let _ = Node::api_mark_as_read_up_to(
                        encryption_secret_key_clone,
                        db_clone,
                        identity_manager_clone,
                        node_name_clone,
                        msg,
                        res,
                    )
                    .await;
                });
            }
            NodeCommand::APICreateJob { msg, res } => {
                let encryption_secret_key_clone = self.encryption_secret_key.clone();
                let db_clone = Arc::clone(&self.db);
                let identity_manager_clone = self.identity_manager.clone();
                let job_manager_clone = self.job_manager.clone().unwrap();
                let node_name_clone = self.node_name.clone();
                tokio::spawn(async move {
                    let _ = Node::api_create_new_job(
                        encryption_secret_key_clone,
                        db_clone,
                        identity_manager_clone,
                        node_name_clone,
                        job_manager_clone,
                        msg,
                        res,
                    )
                    .await;
                });
            }
            // NodeCommand::APIGetAllInboxesForProfile { msg, res } => self.api_get_all_inboxes_for_profile(msg,
            // res).await,
            NodeCommand::APIGetAllInboxesForProfile { msg, res } => {
                let db_clone = Arc::clone(&self.db);
                let identity_manager_clone = self.identity_manager.clone();
                let node_name_clone = self.node_name.clone();
                let encryption_secret_key_clone = self.encryption_secret_key.clone();
                tokio::spawn(async move {
                    let _ = Node::api_get_all_inboxes_for_profile(
                        db_clone,
                        identity_manager_clone,
                        node_name_clone,
                        encryption_secret_key_clone,
                        msg,
                        res,
                    )
                    .await;
                });
            }
            // NodeCommand::APIAddAgent { msg, res } => self.api_add_agent(msg, res).await,
            NodeCommand::APIAddAgent { msg, res } => {
                let db_clone = Arc::clone(&self.db);
                let identity_manager_clone = self.identity_manager.clone();
                let job_manager_clone = self.job_manager.clone().unwrap();
                let node_name_clone = self.node_name.clone();
                let encryption_secret_key_clone = self.encryption_secret_key.clone();
                let identity_secret_key_clone = self.identity_secret_key.clone();
                let ws_manager_trait = self.ws_manager_trait.clone();
                tokio::spawn(async move {
                    let _ = Node::api_add_agent(
                        db_clone,
                        node_name_clone,
                        identity_manager_clone,
                        job_manager_clone,
                        identity_secret_key_clone,
                        encryption_secret_key_clone,
                        msg,
                        ws_manager_trait,
                        res,
                    )
                    .await;
                });
            }
            // NodeCommand::APIRemoveAgent { msg, res } => self.api_remove_agent(msg, res).await,
            NodeCommand::APIRemoveAgent { msg, res } => {
                let db_clone = Arc::clone(&self.db);
                let identity_manager_clone = self.identity_manager.clone();
                let node_name_clone = self.node_name.clone();
                let encryption_secret_key_clone = self.encryption_secret_key.clone();
                tokio::spawn(async move {
                    let _ = Node::api_remove_agent(
                        db_clone,
                        node_name_clone,
                        identity_manager_clone,
                        encryption_secret_key_clone,
                        msg,
                        res,
                    )
                    .await;
                });
            }
            // NodeCommand::APIModifyAgent { msg, res } => self.api_modify_agent(msg, res).await,
            NodeCommand::APIModifyAgent { msg, res } => {
                let db_clone = Arc::clone(&self.db);
                let identity_manager_clone = self.identity_manager.clone();
                let node_name_clone = self.node_name.clone();
                let encryption_secret_key_clone = self.encryption_secret_key.clone();
                tokio::spawn(async move {
                    let _ = Node::api_modify_agent(
                        db_clone,
                        node_name_clone,
                        identity_manager_clone,
                        encryption_secret_key_clone,
                        msg,
                        res,
                    )
                    .await;
                });
            }
            NodeCommand::APIJobMessage { msg, res } => {
                let db_clone = Arc::clone(&self.db);
                let identity_manager_clone = self.identity_manager.clone();
                let node_name_clone = self.node_name.clone();
                let encryption_secret_key_clone = self.encryption_secret_key.clone();
                let job_manager_clone = self.job_manager.clone().unwrap();
                tokio::spawn(async move {
                    let _ = Node::api_job_message(
                        db_clone,
                        node_name_clone,
                        identity_manager_clone,
                        encryption_secret_key_clone,
                        job_manager_clone,
                        msg,
                        res,
                    )
                    .await;
                });
            }
            // NodeCommand::APIChangeJobAgent { msg, res } => self.api_change_job_agent(msg, res).await,
            NodeCommand::APIChangeJobAgent { msg, res } => {
                let db_clone = Arc::clone(&self.db);
                let identity_manager_clone = self.identity_manager.clone();
                let node_name_clone = self.node_name.clone();
                let encryption_secret_key_clone = self.encryption_secret_key.clone();
                tokio::spawn(async move {
                    let _ = Node::api_change_job_agent(
                        db_clone,
                        node_name_clone,
                        identity_manager_clone,
                        encryption_secret_key_clone,
                        msg,
                        res,
                    )
                    .await;
                });
            }
            // NodeCommand::APIAvailableLLMProviders { msg, res } => self.api_available_llm_providers(msg, res).await,
            NodeCommand::APIAvailableLLMProviders { msg, res } => {
                let db_clone = Arc::clone(&self.db);
                let identity_manager_clone = self.identity_manager.clone();
                let node_name_clone = self.node_name.clone();
                let encryption_secret_key_clone = self.encryption_secret_key.clone();
                tokio::spawn(async move {
                    let _ = Node::api_available_llm_providers(
                        db_clone,
                        node_name_clone,
                        identity_manager_clone,
                        encryption_secret_key_clone,
                        msg,
                        res,
                    )
                    .await;
                });
            }
            // NodeCommand::APIGetAllSmartInboxesForProfile { msg, res } =>
            // self.api_get_all_smart_inboxes_for_profile(msg, res).await,
            NodeCommand::APIGetAllSmartInboxesForProfile { msg, res } => {
                let db_clone = Arc::clone(&self.db);
                let identity_manager_clone = self.identity_manager.clone();
                let node_name_clone = self.node_name.clone();
                let encryption_secret_key_clone = self.encryption_secret_key.clone();
                tokio::spawn(async move {
                    let _ = Node::api_get_all_smart_inboxes_for_profile(
                        db_clone,
                        identity_manager_clone,
                        node_name_clone,
                        encryption_secret_key_clone,
                        msg,
                        res,
                    )
                    .await;
                });
            }
            // NodeCommand::APIUpdateSmartInboxName { msg, res } => self.api_update_smart_inbox_name(msg, res).await,
            NodeCommand::APIUpdateSmartInboxName { msg, res } => {
                let db_clone = Arc::clone(&self.db);
                let identity_manager_clone = self.identity_manager.clone();
                let node_name_clone = self.node_name.clone();
                let encryption_secret_key_clone = self.encryption_secret_key.clone();
                tokio::spawn(async move {
                    let _ = Node::api_update_smart_inbox_name(
                        encryption_secret_key_clone,
                        db_clone,
                        identity_manager_clone,
                        node_name_clone,
                        msg,
                        res,
                    )
                    .await;
                });
            }
            // NodeCommand::APIUpdateJobToFinished { msg, res } => self.api_update_job_to_finished(msg, res).await,
            NodeCommand::APIUpdateJobToFinished { msg, res } => {
                let db_clone = Arc::clone(&self.db);
                let identity_manager_clone = self.identity_manager.clone();
                let node_name_clone = self.node_name.clone();
                let encryption_secret_key_clone = self.encryption_secret_key.clone();
                tokio::spawn(async move {
                    let _ = Node::api_update_job_to_finished(
                        db_clone,
                        node_name_clone,
                        identity_manager_clone,
                        encryption_secret_key_clone,
                        msg,
                        res,
                    )
                    .await;
                });
            }
            NodeCommand::APIListAllShinkaiTools { msg, res } => {
                let db_clone = Arc::clone(&self.db);
                let node_name_clone = self.node_name.clone();
                let identity_manager_clone = self.identity_manager.clone();
                let encryption_secret_key_clone = self.encryption_secret_key.clone();
                tokio::spawn(async move {
                    let _ = Node::api_list_all_shinkai_tools(
                        db_clone,
                        node_name_clone,
                        identity_manager_clone,
                        encryption_secret_key_clone,
                        msg,
                        res,
                    )
                    .await;
                });
            }
            NodeCommand::APISetShinkaiTool {
                tool_router_key,
                msg,
                res,
            } => {
                let db_clone = Arc::clone(&self.db);
                let node_name_clone = self.node_name.clone();
                let identity_manager_clone = self.identity_manager.clone();
                let encryption_secret_key_clone = self.encryption_secret_key.clone();
                tokio::spawn(async move {
                    let _ = Node::api_set_shinkai_tool(
                        db_clone,
                        node_name_clone,
                        identity_manager_clone,
                        encryption_secret_key_clone,
                        tool_router_key,
                        msg,
                        res,
                    )
                    .await;
                });
            }
            NodeCommand::APIGetShinkaiTool { msg, res } => {
                let db_clone = Arc::clone(&self.db);
                let node_name_clone = self.node_name.clone();
                let identity_manager_clone = self.identity_manager.clone();
                let encryption_secret_key_clone = self.encryption_secret_key.clone();
                tokio::spawn(async move {
                    let _ = Node::api_get_shinkai_tool(
                        db_clone,
                        node_name_clone,
                        identity_manager_clone,
                        encryption_secret_key_clone,
                        msg,
                        res,
                    )
                    .await;
                });
            }
            // NodeCommand::APISetColumn { msg: ShinkaiMessage, res: Sender<Result<Value, APIError>> },
            NodeCommand::APISetColumn { msg, res } => {
                let node_name_clone = self.node_name.clone();
                let identity_manager_clone = self.identity_manager.clone();
                let encryption_secret_key_clone = self.encryption_secret_key.clone();
                let sheet_manager = self.sheet_manager.clone();
                tokio::spawn(async move {
                    let _ = Node::api_set_column(
                        sheet_manager,
                        node_name_clone,
                        identity_manager_clone,
                        encryption_secret_key_clone,
                        msg,
                        res,
                    )
                    .await;
                });
            }
            // NodeCommand::APIRemoveColumn { msg: ShinkaiMessage, res: Sender<Result<Value, APIError>> },
            NodeCommand::APIRemoveColumn { msg, res } => {
                let node_name_clone = self.node_name.clone();
                let identity_manager_clone = self.identity_manager.clone();
                let encryption_secret_key_clone = self.encryption_secret_key.clone();
                let sheet_manager = self.sheet_manager.clone();
                tokio::spawn(async move {
                    let _ = Node::api_remove_column(
                        sheet_manager,
                        node_name_clone,
                        identity_manager_clone,
                        encryption_secret_key_clone,
                        msg,
                        res,
                    )
                    .await;
                });
            }
            // NodeCommand::APIAddRows { msg: ShinkaiMessage, res: Sender<Result<Value, APIError>> },
            NodeCommand::APIAddRows { msg, res } => {
                let node_name_clone = self.node_name.clone();
                let identity_manager_clone = self.identity_manager.clone();
                let encryption_secret_key_clone = self.encryption_secret_key.clone();
                let sheet_manager = self.sheet_manager.clone();
                tokio::spawn(async move {
                    let _ = Node::api_add_rows(
                        sheet_manager,
                        node_name_clone,
                        identity_manager_clone,
                        encryption_secret_key_clone,
                        msg,
                        res,
                    )
                    .await;
                });
            }
            // NodeCommand::APIRemoveRows { msg: ShinkaiMessage, res: Sender<Result<Value, APIError>> },
            NodeCommand::APIRemoveRows { msg, res } => {
                let node_name_clone = self.node_name.clone();
                let identity_manager_clone = self.identity_manager.clone();
                let encryption_secret_key_clone = self.encryption_secret_key.clone();
                let sheet_manager = self.sheet_manager.clone();
                tokio::spawn(async move {
                    let _ = Node::api_remove_rows(
                        sheet_manager,
                        node_name_clone,
                        identity_manager_clone,
                        encryption_secret_key_clone,
                        msg,
                        res,
                    )
                    .await;
                });
            }
            // NodeCommand::APIUserSheets { msg: ShinkaiMessage, res: Sender<Result<Value, APIError>> },
            NodeCommand::APIUserSheets { msg, res } => {
                let node_name_clone = self.node_name.clone();
                let identity_manager_clone = self.identity_manager.clone();
                let encryption_secret_key_clone = self.encryption_secret_key.clone();
                let sheet_manager = self.sheet_manager.clone();
                tokio::spawn(async move {
                    let _ = Node::api_user_sheets(
                        sheet_manager,
                        node_name_clone,
                        identity_manager_clone,
                        encryption_secret_key_clone,
                        msg,
                        res,
                    )
                    .await;
                });
            }
            // NodeCommand::APICreateSheet { msg, res }
            NodeCommand::APICreateSheet { msg, res } => {
                let node_name_clone = self.node_name.clone();
                let identity_manager_clone = self.identity_manager.clone();
                let encryption_secret_key_clone = self.encryption_secret_key.clone();
                let sheet_manager = self.sheet_manager.clone();
                tokio::spawn(async move {
                    let _ = Node::api_create_empty_sheet(
                        sheet_manager,
                        node_name_clone,
                        identity_manager_clone,
                        encryption_secret_key_clone,
                        msg,
                        res,
                    )
                    .await;
                });
            }
            // NodeCommand::APIRemoveSheet { msg, res }
            NodeCommand::APIRemoveSheet { msg, res } => {
                let node_name_clone = self.node_name.clone();
                let identity_manager_clone = self.identity_manager.clone();
                let encryption_secret_key_clone = self.encryption_secret_key.clone();
                let sheet_manager = self.sheet_manager.clone();
                tokio::spawn(async move {
                    let _ = Node::api_remove_sheet(
                        sheet_manager,
                        node_name_clone,
                        identity_manager_clone,
                        encryption_secret_key_clone,
                        msg,
                        res,
                    )
                    .await;
                });
            }
            // NodeCommand::APISetCellValue { msg, res }
            NodeCommand::APISetCellValue { msg, res } => {
                let node_name_clone = self.node_name.clone();
                let identity_manager_clone = self.identity_manager.clone();
                let encryption_secret_key_clone = self.encryption_secret_key.clone();
                let sheet_manager = self.sheet_manager.clone();
                tokio::spawn(async move {
                    let _ = Node::api_set_cell_value(
                        sheet_manager,
                        node_name_clone,
                        identity_manager_clone,
                        encryption_secret_key_clone,
                        msg,
                        res,
                    )
                    .await;
                });
            }
            // NodeCommand::APIGetSheet { msg, res }
            NodeCommand::APIGetSheet { msg, res } => {
                let node_name_clone = self.node_name.clone();
                let identity_manager_clone = self.identity_manager.clone();
                let encryption_secret_key_clone = self.encryption_secret_key.clone();
                let sheet_manager = self.sheet_manager.clone();
                tokio::spawn(async move {
                    let _ = Node::api_get_sheet(
                        sheet_manager,
                        node_name_clone,
                        identity_manager_clone,
                        encryption_secret_key_clone,
                        msg,
                        res,
                    )
                    .await;
                });
            }
            // NodeCommand::APIGetSheet { msg, res }
            NodeCommand::APIImportSheet { msg, res } => {
                let node_name_clone = self.node_name.clone();
                let identity_manager_clone = self.identity_manager.clone();
                let encryption_secret_key_clone = self.encryption_secret_key.clone();
                let sheet_manager = self.sheet_manager.clone();
                tokio::spawn(async move {
                    let _ = Node::api_import_sheet(
                        sheet_manager,
                        node_name_clone,
                        identity_manager_clone,
                        encryption_secret_key_clone,
                        msg,
                        res,
                    )
                    .await;
                });
            }
            // NodeCommand::APIExportSheet { msg, res }
            NodeCommand::APIExportSheet { msg, res } => {
                let node_name_clone = self.node_name.clone();
                let identity_manager_clone = self.identity_manager.clone();
                let encryption_secret_key_clone = self.encryption_secret_key.clone();
                let sheet_manager = self.sheet_manager.clone();
                tokio::spawn(async move {
                    let _ = Node::api_export_sheet(
                        sheet_manager,
                        node_name_clone,
                        identity_manager_clone,
                        encryption_secret_key_clone,
                        msg,
                        res,
                    )
                    .await;
                });
            }
            // NodeCommand::APIScanOllamaModels { msg, res } => self.api_scan_ollama_models(msg, res).await,
            NodeCommand::APIScanOllamaModels { msg, res } => {
                let node_name_clone = self.node_name.clone();
                let identity_manager_clone = self.identity_manager.clone();
                let encryption_secret_key_clone = self.encryption_secret_key.clone();
                tokio::spawn(async move {
                    let _ = Node::api_scan_ollama_models(
                        node_name_clone,
                        identity_manager_clone,
                        encryption_secret_key_clone,
                        msg,
                        res,
                    )
                    .await;
                });
            }
            // NodeCommand::APIAddOllamaModels { msg, res } => self.api_add_ollama_models(msg, res).await,
            NodeCommand::APIAddOllamaModels { msg, res } => {
                let db_clone = Arc::clone(&self.db);
                let node_name_clone = self.node_name.clone();
                let identity_manager_clone = self.identity_manager.clone();
                let job_manager_clone = self.job_manager.clone().unwrap();
                let encryption_secret_key_clone = self.encryption_secret_key.clone();
                let identity_secret_key_clone = self.identity_secret_key.clone();
                let ws_manager_trait = self.ws_manager_trait.clone();
                tokio::spawn(async move {
                    let _ = Node::api_add_ollama_models(
                        db_clone,
                        node_name_clone,
                        identity_manager_clone,
                        job_manager_clone,
                        identity_secret_key_clone,
                        encryption_secret_key_clone,
                        msg,
                        ws_manager_trait,
                        res,
                    )
                    .await;
                });
            }
            // NodeCommand::APIChangeNodesName { msg, res } => self.api_change_nodes_name(msg, res).await,
            NodeCommand::APIChangeNodesName { msg, res } => {
                let node_name_clone = self.node_name.clone();
                let identity_manager_clone = self.identity_manager.clone();
                let encryption_secret_key_clone = self.encryption_secret_key.clone();
                let encryption_public_key_clone = self.encryption_public_key;
                let identity_public_key_clone = self.identity_public_key;
                let secret_file_path = self.secrets_file_path.clone();
                tokio::spawn(async move {
                    let _ = Node::api_change_nodes_name(
                        secret_file_path.as_str(),
                        node_name_clone,
                        identity_manager_clone,
                        encryption_secret_key_clone,
                        encryption_public_key_clone,
                        identity_public_key_clone,
                        msg,
                        res,
                    )
                    .await;
                });
            }
            // NodeCommand::APIIsPristine { res } => self.api_is_pristine(res).await,
            NodeCommand::APIIsPristine { res } => {
                let db_clone = Arc::clone(&self.db);
                tokio::spawn(async move {
                    let _ = Self::api_is_pristine(db_clone, res).await;
                });
            }
            // NodeCommand::IsPristine { res } => self.local_is_pristine(res).await,
            NodeCommand::IsPristine { res } => {
                let db_clone = Arc::clone(&self.db);
                tokio::spawn(async move {
                    let _ = Self::local_is_pristine(db_clone, res).await;
                });
            }
            // NodeCommand::GetNodeName { res: Sender<String> },
            NodeCommand::GetNodeName { res } => {
                let node_name = self.node_name.clone();
                tokio::spawn(async move {
                    let _ = res.send(node_name.node_name).await;
                });
            }
            // NodeCommand::APIGetLastMessagesFromInboxWithBranches { msg, res } =>
            // self.api_get_last_messages_from_inbox_with_branches(msg, res).await,
            NodeCommand::APIGetLastMessagesFromInboxWithBranches { msg, res } => {
                let db_clone = Arc::clone(&self.db);
                let node_name_clone = self.node_name.clone();
                let identity_manager_clone = self.identity_manager.clone();
                let encryption_secret_key_clone = self.encryption_secret_key.clone();
                tokio::spawn(async move {
                    let _ = Node::api_get_last_messages_from_inbox_with_branches(
                        encryption_secret_key_clone,
                        db_clone,
                        identity_manager_clone,
                        node_name_clone,
                        msg,
                        res,
                    )
                    .await;
                });
            }
            // NodeCommand::GetLastMessagesFromInboxWithBranches { inbox_name, limit, offset_key, res } =>
            // self.local_get_last_messages_from_inbox_with_branches(inbox_name, limit, offset_key, res).await,
            NodeCommand::GetLastMessagesFromInboxWithBranches {
                inbox_name,
                limit,
                offset_key,
                res,
            } => {
                let db_clone = Arc::clone(&self.db);
                tokio::spawn(async move {
                    let _ = Node::local_get_last_messages_from_inbox_with_branches(
                        db_clone, inbox_name, limit, offset_key, res,
                    )
                    .await;
                });
            }
            // NodeCommand::APIVecFSRetrievePathSimplifiedJson { msg, res } =>
            // self.api_vec_fs_retrieve_path_simplified_json(msg, res).await,
            NodeCommand::APIVecFSRetrievePathSimplifiedJson { msg, res } => {
                let db_clone = Arc::clone(&self.db);
                let node_name_clone = self.node_name.clone();
                let identity_manager_clone = self.identity_manager.clone();
                let encryption_secret_key_clone = self.encryption_secret_key.clone();
                tokio::spawn(async move {
                    let _ = Node::api_vec_fs_retrieve_path_simplified_json(
                        db_clone,
                        node_name_clone,
                        identity_manager_clone,
                        encryption_secret_key_clone,
                        msg,
                        res,
                    )
                    .await;
                });
            }
            // NodeCommand::APIVecFSRetrievePathMinimalJson { msg, res } =>
            // self.api_vec_fs_retrieve_path_minimal_json(msg, res).await,
            NodeCommand::APIVecFSRetrievePathMinimalJson { msg, res } => {
                let db_clone = Arc::clone(&self.db);
                let node_name_clone = self.node_name.clone();
                let identity_manager_clone = self.identity_manager.clone();
                let encryption_secret_key_clone = self.encryption_secret_key.clone();
                tokio::spawn(async move {
                    let _ = Node::api_vec_fs_retrieve_path_minimal_json(
                        db_clone,
                        node_name_clone,
                        identity_manager_clone,
                        encryption_secret_key_clone,
                        msg,
                        res,
                    )
                    .await;
                });
            }
            // NodeCommand::APIVecFSRetrieveVectorSearchSimplifiedJson { msg, res } =>
            // self.api_vec_fs_retrieve_vector_search_simplified_json(msg, res).await,
            NodeCommand::APIVecFSRetrieveVectorSearchSimplifiedJson { msg, res } => {
                let db_clone = Arc::clone(&self.db);
                let node_name_clone = self.node_name.clone();
                let identity_manager_clone = self.identity_manager.clone();
                let encryption_secret_key_clone = self.encryption_secret_key.clone();
                tokio::spawn(async move {
                    let _ = Node::api_vec_fs_retrieve_vector_search_simplified_json(
                        db_clone,
                        node_name_clone,
                        identity_manager_clone,
                        encryption_secret_key_clone,
                        msg,
                        res,
                    )
                    .await;
                });
            }
            // NodeCommand::APIVecFSSearchItems { msg, res } => self.api_vec_fs_search_items(msg, res).await,
            NodeCommand::APIVecFSSearchItems { msg, res } => {
                let db_clone = Arc::clone(&self.db);
                let node_name_clone = self.node_name.clone();
                let identity_manager_clone = self.identity_manager.clone();
                let encryption_secret_key_clone = self.encryption_secret_key.clone();
                tokio::spawn(async move {
                    let _ = Node::api_vec_fs_search_items(
                        db_clone,
                        node_name_clone,
                        identity_manager_clone,
                        encryption_secret_key_clone,
                        msg,
                        res,
                    )
                    .await;
                });
            }
            // NodeCommand::APIVecFSCreateFolder { msg, res } => self.api_vec_fs_create_folder(msg, res).await,
            NodeCommand::APIVecFSCreateFolder { msg, res } => {
                let db_clone = Arc::clone(&self.db);
                let node_name_clone = self.node_name.clone();
                let identity_manager_clone = self.identity_manager.clone();
                let encryption_secret_key_clone = self.encryption_secret_key.clone();
                tokio::spawn(async move {
                    let _ = Node::api_vec_fs_create_folder(
                        db_clone,
                        node_name_clone,
                        identity_manager_clone,
                        encryption_secret_key_clone,
                        msg,
                        res,
                    )
                    .await;
                });
            }
            // NodeCommand::APIVecFSMoveItem { msg, res } => self.api_vec_fs_move_item(msg, res).await,
            NodeCommand::APIVecFSMoveItem { msg, res } => {
                let db_clone = Arc::clone(&self.db);
                let node_name_clone = self.node_name.clone();
                let identity_manager_clone = self.identity_manager.clone();
                let encryption_secret_key_clone = self.encryption_secret_key.clone();
                tokio::spawn(async move {
                    let _ = Node::api_vec_fs_move_item(
                        db_clone,
                        node_name_clone,
                        identity_manager_clone,
                        encryption_secret_key_clone,
                        msg,
                        res,
                    )
                    .await;
                });
            }
            // NodeCommand::APIVecFSCopyItem { msg, res } => self.api_vec_fs_copy_item(msg, res).await,
            NodeCommand::APIVecFSCopyItem { msg, res } => {
                let db_clone = Arc::clone(&self.db);
                let node_name_clone = self.node_name.clone();
                let identity_manager_clone = self.identity_manager.clone();
                let encryption_secret_key_clone = self.encryption_secret_key.clone();
                tokio::spawn(async move {
                    let _ = Node::api_vec_fs_copy_item(
                        db_clone,
                        node_name_clone,
                        identity_manager_clone,
                        encryption_secret_key_clone,
                        msg,
                        res,
                    )
                    .await;
                });
            }
            // NodeCommand::APIVecFSMoveFolder { msg, res } => self.api_vec_fs_move_folder(msg, res).await,
            NodeCommand::APIVecFSMoveFolder { msg, res } => {
                let db_clone = Arc::clone(&self.db);
                let node_name_clone = self.node_name.clone();
                let identity_manager_clone = self.identity_manager.clone();
                let encryption_secret_key_clone = self.encryption_secret_key.clone();
                tokio::spawn(async move {
                    let _ = Node::api_vec_fs_move_folder(
                        db_clone,
                        node_name_clone,
                        identity_manager_clone,
                        encryption_secret_key_clone,
                        msg,
                        res,
                    )
                    .await;
                });
            }
            // NodeCommand::APIVecFSCopyFolder { msg, res } => self.api_vec_fs_copy_folder(msg, res).await,
            NodeCommand::APIVecFSCopyFolder { msg, res } => {
                let db_clone = Arc::clone(&self.db);
                let node_name_clone = self.node_name.clone();
                let identity_manager_clone = self.identity_manager.clone();
                let encryption_secret_key_clone = self.encryption_secret_key.clone();
                tokio::spawn(async move {
                    let _ = Node::api_vec_fs_copy_folder(
                        db_clone,
                        node_name_clone,
                        identity_manager_clone,
                        encryption_secret_key_clone,
                        msg,
                        res,
                    )
                    .await;
                });
            }
            // NodeCommand::APIVecFSRetrieveVectorResource { msg, res } => self.api_vec_fs_retrieve_vector_resource(msg,
            // res).await,
            NodeCommand::APIVecFSRetrieveVectorResource { msg, res } => {
                let db_clone = Arc::clone(&self.db);
                let node_name_clone = self.node_name.clone();
                let identity_manager_clone = self.identity_manager.clone();
                let encryption_secret_key_clone = self.encryption_secret_key.clone();
                tokio::spawn(async move {
                    let _ = Node::api_vec_fs_retrieve_vector_resource(
                        db_clone,
                        node_name_clone,
                        identity_manager_clone,
                        encryption_secret_key_clone,
                        msg,
                        res,
                    )
                    .await;
                });
            }
            // NodeCommand::APIVecFSDeleteFolder { msg, res } => self.api_vec_fs_delete_folder(msg, res).await,
            NodeCommand::APIVecFSDeleteFolder { msg, res } => {
                let db_clone = Arc::clone(&self.db);
                let node_name_clone = self.node_name.clone();
                let identity_manager_clone = self.identity_manager.clone();
                let encryption_secret_key_clone = self.encryption_secret_key.clone();
                tokio::spawn(async move {
                    let _ = Node::api_vec_fs_delete_folder(
                        db_clone,
                        node_name_clone,
                        identity_manager_clone,
                        encryption_secret_key_clone,
                        msg,
                        res,
                    )
                    .await;
                });
            }
            // NodeCommand::APIVecFSDeleteItem { msg, res } => self.api_vec_fs_delete_item(msg, res).await,
            NodeCommand::APIVecFSDeleteItem { msg, res } => {
                let db_clone = Arc::clone(&self.db);
                let node_name_clone = self.node_name.clone();
                let identity_manager_clone = self.identity_manager.clone();
                let encryption_secret_key_clone = self.encryption_secret_key.clone();
                tokio::spawn(async move {
                    let _ = Node::api_vec_fs_delete_item(
                        db_clone,
                        node_name_clone,
                        identity_manager_clone,
                        encryption_secret_key_clone,
                        msg,
                        res,
                    )
                    .await;
                });
            }
            // NodeCommand::RetrieveVRKai { msg, res } => self.retrieve_vr_kai(msg, res).await,
            NodeCommand::RetrieveVRKai { msg, res } => {
                let db_clone = Arc::clone(&self.db);
                let node_name_clone = self.node_name.clone();
                let identity_manager_clone = self.identity_manager.clone();
                let encryption_secret_key_clone = self.encryption_secret_key.clone();
                tokio::spawn(async move {
                    let _ = Node::retrieve_vr_kai(
                        db_clone,
                        node_name_clone,
                        identity_manager_clone,
                        encryption_secret_key_clone,
                        msg,
                        res,
                    )
                    .await;
                });
            }
            // NodeCommand::RetrieveVRPack { msg, res } => self.retrieve_vr_pack(msg, res).await,
            NodeCommand::RetrieveVRPack { msg, res } => {
                let db_clone = Arc::clone(&self.db);

                let node_name_clone = self.node_name.clone();
                let identity_manager_clone = self.identity_manager.clone();
                let encryption_secret_key_clone = self.encryption_secret_key.clone();
                tokio::spawn(async move {
                    let _ = Node::retrieve_vr_pack(
                        db_clone,
                        node_name_clone,
                        identity_manager_clone,
                        encryption_secret_key_clone,
                        msg,
                        res,
                    )
                    .await;
                });
            }
            NodeCommand::APISearchShinkaiTool { msg, res } => {
                let node_name_clone = self.node_name.clone();
                let identity_manager_clone = self.identity_manager.clone();
                let encryption_secret_key_clone = self.encryption_secret_key.clone();
                let tool_router_clone = self.tool_router.clone();
                let embedding_generator_clone = Arc::new(self.embedding_generator.clone());
                let db_clone = Arc::clone(&self.db);
                tokio::spawn(async move {
                    let _ = Node::api_search_shinkai_tool(
                        db_clone,
                        node_name_clone,
                        identity_manager_clone,
                        encryption_secret_key_clone,
                        tool_router_clone,
                        msg,
                        embedding_generator_clone,
                        res,
                    )
                    .await;
                });
            }
            // NodeCommand::APIUpdateDefaultEmbeddingModel { msg, res } => self.api_update_default_embedding_model(msg,
            // res).await,
            NodeCommand::APIUpdateDefaultEmbeddingModel { msg, res } => {
                let db = self.db.clone();
                let node_name_clone = self.node_name.clone();
                let identity_manager_clone = self.identity_manager.clone();
                let encryption_secret_key_clone = self.encryption_secret_key.clone();
                tokio::spawn(async move {
                    let _ = Node::api_update_default_embedding_model(
                        db,
                        node_name_clone,
                        identity_manager_clone,
                        encryption_secret_key_clone,
                        msg,
                        res,
                    )
                    .await;
                });
            }
            NodeCommand::InternalCheckRustToolsInstallation { res } => {
                let db_clone = Arc::clone(&self.db);
                tokio::spawn(async move {
                    let _ = Node::internal_check_rust_tools_installation(db_clone, res).await;
                });
            }
            //
            // V2 API
            NodeCommand::V2ApiGetPublicKeys { res: sender } => {
                let identity_public_key = self.identity_public_key;
                let encryption_public_key = self.encryption_public_key;
                tokio::spawn(async move {
                    let _ = Node::v2_send_public_keys(identity_public_key, encryption_public_key, sender).await;
                });
            }
            NodeCommand::V2ApiInitialRegistration { payload, res } => {
                let db_clone = Arc::clone(&self.db);

                let identity_manager_clone = self.identity_manager.clone();
                let node_name_clone = self.node_name.clone();
                let first_device_needs_registration_code = self.first_device_needs_registration_code;
                let embedding_generator_clone = Arc::new(self.embedding_generator.clone());
                let encryption_public_key_clone = self.encryption_public_key;
                let identity_public_key_clone = self.identity_public_key;
                let identity_secret_key_clone = self.identity_secret_key.clone();
                let initial_llm_providers_clone = self.initial_llm_providers.clone();
                let job_manager = self.job_manager.clone().unwrap();
                let ws_manager_trait = self.ws_manager_trait.clone();
                let supported_embedding_models = self.supported_embedding_models.clone();
                let public_https_certificate = self.public_https_certificate.clone();
                tokio::spawn(async move {
                    let _ = Node::v2_handle_initial_registration(
                        db_clone,
                        identity_manager_clone,
                        node_name_clone,
                        payload,
                        public_https_certificate,
                        res,
                        first_device_needs_registration_code,
                        embedding_generator_clone,
                        job_manager,
                        encryption_public_key_clone,
                        identity_public_key_clone,
                        identity_secret_key_clone,
                        initial_llm_providers_clone,
                        ws_manager_trait,
                        supported_embedding_models,
                    )
                    .await;
                });
            }
            NodeCommand::V2ApiCreateJob {
                bearer,
                job_creation_info,
                llm_provider,
                res,
            } => {
                let job_manager_clone = self.job_manager.clone().unwrap();
                let node_name_clone = self.node_name.clone();
                let db_clone = self.db.clone();
                let identity_manager_clone = self.identity_manager.clone();
                let encryption_secret_key_clone = self.encryption_secret_key.clone();
                let encryption_public_key_clone = self.encryption_public_key;
                let signing_secret_key_clone = self.identity_secret_key.clone();
                tokio::spawn(async move {
                    let _ = Node::v2_create_new_job(
                        db_clone,
                        node_name_clone,
                        identity_manager_clone,
                        job_manager_clone,
                        bearer,
                        job_creation_info,
                        llm_provider,
                        encryption_secret_key_clone,
                        encryption_public_key_clone,
                        signing_secret_key_clone,
                        res,
                    )
                    .await;
                });
            }
            NodeCommand::V2ApiJobMessage {
                bearer,
                job_message,
                res,
            } => {
                let job_manager_clone = self.job_manager.clone().unwrap();
                let node_name_clone = self.node_name.clone();
                let db_clone = self.db.clone();
                let identity_manager_clone = self.identity_manager.clone();
                let encryption_secret_key_clone = self.encryption_secret_key.clone();
                let encryption_public_key_clone = self.encryption_public_key;
                let signing_secret_key_clone = self.identity_secret_key.clone();
                tokio::spawn(async move {
                    let _ = Node::v2_job_message(
                        db_clone,
                        node_name_clone,
                        identity_manager_clone,
                        job_manager_clone,
                        bearer,
                        job_message,
                        encryption_secret_key_clone,
                        encryption_public_key_clone,
                        signing_secret_key_clone,
                        None,
                        res,
                    )
                    .await;
                });
            }
            NodeCommand::V2ApiAddMessagesGodMode {
                bearer,
                job_id,
                messages,
                res,
            } => {
                let db_clone = self.db.clone();
                let node_name_clone = self.node_name.clone();
                let identity_manager_clone = self.identity_manager.clone();
                let encryption_secret_key_clone = self.encryption_secret_key.clone();
                let encryption_public_key_clone = self.encryption_public_key;
                let signing_secret_key_clone = self.identity_secret_key.clone();
                tokio::spawn(async move {
                    let _ = Node::v2_add_messages_god_mode(
                        db_clone,
                        node_name_clone,
                        identity_manager_clone,
                        bearer,
                        job_id,
                        messages,
                        encryption_secret_key_clone,
                        encryption_public_key_clone,
                        signing_secret_key_clone,
                        res,
                    )
                    .await;
                });
            }
            NodeCommand::V2ApiGetLastMessagesFromInbox {
                bearer,
                inbox_name,
                limit,
                offset_key,
                res,
            } => {
                let db_clone = Arc::clone(&self.db);
                tokio::spawn(async move {
                    let _ = Node::v2_get_last_messages_from_inbox(db_clone, bearer, inbox_name, limit, offset_key, res)
                        .await;
                });
            }
            NodeCommand::V2ApiGetLastMessagesFromInboxWithBranches {
                bearer,
                inbox_name,
                limit,
                offset_key,
                res,
            } => {
                let db_clone = Arc::clone(&self.db);
                tokio::spawn(async move {
                    let _ = Node::v2_get_last_messages_from_inbox_with_branches(
                        db_clone, bearer, inbox_name, limit, offset_key, res,
                    )
                    .await;
                });
            }
            NodeCommand::V2ApiGetAllSmartInboxes {
                bearer,
                limit,
                offset,
                show_hidden,
                res,
            } => {
                let db_clone = Arc::clone(&self.db);
                let identity_manager_clone = self.identity_manager.clone();
                tokio::spawn(async move {
                    let _ = Node::v2_get_all_smart_inboxes(
                        db_clone,
                        identity_manager_clone,
                        bearer,
                        limit,
                        offset,
                        show_hidden,
                        res,
                    )
                    .await;
                });
            }
            NodeCommand::V2ApiGetAllSmartInboxesPaginated {
                bearer,
                limit,
                offset,
                show_hidden,
                res,
            } => {
                let db_clone = Arc::clone(&self.db);
                let identity_manager_clone = self.identity_manager.clone();
                tokio::spawn(async move {
                    let _ = Node::v2_get_all_smart_inboxes_paginated(
                        db_clone,
                        identity_manager_clone,
                        bearer,
                        limit,
                        offset,
                        show_hidden,
                        res,
                    )
                    .await;
                });
            }
            NodeCommand::V2ApiAvailableLLMProviders { bearer, res } => {
                let db_clone = Arc::clone(&self.db);
                let node_name_clone = self.node_name.clone();
                tokio::spawn(async move {
                    let _ = Node::v2_get_available_llm_providers(db_clone, node_name_clone, bearer, res).await;
                });
            }
            NodeCommand::V2ApiForkJobMessages {
                bearer,
                job_id,
                message_id,
                res,
            } => {
                let db_clone = self.db.clone();
                let node_name_clone = self.node_name.clone();
                let identity_manager_clone = self.identity_manager.clone();
                let encryption_secret_key_clone = self.encryption_secret_key.clone();
                let encryption_public_key_clone = self.encryption_public_key;
                let signing_secret_key_clone = self.identity_secret_key.clone();
                tokio::spawn(async move {
                    let _ = Node::v2_fork_job_messages(
                        db_clone,
                        node_name_clone,
                        identity_manager_clone,
                        bearer,
                        job_id,
                        message_id,
                        encryption_secret_key_clone,
                        encryption_public_key_clone,
                        signing_secret_key_clone,
                        res,
                    )
                    .await;
                });
            }
            NodeCommand::V2ApiRemoveJob { bearer, job_id, res } => {
                let db_clone = self.db.clone();
                tokio::spawn(async move {
                    let _ = Node::v2_remove_job(db_clone, bearer, job_id, res).await;
                });
            }
            NodeCommand::V2ApiVecFSRetrievePathSimplifiedJson { bearer, payload, res } => {
                let db_clone = Arc::clone(&self.db);

                let identity_manager_clone = self.identity_manager.clone();
                tokio::spawn(async move {
                    let _ = Node::v2_api_vec_fs_retrieve_path_simplified_json(
                        db_clone,
                        identity_manager_clone,
                        payload,
                        bearer,
                        res,
                    )
                    .await;
                });
            }
            NodeCommand::V2ApiVecFSCreateFolder { bearer, payload, res } => {
                let db_clone = Arc::clone(&self.db);

                let identity_manager_clone = self.identity_manager.clone();
                tokio::spawn(async move {
                    let _ = Node::v2_create_folder(db_clone, identity_manager_clone, payload, bearer, res).await;
                });
            }
            NodeCommand::V2ApiMoveItem { bearer, payload, res } => {
                let db_clone = Arc::clone(&self.db);

                let identity_manager_clone = self.identity_manager.clone();
                tokio::spawn(async move {
                    let _ = Node::v2_move_item(db_clone, identity_manager_clone, payload, bearer, res).await;
                });
            }

            NodeCommand::V2ApiCopyItem { bearer, payload, res } => {
                let db_clone = Arc::clone(&self.db);

                let identity_manager_clone = self.identity_manager.clone();
                tokio::spawn(async move {
                    let _ = Node::v2_copy_item(db_clone, identity_manager_clone, payload, bearer, res).await;
                });
            }

            NodeCommand::V2ApiMoveFolder { bearer, payload, res } => {
                let db_clone = Arc::clone(&self.db);

                let identity_manager_clone = self.identity_manager.clone();
                tokio::spawn(async move {
                    let _ = Node::v2_move_folder(db_clone, identity_manager_clone, payload, bearer, res).await;
                });
            }

            NodeCommand::V2ApiCopyFolder { bearer, payload, res } => {
                let db_clone = Arc::clone(&self.db);

                let identity_manager_clone = self.identity_manager.clone();
                tokio::spawn(async move {
                    let _ = Node::v2_copy_folder(db_clone, identity_manager_clone, payload, bearer, res).await;
                });
            }

            NodeCommand::V2ApiDeleteFolder { bearer, payload, res } => {
                let db_clone = Arc::clone(&self.db);

                let identity_manager_clone = self.identity_manager.clone();
                tokio::spawn(async move {
                    let _ = Node::v2_delete_folder(db_clone, identity_manager_clone, payload, bearer, res).await;
                });
            }

            NodeCommand::V2ApiDeleteItem { bearer, payload, res } => {
                let db_clone = Arc::clone(&self.db);

                let identity_manager_clone = self.identity_manager.clone();
                tokio::spawn(async move {
                    let _ = Node::v2_delete_item(db_clone, identity_manager_clone, payload, bearer, res).await;
                });
            }

            NodeCommand::V2ApiSearchItems { bearer, payload, res } => {
                let db_clone = Arc::clone(&self.db);
                let embedding_generator_clone = self.embedding_generator.clone();

                let identity_manager_clone = self.identity_manager.clone();
                tokio::spawn(async move {
                    let _ = Node::v2_search_items(
                        db_clone,
                        identity_manager_clone,
                        payload,
                        Arc::new(embedding_generator_clone),
                        bearer,
                        res,
                    )
                    .await;
                });
            }
            NodeCommand::V2ApiSearchFilesByName { bearer, name, res } => {
                let db_clone = Arc::clone(&self.db);
                let identity_manager_clone = self.identity_manager.clone();
                tokio::spawn(async move {
                    let _ =
                        Node::v2_api_search_files_by_name(db_clone, identity_manager_clone, name, bearer, res).await;
                });
            }
            NodeCommand::V2ApiVecFSRetrieveVectorResource { bearer, path, res } => {
                let db_clone = Arc::clone(&self.db);

                let identity_manager_clone = self.identity_manager.clone();
                tokio::spawn(async move {
                    let _ =
                        Node::v2_retrieve_vector_resource(db_clone, identity_manager_clone, path, bearer, res).await;
                });
            }
            NodeCommand::V2ApiVecFSRetrieveFilesForJob { bearer, job_id, res } => {
                let db_clone = Arc::clone(&self.db);
                let identity_manager_clone = self.identity_manager.clone();
                tokio::spawn(async move {
                    let _ = Node::v2_api_vec_fs_retrieve_files_for_job(
                        db_clone,
                        identity_manager_clone,
                        job_id,
                        bearer,
                        res,
                    )
                    .await;
                });
            }
            NodeCommand::V2ApiVecFSGetFolderNameForJob { bearer, job_id, res } => {
                let db_clone = Arc::clone(&self.db);
                let identity_manager_clone = self.identity_manager.clone();
                tokio::spawn(async move {
                    let _ = Node::v2_api_vec_fs_get_folder_name_for_job(
                        db_clone,
                        identity_manager_clone,
                        job_id,
                        bearer,
                        res,
                    )
                    .await;
                });
            }
            NodeCommand::V2ApiUpdateSmartInboxName {
                bearer,
                inbox_name,
                custom_name,
                res,
            } => {
                let db_clone = Arc::clone(&self.db);
                tokio::spawn(async move {
                    let _ = Node::v2_update_smart_inbox_name(db_clone, bearer, inbox_name, custom_name, res).await;
                });
            }
            NodeCommand::V2ApiUploadFileToFolder {
                bearer,
                filename,
                file,
                path,
                file_datetime,
                res,
            } => {
                let db_clone = Arc::clone(&self.db);

                let identity_manager_clone = self.identity_manager.clone();
                let embedding_generator_clone = self.embedding_generator.clone();
                tokio::spawn(async move {
                    let _ = Node::v2_upload_file_to_folder(
                        db_clone,
                        identity_manager_clone,
                        Arc::new(embedding_generator_clone),
                        bearer,
                        filename,
                        file,
                        path,
                        file_datetime,
                        res,
                    )
                    .await;
                });
            }
            NodeCommand::V2ApiUploadFileToJob {
                bearer,
                job_id,
                filename,
                file,
                file_datetime,
                res,
            } => {
                let db_clone = Arc::clone(&self.db);
                let identity_manager_clone = self.identity_manager.clone();
                let embedding_generator_clone = self.embedding_generator.clone();
                tokio::spawn(async move {
                    let _ = Node::v2_upload_file_to_job(
                        db_clone,
                        identity_manager_clone,
                        Arc::new(embedding_generator_clone),
                        bearer,
                        job_id,
                        filename,
                        file,
                        file_datetime,
                        res,
                    )
                    .await;
                });
            }
            NodeCommand::V2ApiRetrieveFile { bearer, payload, res } => {
                let db_clone = Arc::clone(&self.db);

                let identity_manager_clone = self.identity_manager.clone();
                tokio::spawn(async move {
                    let _ = Node::v2_retrieve_file(db_clone, identity_manager_clone, payload, bearer, res).await;
                });
            }
            NodeCommand::V2ApiGetDefaultEmbeddingModel { bearer, res } => {
                let db = self.db.clone();
                tokio::spawn(async move {
                    let _ = Node::v2_api_get_default_embedding_model(db, bearer, res).await;
                });
            }
            NodeCommand::V2ApiGetSupportedEmbeddingModels { bearer, res } => {
                let db = self.db.clone();
                tokio::spawn(async move {
                    let _ = Node::v2_api_get_supported_embedding_models(db, bearer, res).await;
                });
            }
            NodeCommand::V2ApiUpdateDefaultEmbeddingModel {
                bearer,
                model_name,
                res,
            } => {
                let db = self.db.clone();
                tokio::spawn(async move {
                    let _ = Node::v2_api_update_default_embedding_model(db, bearer, model_name, res).await;
                });
            }
            NodeCommand::V2ApiAddLlmProvider { bearer, agent, res } => {
                let db_clone = Arc::clone(&self.db);
                let identity_manager_clone = self.identity_manager.clone();
                let job_manager_clone = self.job_manager.clone();
                let identity_secret_key_clone = self.identity_secret_key.clone();
                let ws_manager_trait = self.ws_manager_trait.clone();
                tokio::spawn(async move {
                    let _ = Node::v2_api_add_llm_provider(
                        db_clone,
                        identity_manager_clone,
                        job_manager_clone,
                        identity_secret_key_clone,
                        bearer,
                        agent,
                        ws_manager_trait,
                        res,
                    )
                    .await;
                });
            }
            NodeCommand::V2ApiTestLlmProvider { bearer, provider, res } => {
                let db_clone = Arc::clone(&self.db);
                let identity_manager_clone = self.identity_manager.clone();
                let job_manager_clone = self.job_manager.clone();
                let identity_secret_key_clone = self.identity_secret_key.clone();
                let ws_manager_trait = self.ws_manager_trait.clone();
                let node_encryption_sk_clone = self.encryption_secret_key.clone();
                let node_encryption_pk_clone = self.encryption_public_key.clone();
                let node_signing_sk_clone = self.identity_secret_key.clone();
                let node_name_clone = self.node_name.clone();

                tokio::spawn(async move {
                    let _ = Node::v2_api_test_llm_provider(
                        db_clone,
                        identity_manager_clone,
                        job_manager_clone,
                        identity_secret_key_clone,
                        bearer,
                        provider,
                        node_name_clone,
                        node_encryption_sk_clone,
                        node_encryption_pk_clone,
                        node_signing_sk_clone,
                        ws_manager_trait,
                        res,
                    )
                    .await;
                });
            }
            NodeCommand::V2ApiChangeJobLlmProvider { bearer, payload, res } => {
                let db_clone = Arc::clone(&self.db);
                tokio::spawn(async move {
                    let _ = Node::v2_api_change_job_llm_provider(db_clone, bearer, payload, res).await;
                });
            }
            NodeCommand::V2ApiUpdateJobConfig {
                bearer,
                job_id,
                config,
                res,
            } => {
                let db_clone = Arc::clone(&self.db);
                tokio::spawn(async move {
                    let _ = Node::v2_api_update_job_config(db_clone, bearer, job_id, config, res).await;
                });
            }
            NodeCommand::V2ApiGetJobConfig { bearer, job_id, res } => {
                let db_clone = Arc::clone(&self.db);
                tokio::spawn(async move {
                    let _ = Node::v2_api_get_job_config(db_clone, bearer, job_id, res).await;
                });
            }
            NodeCommand::V2ApiRemoveLlmProvider {
                bearer,
                llm_provider_id,
                res,
            } => {
                let db_clone = Arc::clone(&self.db);
                let identity_manager_clone = self.identity_manager.clone();
                tokio::spawn(async move {
                    let _ = Node::v2_api_remove_llm_provider(
                        db_clone,
                        identity_manager_clone,
                        bearer,
                        llm_provider_id,
                        res,
                    )
                    .await;
                });
            }
            NodeCommand::V2ApiModifyLlmProvider { bearer, agent, res } => {
                let db_clone = Arc::clone(&self.db);
                let identity_manager_clone = self.identity_manager.clone();
                tokio::spawn(async move {
                    let _ =
                        Node::v2_api_modify_llm_provider(db_clone, identity_manager_clone, bearer, agent, res).await;
                });
            }
            NodeCommand::V2ApiChangeNodesName { bearer, new_name, res } => {
                let db_clone = Arc::clone(&self.db);
                let secret_file_path = self.secrets_file_path.clone();
                let identity_manager_clone = self.identity_manager.clone();
                let encryption_public_key_clone = self.encryption_public_key.clone();
                let identity_public_key_clone = self.identity_public_key.clone();
                tokio::spawn(async move {
                    let _ = Node::v2_api_change_nodes_name(
                        bearer,
                        db_clone,
                        &secret_file_path,
                        identity_manager_clone,
                        encryption_public_key_clone,
                        identity_public_key_clone,
                        new_name,
                        res,
                    )
                    .await;
                });
            }
            NodeCommand::V2ApiIsPristine { bearer, res } => {
                let db_clone = Arc::clone(&self.db);
                tokio::spawn(async move {
                    let _ = Node::v2_api_is_pristine(bearer, db_clone, res).await;
                });
            }
            NodeCommand::V2ApiHealthCheck { res } => {
                let db_clone = Arc::clone(&self.db);
                let public_https_certificate_clone = self.public_https_certificate.clone();
                tokio::spawn(async move {
                    let _ = Node::v2_api_health_check(db_clone, public_https_certificate_clone, res).await;
                });
            }
            NodeCommand::V2ApiScanOllamaModels { bearer, res } => {
                let db_clone = Arc::clone(&self.db);
                tokio::spawn(async move {
                    let _ = Node::v2_api_scan_ollama_models(db_clone, bearer, res).await;
                });
            }
            NodeCommand::V2ApiListAllShinkaiTools { bearer, res } => {
                let db_clone = Arc::clone(&self.db);
                tokio::spawn(async move {
                    let _ = Node::v2_api_list_all_shinkai_tools(db_clone, bearer, res).await;
                });
            }
            NodeCommand::V2ApiListAllShinkaiToolsVersions { bearer, res } => {
                let db_clone = Arc::clone(&self.db);
                tokio::spawn(async move {
                    let _ = Node::v2_api_list_all_shinkai_tools_versions(db_clone, bearer, res).await;
                });
            }
            NodeCommand::V2ApiSetShinkaiTool {
                bearer,
                tool_key,
                payload,
                res,
            } => {
                let db_clone = Arc::clone(&self.db);
                tokio::spawn(async move {
                    let _ = Node::v2_api_set_shinkai_tool(db_clone, bearer, tool_key, payload, res).await;
                });
            }
            NodeCommand::V2ApiAddShinkaiTool {
                bearer,
                shinkai_tool,
                res,
            } => {
                let db_clone = Arc::clone(&self.db);
                let node_env = fetch_node_environment();
                tokio::spawn(async move {
                    let _ = Node::v2_api_add_shinkai_tool(db_clone, bearer, node_env, shinkai_tool, res).await;
                });
            }
            NodeCommand::V2ApiGetShinkaiTool { bearer, payload, res } => {
                let db_clone = Arc::clone(&self.db);
                tokio::spawn(async move {
                    let _ = Node::v2_api_get_shinkai_tool(db_clone, bearer, payload, res).await;
                });
            }
            NodeCommand::V2ApiAddOllamaModels { bearer, payload, res } => {
                let db_clone = Arc::clone(&self.db);
                let identity_manager_clone = self.identity_manager.clone();
                let job_manager_clone = self.job_manager.clone();
                let identity_secret_key_clone = self.identity_secret_key.clone();
                let ws_manager_trait = self.ws_manager_trait.clone();
                tokio::spawn(async move {
                    let _ = Node::v2_api_add_ollama_models(
                        db_clone,
                        identity_manager_clone,
                        job_manager_clone,
                        identity_secret_key_clone,
                        bearer,
                        payload,
                        ws_manager_trait,
                        res,
                    )
                    .await;
                });
            }
            // TODO: repurpose
            // NodeCommand::V2ApiDownloadFileFromInbox {
            //     bearer,
            //     inbox_name,
            //     filename,
            //     res,
            // } => {
            //     let db_clone = Arc::clone(&self.db);
            //     tokio::spawn(async move {
            //         let _ = Node::v2_api_download_file_from_inbox(db_clone, bearer, inbox_name, filename, res).await;
            //     });
            // }
            // NodeCommand::V2ApiListFilesInInbox {
            //     bearer,
            //     inbox_name,
            //     res,
            // } => {
            //     let db_clone = Arc::clone(&self.db);
            //     tokio::spawn(async move {
            //         let _ = Node::v2_api_list_files_in_inbox(db_clone, bearer, inbox_name, res).await;
            //     });
            // }
            NodeCommand::V2ApiGetToolOffering {
                bearer,
                tool_key_name,
                res,
            } => {
                let db_clone = Arc::clone(&self.db);
                tokio::spawn(async move {
                    let _ = Node::v2_api_get_tool_offering(db_clone, bearer, tool_key_name, res).await;
                });
            }
            NodeCommand::V2ApiRemoveToolOffering {
                bearer,
                tool_key_name,
                res,
            } => {
                let db_clone = Arc::clone(&self.db);
                tokio::spawn(async move {
                    let _ = Node::v2_api_remove_tool_offering(db_clone, bearer, tool_key_name, res).await;
                });
            }
            NodeCommand::V2ApiGetAllToolOfferings { bearer, res } => {
                let db_clone = Arc::clone(&self.db);
                tokio::spawn(async move {
                    let _ = Node::v2_api_get_all_tool_offering(db_clone, bearer, res).await;
                });
            }
            NodeCommand::V2ApiSetToolOffering {
                bearer,
                tool_offering,
                res,
            } => {
                let db_clone = Arc::clone(&self.db);
                tokio::spawn(async move {
                    let _ = Node::v2_api_set_tool_offering(db_clone, bearer, tool_offering, res).await;
                });
            }
            NodeCommand::V2ApiRestoreLocalEthersWallet {
                bearer,
                network,
                source,
                role,
                res,
            } => {
                let db_clone = Arc::clone(&self.db);
                let wallet_manager_clone = self.wallet_manager.clone();
                tokio::spawn(async move {
                    let _ = Node::v2_api_restore_local_ethers_wallet(
                        db_clone,
                        wallet_manager_clone,
                        bearer,
                        network,
                        source,
                        role,
                        res,
                    )
                    .await;
                });
            }
            NodeCommand::V2ApiCreateLocalEthersWallet {
                bearer,
                network,
                role,
                res,
            } => {
                let db_clone = Arc::clone(&self.db);
                let wallet_manager_clone = self.wallet_manager.clone();
                tokio::spawn(async move {
                    let _ = Node::v2_api_create_local_ethers_wallet(
                        db_clone,
                        wallet_manager_clone,
                        bearer,
                        network,
                        role,
                        res,
                    )
                    .await;
                });
            }
            NodeCommand::V2ApiRestoreCoinbaseMPCWallet {
                bearer,
                network,
                config,
                wallet_id,
                role,
                res,
            } => {
                let db_clone = Arc::clone(&self.db);
                let wallet_manager_clone = self.wallet_manager.clone();
                let node_name = self.node_name.clone();
                tokio::spawn(async move {
                    let _ = Node::v2_api_restore_coinbase_mpc_wallet(
                        db_clone,
                        wallet_manager_clone,
                        bearer,
                        network,
                        config,
                        wallet_id,
                        role,
                        node_name,
                        res,
                    )
                    .await;
                });
            }
            NodeCommand::V2ApiCreateCoinbaseMPCWallet {
                bearer,
                network,
                config,
                role,
                res,
            } => {
                let db_clone = Arc::clone(&self.db);
                let wallet_manager_clone = self.wallet_manager.clone();
                let node_name = self.node_name.clone();
                tokio::spawn(async move {
                    let _ = Node::v2_api_create_coinbase_mpc_wallet(
                        db_clone,
                        wallet_manager_clone,
                        bearer,
                        network,
                        config,
                        role,
                        node_name,
                        res,
                    )
                    .await;
                });
            }
            NodeCommand::V2ApiListWallets { bearer, res } => {
                let db_clone = Arc::clone(&self.db);
                let wallet_manager_clone = self.wallet_manager.clone();
                tokio::spawn(async move {
                    let _ = Node::v2_api_list_wallets(db_clone, wallet_manager_clone, bearer, res).await;
                });
            }
            NodeCommand::V2ApiRequestInvoice {
                bearer,
                tool_key_name,
                usage,
                res,
            } => {
                let db_clone = Arc::clone(&self.db);
                let my_agent_payments_manager_clone = self.my_agent_payments_manager.clone();
                tokio::spawn(async move {
                    let _ = Node::v2_api_request_invoice(
                        db_clone,
                        my_agent_payments_manager_clone,
                        bearer,
                        tool_key_name,
                        usage,
                        res,
                    )
                    .await;
                });
            }
            NodeCommand::V2ApiPayInvoice {
                bearer,
                invoice_id,
                data_for_tool,
                res,
            } => {
                let db_clone = Arc::clone(&self.db);
                let my_agent_payments_manager_clone = self.my_agent_payments_manager.clone();
                let node_name = self.node_name.clone();
                tokio::spawn(async move {
                    let _ = Node::v2_api_pay_invoice(
                        db_clone,
                        my_agent_payments_manager_clone,
                        bearer,
                        invoice_id,
                        data_for_tool,
                        node_name,
                        res,
                    )
                    .await;
                });
            }
            NodeCommand::V2ApiListInvoices { bearer, res } => {
                let db_clone = Arc::clone(&self.db);
                tokio::spawn(async move {
                    let _ = Node::v2_api_list_invoices(db_clone, bearer, res).await;
                });
            }
            NodeCommand::V2ApiAddCustomPrompt { bearer, prompt, res } => {
                let db_clone = Arc::clone(&self.db);
                tokio::spawn(async move {
                    let _ = Node::v2_api_add_custom_prompt(db_clone, bearer, prompt, res).await;
                });
            }
            NodeCommand::V2ApiDeleteCustomPrompt {
                bearer,
                prompt_name,
                res,
            } => {
                let db_clone = Arc::clone(&self.db);
                tokio::spawn(async move {
                    let _ = Node::v2_api_delete_custom_prompt(db_clone, bearer, prompt_name, res).await;
                });
            }
            NodeCommand::V2ApiGetAllCustomPrompts { bearer, res } => {
                let db_clone = Arc::clone(&self.db);
                tokio::spawn(async move {
                    let _ = Node::v2_api_get_all_custom_prompts(db_clone, bearer, res).await;
                });
            }
            NodeCommand::V2ApiGetCustomPrompt {
                bearer,
                prompt_name,
                res,
            } => {
                let db_clone = Arc::clone(&self.db);
                tokio::spawn(async move {
                    let _ = Node::v2_api_get_custom_prompt(db_clone, bearer, prompt_name, res).await;
                });
            }
            NodeCommand::V2ApiSearchCustomPrompts { bearer, query, res } => {
                let db_clone = Arc::clone(&self.db);
                tokio::spawn(async move {
                    let _ = Node::v2_api_search_custom_prompts(db_clone, bearer, query, res).await;
                });
            }
            NodeCommand::V2ApiUpdateCustomPrompt { bearer, prompt, res } => {
                let db_clone = Arc::clone(&self.db);
                tokio::spawn(async move {
                    let _ = Node::v2_api_update_custom_prompt(db_clone, bearer, prompt, res).await;
                });
            }
            NodeCommand::V2ApiStopLLM {
                bearer,
                inbox_name,
                res,
            } => {
                let db_clone = Arc::clone(&self.db);
                let stopper_clone = self.llm_stopper.clone();
                let job_manager_clone = self.job_manager.clone();
                tokio::spawn(async move {
                    let _ = Node::v2_api_stop_llm(db_clone, stopper_clone, bearer, inbox_name, job_manager_clone, res)
                        .await;
                });
            }
            NodeCommand::V2ApiAddAgent { bearer, agent, res } => {
                let db_clone = Arc::clone(&self.db);
                let identity_manager_clone = self.identity_manager.clone();
                tokio::spawn(async move {
                    let _ = Node::v2_api_add_agent(db_clone, identity_manager_clone, bearer, agent, res).await;
                });
            }
            NodeCommand::V2ApiRemoveAgent { bearer, agent_id, res } => {
                let db_clone = Arc::clone(&self.db);
                tokio::spawn(async move {
                    let _ = Node::v2_api_remove_agent(db_clone, bearer, agent_id, res).await;
                });
            }
            NodeCommand::V2ApiUpdateAgent {
                bearer,
                partial_agent,
                res,
            } => {
                let db_clone = Arc::clone(&self.db);
                tokio::spawn(async move {
                    let _ = Node::v2_api_update_agent(db_clone, bearer, partial_agent, res).await;
                });
            }
            NodeCommand::V2ApiGetAgent { bearer, agent_id, res } => {
                let db_clone = Arc::clone(&self.db);
                tokio::spawn(async move {
                    let _ = Node::v2_api_get_agent(db_clone, bearer, agent_id, res).await;
                });
            }
            NodeCommand::V2ApiGetAllAgents { bearer, res } => {
                let db_clone = Arc::clone(&self.db);
                tokio::spawn(async move {
                    let _ = Node::v2_api_get_all_agents(db_clone, bearer, res).await;
                });
            }
            NodeCommand::V2ApiRetryMessage {
                bearer,
                inbox_name,
                message_id,
                res,
            } => {
                let db_clone = Arc::clone(&self.db);
                let job_manager_clone = self.job_manager.clone().unwrap();
                let node_encryption_sk_clone = self.encryption_secret_key.clone();
                let node_encryption_pk_clone = self.encryption_public_key.clone();
                let node_signing_sk_clone = self.identity_secret_key.clone();

                tokio::spawn(async move {
                    let _ = Node::v2_api_retry_message(
                        db_clone,
                        job_manager_clone,
                        node_encryption_sk_clone,
                        node_encryption_pk_clone,
                        node_signing_sk_clone,
                        bearer,
                        inbox_name,
                        message_id,
                        res,
                    )
                    .await;
                });
            }
            NodeCommand::V2ApiUpdateJobScope {
                bearer,
                job_id,
                job_scope,
                res,
            } => {
                let db_clone = Arc::clone(&self.db);
                tokio::spawn(async move {
                    let _ = Node::v2_api_update_job_scope(db_clone, bearer, job_id, job_scope, res).await;
                });
            }
            NodeCommand::V2ApiGetJobScope { bearer, job_id, res } => {
                let db_clone = Arc::clone(&self.db);
                tokio::spawn(async move {
                    let _ = Node::v2_api_get_job_scope(db_clone, bearer, job_id, res).await;
                });
            }
            // NodeCommand::V2ApiGetToolingLogs {
            //     bearer,
            //     message_id,
            //     res,
            // } => {
            //     let db_clone = Arc::clone(&self.db);
            //     let sqlite_logger_clone = Arc::clone(&self.sqlite_logger);
            //     tokio::spawn(async move {
            //         let _ = Node::v2_api_get_tooling_logs(db_clone, sqlite_logger_clone, bearer, message_id,
            // res).await;     });
            // }
            NodeCommand::V2ApiImportSheet { bearer, payload, res } => {
                let db_clone = Arc::clone(&self.db);
                let sheet_manager_clone = self.sheet_manager.clone();
                tokio::spawn(async move {
                    let _ = Node::v2_api_import_sheet(db_clone, sheet_manager_clone, payload, bearer, res).await;
                });
            }
            NodeCommand::V2ApiExportSheet { bearer, payload, res } => {
                let db_clone = Arc::clone(&self.db);
                let sheet_manager_clone = self.sheet_manager.clone();
                tokio::spawn(async move {
                    let _ = Node::v2_api_export_sheet(db_clone, sheet_manager_clone, payload, bearer, res).await;
                });
            }
            NodeCommand::V2ApiSetSheetUploadedFiles { bearer, payload, res } => {
                let db_clone = Arc::clone(&self.db);

                let identity_manager_clone = self.identity_manager.clone();
                let sheet_manager_clone = self.sheet_manager.clone();

                tokio::spawn(async move {
                    let _ = Node::v2_set_sheet_uploaded_files(
                        db_clone,
                        identity_manager_clone,
                        sheet_manager_clone,
                        payload,
                        bearer,
                        res,
                    )
                    .await;
                });
            }
            NodeCommand::V2ApiExecuteTool {
                bearer,
                tool_router_key,
                parameters,
                tool_id,
                app_id,
                llm_provider,
                extra_config,
                mounts,
                res,
            } => {
                let db_clone = Arc::clone(&self.db);

                let node_name = self.node_name.clone();
                let job_manager = self.job_manager.clone().unwrap();
                let identity_manager = self.identity_manager.clone();
                let encryption_secret_key = self.encryption_secret_key.clone();
                let encryption_public_key = self.encryption_public_key;
                let signing_secret_key = self.identity_secret_key.clone();

                tokio::spawn(async move {
                    let _ = Node::execute_tool(
                        bearer,
                        node_name,
                        db_clone,
                        tool_router_key,
                        parameters,
                        tool_id,
                        app_id,
                        llm_provider,
                        extra_config,
                        identity_manager,
                        job_manager,
                        encryption_secret_key,
                        encryption_public_key,
                        signing_secret_key,
                        mounts,
                        res,
                    )
                    .await;
                });
            }
            NodeCommand::V2ApiExecuteCode {
                bearer,
                code,
                tools,
                tool_type,
                parameters,
                extra_config,
                oauth,
                tool_id,
                app_id,
                llm_provider,
                mounts,
                runner,
                operating_system,
                res,
            } => {
                let db_clone = Arc::clone(&self.db);
                let node_name = self.node_name.clone();
                tokio::spawn(async move {
                    let _ = Node::run_execute_code(
                        bearer,
                        db_clone,
                        tool_type,
                        code,
                        tools,
                        parameters,
                        extra_config,
                        oauth,
                        tool_id,
                        app_id,
                        llm_provider,
                        node_name,
                        mounts,
                        runner,
                        operating_system,
                        res,
                    )
                    .await;
                });
            }
            NodeCommand::V2ApiGenerateToolDefinitions {
                bearer,
                language,
                tools,
                res,
            } => {
                let db_clone = self.db.clone();

                tokio::spawn(async move {
                    let _ = Node::get_tool_definitions(bearer, db_clone, language, tools, res).await;
                });
            }
            NodeCommand::V2ApiGenerateToolFetchQuery {
                bearer,
                language,
                tools,
                code,
                res,
            } => {
                let db_clone = Arc::clone(&self.db);
                let identity_manager_clone = self.identity_manager.clone();

                tokio::spawn(async move {
                    let _ = Node::generate_tool_fetch_query(
                        bearer,
                        db_clone,
                        language,
                        tools,
                        code,
                        identity_manager_clone,
                        res,
                    )
                    .await;
                });
            }
            NodeCommand::V2ApiGenerateToolImplementation {
                bearer,
                message,
                language,
                tools,
                post_check,
                raw,
                res,
            } => {
                let job_manager_clone = self.job_manager.clone().unwrap();
                let node_name_clone = self.node_name.clone();
                let db_clone = self.db.clone();
                let identity_manager_clone = self.identity_manager.clone();
                let encryption_secret_key_clone = self.encryption_secret_key.clone();
                let encryption_public_key_clone = self.encryption_public_key;
                let signing_secret_key_clone = self.identity_secret_key.clone();

                tokio::spawn(async move {
                    let _ = Node::generate_tool_implementation(
                        bearer,
                        db_clone,
                        message,
                        language,
                        tools,
                        node_name_clone,
                        identity_manager_clone,
                        job_manager_clone,
                        encryption_secret_key_clone,
                        encryption_public_key_clone,
                        signing_secret_key_clone,
                        post_check,
                        raw,
                        res,
                    )
                    .await;
                });
            }
            NodeCommand::V2ApiToolImplementationUndoTo {
                bearer,
                message_hash,
                job_id,
                res,
            } => {
                let db_clone = Arc::clone(&self.db);
                tokio::spawn(async move {
                    let _ = Node::v2_api_tool_implementation_undo_to(bearer, db_clone, message_hash, job_id, res).await;
                });
            }
            NodeCommand::V2ApiToolImplementationCodeUpdate {
                bearer,
                job_id,
                code,
                res,
            } => {
                let db_clone = Arc::clone(&self.db);
                let identity_manager_clone = self.identity_manager.clone();
                let node_name_clone = self.node_name.clone();
                let node_encryption_sk_clone = self.encryption_secret_key.clone();
                let node_encryption_pk_clone = self.encryption_public_key.clone();
                let node_signing_sk_clone = self.identity_secret_key.clone();

                tokio::spawn(async move {
                    let _ = Node::v2_api_tool_implementation_code_update(
                        bearer,
                        db_clone,
                        job_id,
                        code,
                        identity_manager_clone,
                        node_name_clone,
                        node_encryption_sk_clone,
                        node_encryption_pk_clone,
                        node_signing_sk_clone,
                        res,
                    )
                    .await;
                });
            }
            NodeCommand::V2ApiExportTool {
                bearer,
                tool_key_path,
                res,
            } => {
                let db_clone = Arc::clone(&self.db);
                let node_env = fetch_node_environment();
                tokio::spawn(async move {
                    let _ = Node::v2_api_export_tool(db_clone, bearer, node_env, tool_key_path, res).await;
                });
            }
            NodeCommand::V2ApiPublishTool {
                bearer,
                tool_key_path,
                res,
            } => {
                let db_clone = Arc::clone(&self.db);
                let node_env = fetch_node_environment();
                let identity_manager = self.identity_manager.clone();
                let signing_secret_key = self.identity_secret_key.clone();
                tokio::spawn(async move {
                    let _ = Node::v2_api_publish_tool(
                        db_clone,
                        bearer,
                        node_env,
                        tool_key_path,
                        identity_manager,
                        signing_secret_key,
                        res,
                    )
                    .await;
                });
            }
            NodeCommand::V2ApiImportTool { bearer, url, res } => {
                let db_clone = Arc::clone(&self.db);
                let node_env = fetch_node_environment();
                let node_name = self.node_name.node_name.clone();
                let signing_secret_key = self.identity_secret_key.clone();
                tokio::spawn(async move {
                    let _ =
                        Node::v2_api_import_tool(db_clone, bearer, node_env, url, node_name, signing_secret_key, res)
                            .await;
                });
            }
            NodeCommand::V2ApiImportToolZip { bearer, file_data, res } => {
                let db_clone = Arc::clone(&self.db);
                let node_env = fetch_node_environment();
                tokio::spawn(async move {
                    let _ = Node::v2_api_import_tool_zip(db_clone, bearer, node_env, file_data, res).await;
                });
            }
            NodeCommand::V2ApiRemoveTool { bearer, tool_key, res } => {
                let db_clone = Arc::clone(&self.db);
                tokio::spawn(async move {
                    let _ = Node::v2_api_remove_tool(db_clone, bearer, tool_key, res).await;
                });
            }
            NodeCommand::V2ApiResolveShinkaiFileProtocol {
                bearer,
                shinkai_file_protocol,
                res,
            } => {
                let db_clone = Arc::clone(&self.db);
                // Get the node storage path
                let node_env = fetch_node_environment();
                let node_storage_path = node_env.node_storage_path.unwrap_or_default();
                tokio::spawn(async move {
                    let _ = Node::v2_api_resolve_shinkai_file_protocol(
                        bearer,
                        db_clone,
                        shinkai_file_protocol,
                        node_storage_path,
                        res,
                    )
                    .await;
                });
            }
            NodeCommand::V2ApiAddCronTask {
                bearer,
                cron,
                action,
                name,
                description,
                res,
            } => {
                let db_clone = Arc::clone(&self.db);
                tokio::spawn(async move {
                    let _ = Node::v2_api_add_cron_task(db_clone, bearer, cron, action, name, description, res).await;
                });
            }
            NodeCommand::V2ApiUpdateCronTask {
                bearer,
                cron_task_id,
                cron,
                action,
                name,
                description,
                paused,
                res,
            } => {
                let db_clone = Arc::clone(&self.db);
                tokio::spawn(async move {
                    let _ = Node::v2_api_update_cron_task(
                        db_clone,
                        bearer,
                        cron_task_id,
                        cron,
                        action,
                        name,
                        description,
                        paused,
                        res,
                    )
                    .await;
                });
            }
            NodeCommand::V2ApiForceExecuteCronTask {
                bearer,
                cron_task_id,
                res,
            } => {
                let db_clone = Arc::clone(&self.db);
                let cron_manager_clone = self.cron_manager.clone().unwrap();
                tokio::spawn(async move {
                    let _ =
                        Node::v2_api_force_execute_cron_task(db_clone, cron_manager_clone, bearer, cron_task_id, res)
                            .await;
                });
            }
            NodeCommand::V2ApiGetCronSchedule { bearer, res } => {
                let db_clone = Arc::clone(&self.db);
                let cron_manager_clone = self.cron_manager.clone().unwrap();
                tokio::spawn(async move {
                    let _ = Node::v2_api_get_cron_schedule(db_clone, cron_manager_clone, bearer, res).await;
                });
            }
            NodeCommand::V2ApiListAllCronTasks { bearer, res } => {
                let db_clone = Arc::clone(&self.db);
                tokio::spawn(async move {
                    let _ = Node::v2_api_list_all_cron_tasks(db_clone, bearer, res).await;
                });
            }
            NodeCommand::V2ApiGetSpecificCronTask {
                bearer,
                cron_task_id,
                res,
            } => {
                let db_clone = Arc::clone(&self.db);
                tokio::spawn(async move {
                    let _ = Node::v2_api_get_specific_cron_task(db_clone, bearer, cron_task_id, res).await;
                });
            }
            NodeCommand::V2ApiRemoveCronTask {
                bearer,
                cron_task_id,
                res,
            } => {
                let db_clone = Arc::clone(&self.db);
                tokio::spawn(async move {
                    let _ = Node::v2_api_remove_cron_task(db_clone, bearer, cron_task_id, res).await;
                });
            }
            NodeCommand::V2ApiGetCronTaskLogs {
                bearer,
                cron_task_id,
                res,
            } => {
                let db_clone = Arc::clone(&self.db);
                tokio::spawn(async move {
                    let _ = Node::v2_api_get_cron_task_logs(db_clone, bearer, cron_task_id, res).await;
                });
            }
            NodeCommand::V2ApiImportCronTask { bearer, url, res } => {
                let db_clone = Arc::clone(&self.db);
                let node_name = self.node_name.node_name.clone();
                let signing_secret_key = self.identity_secret_key.clone();
                tokio::spawn(async move {
                    let _ =
                        Node::v2_api_import_cron_task(db_clone, bearer, url, node_name, signing_secret_key, res).await;
                });
            }
            NodeCommand::V2ApiExportCronTask {
                bearer,
                cron_task_id,
                res,
            } => {
                let db_clone = Arc::clone(&self.db);
                tokio::spawn(async move {
                    let _ = Node::v2_api_export_cron_task(db_clone, bearer, cron_task_id, res).await;
                });
            }
            NodeCommand::V2ApiGenerateToolMetadataImplementation {
                bearer,
                job_id,
                language,
                tools,
                res,
            } => {
                let job_manager_clone = self.job_manager.clone().unwrap();
                let node_name_clone = self.node_name.clone();
                let db_clone = self.db.clone();
                let identity_manager_clone = self.identity_manager.clone();
                let encryption_secret_key_clone = self.encryption_secret_key.clone();
                let encryption_public_key_clone = self.encryption_public_key;
                let signing_secret_key_clone = self.identity_secret_key.clone();

                tokio::spawn(async move {
                    let _ = Node::generate_tool_metadata_implementation(
                        bearer,
                        job_id,
                        language,
                        tools,
                        db_clone,
                        node_name_clone,
                        identity_manager_clone,
                        job_manager_clone,
                        encryption_secret_key_clone,
                        encryption_public_key_clone,
                        signing_secret_key_clone,
                        res,
                    )
                    .await;
                });
            }
            NodeCommand::V2ApiExportMessagesFromInbox {
                bearer,
                inbox_name,
                format,
                res,
            } => {
                let db_clone = Arc::clone(&self.db);
                tokio::spawn(async move {
                    let _ = Node::v2_export_messages_from_inbox(db_clone, bearer, inbox_name, format, res).await;
                });
            }
            NodeCommand::V2ApiSearchShinkaiTool {
                bearer,
                query,
                agent_or_llm,
                res,
            } => {
                let db_clone = Arc::clone(&self.db);
                tokio::spawn(async move {
                    let _ = Node::v2_api_search_shinkai_tool(db_clone, bearer, query, agent_or_llm, res).await;
                });
            }
            NodeCommand::V2ApiSetPlaygroundTool {
                bearer,
                payload,
                tool_id,
                app_id,
                original_tool_key_path,
                res,
            } => {
                let db_clone = Arc::clone(&self.db);
                let node_env = fetch_node_environment();
                tokio::spawn(async move {
                    let _ = Node::v2_api_set_playground_tool(
                        db_clone,
                        bearer,
                        payload,
                        node_env,
                        tool_id,
                        app_id,
                        original_tool_key_path,
                        res,
                    )
                    .await;
                });
            }
            NodeCommand::V2ApiListPlaygroundTools { bearer, res } => {
                let db_clone = Arc::clone(&self.db);
                tokio::spawn(async move {
                    let _ = Node::v2_api_list_playground_tools(db_clone, bearer, res).await;
                });
            }
            NodeCommand::V2ApiRemovePlaygroundTool { bearer, tool_key, res } => {
                let db_clone = Arc::clone(&self.db);
                tokio::spawn(async move {
                    let _ = Node::v2_api_remove_playground_tool(db_clone, bearer, tool_key, res).await;
                });
            }
            NodeCommand::V2ApiGetPlaygroundTool { bearer, tool_key, res } => {
                let db_clone = Arc::clone(&self.db);
                tokio::spawn(async move {
                    let _ = Node::v2_api_get_playground_tool(db_clone, bearer, tool_key, res).await;
                });
            }
            NodeCommand::V2ApiGetOAuthToken {
                bearer,
                connection_name,
                tool_key,
                res,
            } => {
                let db_clone = Arc::clone(&self.db);
                tokio::spawn(async move {
                    let _ = Node::v2_api_get_oauth_token(db_clone, bearer, connection_name, tool_key, res).await;
                });
            }
            NodeCommand::V2ApiSetOAuthToken {
                bearer,
                code,
                state,
                res,
            } => {
                let db_clone = Arc::clone(&self.db);
                tokio::spawn(async move {
                    let _ = Node::v2_api_set_oauth_token(db_clone, bearer, code, state, res).await;
                });
            }
            NodeCommand::V2ApiUploadToolAsset {
                bearer,
                tool_id,
                app_id,
                file_name,
                file_data,
                res,
            } => {
                let db_clone = Arc::clone(&self.db);
                let node_env = fetch_node_environment();
                tokio::spawn(async move {
                    let _ = Node::v2_api_upload_tool_asset(
                        db_clone, bearer, tool_id, app_id, file_name, file_data, node_env, res,
                    )
                    .await;
                });
            }
            NodeCommand::V2ApiListToolAssets {
                bearer,
                tool_id,
                app_id,
                res,
            } => {
                let db_clone = Arc::clone(&self.db);
                let node_env = fetch_node_environment();
                tokio::spawn(async move {
                    let _ = Node::v2_api_list_tool_assets(db_clone, bearer, tool_id, app_id, node_env, res).await;
                });
            }
            NodeCommand::V2ApiDeleteToolAsset {
                bearer,
                tool_id,
                app_id,
                file_name,
                res,
            } => {
                let db_clone = Arc::clone(&self.db);
                let node_env = fetch_node_environment();
                tokio::spawn(async move {
                    let _ = Node::v2_api_delete_tool_asset(db_clone, bearer, tool_id, app_id, file_name, node_env, res)
                        .await;
                });
            }
            NodeCommand::V2ApiEnableAllTools { bearer, res } => {
                let db_clone = Arc::clone(&self.db);
                tokio::spawn(async move {
                    let _ = Node::v2_api_enable_all_tools(db_clone, bearer, res).await;
                });
            }
            NodeCommand::V2ApiDisableAllTools { bearer, res } => {
                let db_clone = Arc::clone(&self.db);
                tokio::spawn(async move {
                    let _ = Node::v2_api_disable_all_tools(db_clone, bearer, res).await;
                });
            }
            NodeCommand::V2ApiDuplicateTool {
                bearer,
                tool_key_path,
                res,
            } => {
                let db_clone = Arc::clone(&self.db);
                let node_name_clone = self.node_name.clone();
                let identity_manager = self.identity_manager.clone();
                let job_manager = self.job_manager.clone();
                let encryption_secret_key = self.encryption_secret_key.clone();
                let encryption_public_key = self.encryption_public_key.clone();
                let signing_secret_key = self.identity_secret_key.clone();

                tokio::spawn(async move {
                    let _ = Node::v2_api_duplicate_tool(
                        db_clone,
                        bearer,
                        tool_key_path,
                        node_name_clone,
                        identity_manager,
                        job_manager,
                        encryption_secret_key,
                        encryption_public_key,
                        signing_secret_key,
                        res,
                    )
                    .await;
                });
            }
            NodeCommand::V2ApiAddRegexPattern {
                bearer,
                provider_name,
                pattern,
                response,
                description,
                priority,
                res,
            } => {
                let db_clone = Arc::clone(&self.db);
                tokio::spawn(async move {
                    let _ = Node::v2_api_add_regex_pattern(
                        db_clone,
                        bearer,
                        provider_name,
                        pattern,
                        response,
                        description,
                        priority,
                        res,
                    )
                    .await;
                });
            }
            NodeCommand::V2ApiStoreProxy {
                bearer,
                tool_router_key,
                res,
            } => {
                let db_clone = Arc::clone(&self.db);
                tokio::spawn(async move {
                    let _ = Node::v2_api_store_proxy(db_clone, bearer, tool_router_key, res).await;
                });
            }
            NodeCommand::V2ApiStandAlonePlayground {
                bearer,
                code,
                metadata,
                assets,
                language,
                tools,
                parameters,
                config,
                oauth,
                tool_id,
                app_id,
                llm_provider,
                res,
            } => {
                let db_clone = Arc::clone(&self.db);
                let node_env = fetch_node_environment();
                tokio::spawn(async move {
                    let _ = Node::v2_api_standalone_playground(
                        db_clone,
                        bearer,
                        node_env,
                        code,
                        metadata,
                        assets,
                        language,
                        tools,
                        parameters,
                        config,
                        oauth,
                        tool_id,
                        app_id,
                        llm_provider,
                        res,
                    )
                    .await;
                });
            }
            NodeCommand::V2ApiCheckDefaultToolsSync { bearer, res } => {
                let db_clone = Arc::clone(&self.db);
                tokio::spawn(async move {
                    let _ = Node::v2_api_check_default_tools_sync(db_clone, bearer, res).await;
                });
            }
            NodeCommand::V2ApiComputeQuestsStatus { bearer, res } => {
                let db_clone = Arc::clone(&self.db);
                let node_name_clone = self.node_name.clone();
                let encryption_public_key_clone = self.encryption_public_key.clone();
                let identity_public_key_clone = self.identity_public_key.clone();
                tokio::spawn(async move {
                    let _ = Node::v2_api_compute_quests_status(
                        db_clone,
                        node_name_clone,
                        encryption_public_key_clone,
                        identity_public_key_clone,
                        bearer,
                        res,
                    )
                    .await;
                });
            }
            NodeCommand::V2ApiComputeAndSendQuestsStatus { bearer, res } => {
                let db_clone = Arc::clone(&self.db);
                let node_name_clone = self.node_name.clone();
                let encryption_public_key_clone = self.encryption_public_key.clone();
                let identity_public_key_clone = self.identity_public_key.clone();
                tokio::spawn(async move {
                    let _ = Node::v2_api_compute_and_send_quests_status(
                        db_clone,
                        node_name_clone,
                        encryption_public_key_clone,
                        identity_public_key_clone,
                        bearer,
                        res,
                    )
                    .await;
                });
            }
<<<<<<< HEAD
            NodeCommand::V2ApiListMCPServers { bearer, res } => {
                let db_clone = Arc::clone(&self.db);
                tokio::spawn(async move {
                    let _ = Node::v2_api_list_mcp_servers(db_clone, bearer, res).await;
                });
            }
            NodeCommand::V2ApiAddMCPServer {
                bearer,
                mcp_server,
=======
            NodeCommand::V2ApiSetToolEnabled {
                bearer,
                tool_router_key,
                enabled,
>>>>>>> 76188b15
                res,
            } => {
                let db_clone = Arc::clone(&self.db);
                tokio::spawn(async move {
<<<<<<< HEAD
                    let _ = Node::v2_api_add_mcp_server(db_clone, bearer, mcp_server, res).await;
=======
                    let _ = Node::v2_api_set_tool_enabled(db_clone, bearer, tool_router_key, enabled, res).await;
>>>>>>> 76188b15
                });
            }
            _ => (),
        }
    }
}<|MERGE_RESOLUTION|>--- conflicted
+++ resolved
@@ -3036,33 +3036,37 @@
                     .await;
                 });
             }
-<<<<<<< HEAD
+
             NodeCommand::V2ApiListMCPServers { bearer, res } => {
-                let db_clone = Arc::clone(&self.db);
+                let db_clone: Arc<shinkai_sqlite::SqliteManager> = Arc::clone(&self.db);
                 tokio::spawn(async move {
                     let _ = Node::v2_api_list_mcp_servers(db_clone, bearer, res).await;
                 });
             }
+
             NodeCommand::V2ApiAddMCPServer {
                 bearer,
                 mcp_server,
-=======
+                res,
+            } => {
+                let db_clone = Arc::clone(&self.db);
+                tokio::spawn(async move {
+                    let _ = Node::v2_api_add_mcp_server(db_clone, bearer, mcp_server, res).await;
+                });
+            }
+
             NodeCommand::V2ApiSetToolEnabled {
                 bearer,
                 tool_router_key,
                 enabled,
->>>>>>> 76188b15
-                res,
-            } => {
-                let db_clone = Arc::clone(&self.db);
-                tokio::spawn(async move {
-<<<<<<< HEAD
-                    let _ = Node::v2_api_add_mcp_server(db_clone, bearer, mcp_server, res).await;
-=======
+                res,
+            } => {
+                let db_clone = Arc::clone(&self.db);
+                tokio::spawn(async move {
                     let _ = Node::v2_api_set_tool_enabled(db_clone, bearer, tool_router_key, enabled, res).await;
->>>>>>> 76188b15
-                });
-            }
+                });
+            }
+
             _ => (),
         }
     }
