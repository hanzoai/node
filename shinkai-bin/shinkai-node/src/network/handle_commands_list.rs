--- conflicted
+++ resolved
@@ -3009,7 +3009,20 @@
                     let _ = Node::v2_api_get_job_scope(db_clone, bearer, job_id, res).await;
                 });
             }
-<<<<<<< HEAD
+            NodeCommand::V2ApiImportSheet { bearer, payload, res } => {
+                let db_clone = Arc::clone(&self.db);
+                let sheet_manager_clone = self.sheet_manager.clone();
+                tokio::spawn(async move {
+                    let _ = Node::v2_api_import_sheet(db_clone, sheet_manager_clone, payload, bearer, res).await;
+                });
+            }
+            NodeCommand::V2ApiExportSheet { bearer, payload, res } => {
+                let db_clone = Arc::clone(&self.db);
+                let sheet_manager_clone = self.sheet_manager.clone();
+                tokio::spawn(async move {
+                    let _ = Node::v2_api_export_sheet(db_clone, sheet_manager_clone, payload, bearer, res).await;
+                });
+            }
             NodeCommand::V2ApiSetSheetUploadedFiles { bearer, payload, res } => {
                 let db_clone = Arc::clone(&self.db);
                 let vector_fs_clone = self.vector_fs.clone();
@@ -3027,20 +3040,6 @@
                         res,
                     )
                     .await;
-=======
-            NodeCommand::V2ApiImportSheet { bearer, payload, res } => {
-                let db_clone = Arc::clone(&self.db);
-                let sheet_manager_clone = self.sheet_manager.clone();
-                tokio::spawn(async move {
-                    let _ = Node::v2_api_import_sheet(db_clone, sheet_manager_clone, payload, bearer, res).await;
-                });
-            }
-            NodeCommand::V2ApiExportSheet { bearer, payload, res } => {
-                let db_clone = Arc::clone(&self.db);
-                let sheet_manager_clone = self.sheet_manager.clone();
-                tokio::spawn(async move {
-                    let _ = Node::v2_api_export_sheet(db_clone, sheet_manager_clone, payload, bearer, res).await;
->>>>>>> 5eeb6178
                 });
             }
             _ => (),
