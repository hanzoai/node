use std::sync::Arc;

use shinkai_http_api::node_commands::NodeCommand;

use crate::network::Node;

impl Node {
    pub async fn handle_command(&self, command: NodeCommand) {
        match command {
            // Spawn a new task for each command to handle it concurrently

            // NodeCommand::Shutdown => {
            //     shinkai_log(ShinkaiLogOption::Node, ShinkaiLogLevel::Info, "Shutdown command received. Stopping the node.");
            //     // self.db = Arc::new(Mutex::new(ShinkaiDB::new("PLACEHOLDER").expect("Failed to create a temporary database")));
            // },
            NodeCommand::PingAll => {
                let peers_clone = self.peers.clone();
                let identity_manager_clone = Arc::clone(&self.identity_manager);
                let node_name_clone = self.node_name.clone();
                let encryption_secret_key_clone = self.encryption_secret_key.clone();
                let identity_secret_key_clone = self.identity_secret_key.clone();
                let db_clone = Arc::clone(&self.db);
                let listen_address_clone = self.listen_address;
                let proxy_connection_info = self.proxy_connection_info.clone();
                let ws_manager_trait = self.ws_manager_trait.clone();
                tokio::spawn(async move {
                    let _ = Self::ping_all(
                        node_name_clone,
                        encryption_secret_key_clone,
                        identity_secret_key_clone,
                        peers_clone,
                        db_clone,
                        identity_manager_clone,
                        listen_address_clone,
                        proxy_connection_info,
                        ws_manager_trait,
                    )
                    .await;
                });
            }
            NodeCommand::GetPublicKeys(sender) => {
                let identity_public_key = self.identity_public_key;
                let encryption_public_key = self.encryption_public_key;
                tokio::spawn(async move {
                    let _ = Node::send_public_keys(identity_public_key, encryption_public_key, sender).await;
                });
            }
            NodeCommand::IdentityNameToExternalProfileData { name, res } => {
                let identity_manager_clone = Arc::clone(&self.identity_manager);
                tokio::spawn(async move {
                    let _ = Self::handle_external_profile_data(identity_manager_clone, name, res).await;
                });
            }
            NodeCommand::SendOnionizedMessage { msg, res } => {
                let db_clone = Arc::clone(&self.db);
                let node_name_clone = self.node_name.clone();
                let identity_manager_clone = Arc::clone(&self.identity_manager);
                let encryption_secret_key_clone = self.encryption_secret_key.clone();
                let identity_secret_key_clone = self.identity_secret_key.clone();
                let proxy_connection_info = self.proxy_connection_info.clone();
                let ws_manager_trait = self.ws_manager_trait.clone();
                tokio::spawn(async move {
                    let _ = Node::api_handle_send_onionized_message(
                        db_clone,
                        node_name_clone,
                        identity_manager_clone,
                        encryption_secret_key_clone,
                        identity_secret_key_clone,
                        msg,
                        proxy_connection_info,
                        ws_manager_trait,
                        res,
                    )
                    .await;
                });
            }
            NodeCommand::FetchLastMessages { limit, res } => {
                let db_clone = Arc::clone(&self.db);
                tokio::spawn(async move {
                    let _ = Node::fetch_and_send_last_messages(db_clone, limit, res).await;
                });
            }
            NodeCommand::GetAllSubidentitiesDevicesAndLLMProviders(res) => {
                let identity_manager_clone = Arc::clone(&self.identity_manager);
                tokio::spawn(async move {
                    let _ =
                        Node::local_get_all_subidentities_devices_and_llm_providers(identity_manager_clone, res).await;
                });
            }
            NodeCommand::LocalCreateRegistrationCode {
                permissions,
                code_type,
                res,
            } => {
                let db = self.db.clone();
                tokio::spawn(async move {
                    let _ = Node::local_create_and_send_registration_code(db, permissions, code_type, res).await;
                });
            }
            NodeCommand::GetLastMessagesFromInbox {
                inbox_name,
                limit,
                offset_key,
                res,
            } => {
                let db_clone = Arc::clone(&self.db);
                tokio::spawn(async move {
                    let _ =
                        Node::local_get_last_messages_from_inbox(db_clone, inbox_name, limit, offset_key, res).await;
                });
            }
            NodeCommand::MarkAsReadUpTo {
                inbox_name,
                up_to_time,
                res,
            } => {
                let db_clone = Arc::clone(&self.db);
                tokio::spawn(async move {
                    let _ = Node::local_mark_as_read_up_to(db_clone, inbox_name, up_to_time, res).await;
                });
            }
            NodeCommand::GetLastUnreadMessagesFromInbox {
                inbox_name,
                limit,
                offset,
                res,
            } => {
                let db_clone = Arc::clone(&self.db);
                tokio::spawn(async move {
                    let _ =
                        Node::local_get_last_unread_messages_from_inbox(db_clone, inbox_name, limit, offset, res).await;
                });
            }
            NodeCommand::AddInboxPermission {
                inbox_name,
                perm_type,
                identity,
                res,
            } => {
                let identity_manager_clone = Arc::clone(&self.identity_manager);
                let db_clone = Arc::clone(&self.db);
                tokio::spawn(async move {
                    let _ = Node::local_add_inbox_permission(
                        identity_manager_clone,
                        db_clone,
                        inbox_name,
                        perm_type,
                        identity,
                        res,
                    )
                    .await;
                });
            }
            NodeCommand::RemoveInboxPermission {
                inbox_name,
                perm_type,
                identity,
                res,
            } => {
                let identity_manager_clone = Arc::clone(&self.identity_manager);
                let db_clone = Arc::clone(&self.db);
                tokio::spawn(async move {
                    let _ = Node::local_remove_inbox_permission(
                        db_clone,
                        identity_manager_clone,
                        inbox_name,
                        perm_type,
                        identity,
                        res,
                    )
                    .await;
                });
            }
            NodeCommand::HasInboxPermission {
                inbox_name,
                perm_type,
                identity,
                res,
            } => {
                let identity_manager_clone = self.identity_manager.clone();
                let db_clone = self.db.clone();
                tokio::spawn(async move {
                    let _ = Node::has_inbox_permission(
                        identity_manager_clone,
                        db_clone,
                        inbox_name,
                        perm_type,
                        identity,
                        res,
                    )
                    .await;
                });
            }
            NodeCommand::CreateJob { shinkai_message, res } => {
                let job_manager_clone = self.job_manager.clone().unwrap();
                let db_clone = self.db.clone();
                let identity_manager_clone = self.identity_manager.clone();
                tokio::spawn(async move {
                    let _ = Node::local_create_new_job(
                        db_clone,
                        identity_manager_clone,
                        job_manager_clone,
                        shinkai_message,
                        res,
                    )
                    .await;
                });
            }
            NodeCommand::JobMessage { shinkai_message, res } => {
                let job_manager_clone = self.job_manager.clone().unwrap();
                tokio::spawn(async move {
                    let _ = Node::local_job_message(job_manager_clone, shinkai_message, res).await;
                });
            }
            NodeCommand::AddAgent { agent, profile, res } => {
                let identity_manager_clone = self.identity_manager.clone();
                let job_manager_clone = self.job_manager.clone().unwrap();
                let db_clone = self.db.clone();
                let identity_secret_key_clone = self.identity_secret_key.clone();
                let ws_manager_trait = self.ws_manager_trait.clone();
                tokio::spawn(async move {
                    let _ = Node::local_add_llm_provider(
                        db_clone,
                        identity_manager_clone,
                        job_manager_clone,
                        identity_secret_key_clone,
                        agent,
                        &profile,
                        ws_manager_trait,
                        res,
                    )
                    .await;
                });
            }
            NodeCommand::AvailableLLMProviders { full_profile_name, res } => {
                let db_clone = self.db.clone();
                let node_name_clone = self.node_name.clone();
                tokio::spawn(async move {
                    let _ =
                        Node::local_available_llm_providers(db_clone, &node_name_clone, full_profile_name, res).await;
                });
            }
            NodeCommand::LocalScanOllamaModels { res } => {
                tokio::spawn(async move {
                    let _ = Node::local_scan_ollama_models(res).await;
                });
            }
            NodeCommand::AddOllamaModels {
                target_profile,
                models,
                res,
            } => {
                let db_clone = self.db.clone();
                let identity_manager_clone = self.identity_manager.clone();
                let job_manager_clone = self.job_manager.clone().unwrap();
                let identity_secret_key_clone = self.identity_secret_key.clone();
                let ws_manager_trait = self.ws_manager_trait.clone();
                tokio::spawn(async move {
                    let _ = Node::local_add_ollama_models(
                        db_clone,
                        identity_manager_clone,
                        job_manager_clone,
                        identity_secret_key_clone,
                        models,
                        target_profile,
                        ws_manager_trait,
                        res,
                    )
                    .await;
                });
            }
            NodeCommand::APICreateRegistrationCode { msg, res } => {
                let encryption_secret_key_clone = self.encryption_secret_key.clone();
                let db_clone = Arc::clone(&self.db);
                let identity_manager_clone = self.identity_manager.clone();
                let node_name_clone = self.node_name.clone();
                tokio::spawn(async move {
                    let _ = Node::api_create_and_send_registration_code(
                        encryption_secret_key_clone,
                        db_clone,
                        identity_manager_clone,
                        node_name_clone,
                        msg,
                        res,
                    )
                    .await;
                });
            }
            NodeCommand::APIUseRegistrationCode { msg, res } => {
                let db_clone = Arc::clone(&self.db);
                let vec_fs_clone = self.vector_fs.clone();
                let identity_manager_clone = self.identity_manager.clone();
                let node_name_clone = self.node_name.clone();
                let encryption_secret_key_clone = self.encryption_secret_key.clone();
                let first_device_needs_registration_code = self.first_device_needs_registration_code;
                let embedding_generator_clone = Arc::new(self.embedding_generator.clone());
                let encryption_public_key_clone = self.encryption_public_key;
                let identity_public_key_clone = self.identity_public_key;
                let identity_secret_key_clone = self.identity_secret_key.clone();
                let initial_llm_providers_clone = self.initial_llm_providers.clone();
                let job_manager = self.job_manager.clone().unwrap();
                let ws_manager_trait = self.ws_manager_trait.clone();
                let support_embedding_models = self.supported_embedding_models.clone();
                let public_https_certificate = self.public_https_certificate.clone();
                tokio::spawn(async move {
                    let _ = Node::api_handle_registration_code_usage(
                        db_clone,
                        vec_fs_clone,
                        node_name_clone,
                        encryption_secret_key_clone,
                        first_device_needs_registration_code,
                        embedding_generator_clone,
                        identity_manager_clone,
                        job_manager,
                        encryption_public_key_clone,
                        identity_public_key_clone,
                        identity_secret_key_clone,
                        initial_llm_providers_clone,
                        public_https_certificate,
                        msg,
                        ws_manager_trait,
                        support_embedding_models,
                        res,
                    )
                    .await;
                });
            }
            NodeCommand::APIGetAllSubidentities { res } => {
                let identity_manager_clone = self.identity_manager.clone();
                tokio::spawn(async move {
                    let _ = Node::api_get_all_profiles(identity_manager_clone, res).await;
                });
            }
            NodeCommand::APIGetLastMessagesFromInbox { msg, res } => {
                let encryption_secret_key_clone = self.encryption_secret_key.clone();
                let db_clone = Arc::clone(&self.db);
                let identity_manager_clone = self.identity_manager.clone();
                let node_name_clone = self.node_name.clone();
                tokio::spawn(async move {
                    let _ = Node::api_get_last_messages_from_inbox(
                        encryption_secret_key_clone,
                        db_clone,
                        identity_manager_clone,
                        node_name_clone,
                        msg,
                        res,
                    )
                    .await;
                });
            }
            NodeCommand::APIGetLastUnreadMessagesFromInbox { msg, res } => {
                let encryption_secret_key_clone = self.encryption_secret_key.clone();
                let db_clone = Arc::clone(&self.db);
                let identity_manager_clone = self.identity_manager.clone();
                let node_name_clone = self.node_name.clone();
                tokio::spawn(async move {
                    let _ = Node::api_get_last_unread_messages_from_inbox(
                        encryption_secret_key_clone,
                        db_clone,
                        identity_manager_clone,
                        node_name_clone,
                        msg,
                        res,
                    )
                    .await;
                });
            }
            NodeCommand::APIMarkAsReadUpTo { msg, res } => {
                let encryption_secret_key_clone = self.encryption_secret_key.clone();
                let db_clone = Arc::clone(&self.db);
                let identity_manager_clone = self.identity_manager.clone();
                let node_name_clone = self.node_name.clone();
                tokio::spawn(async move {
                    let _ = Node::api_mark_as_read_up_to(
                        encryption_secret_key_clone,
                        db_clone,
                        identity_manager_clone,
                        node_name_clone,
                        msg,
                        res,
                    )
                    .await;
                });
            }
            NodeCommand::APICreateJob { msg, res } => {
                let encryption_secret_key_clone = self.encryption_secret_key.clone();
                let db_clone = Arc::clone(&self.db);
                let identity_manager_clone = self.identity_manager.clone();
                let job_manager_clone = self.job_manager.clone().unwrap();
                let node_name_clone = self.node_name.clone();
                tokio::spawn(async move {
                    let _ = Node::api_create_new_job(
                        encryption_secret_key_clone,
                        db_clone,
                        identity_manager_clone,
                        node_name_clone,
                        job_manager_clone,
                        msg,
                        res,
                    )
                    .await;
                });
            }
            // NodeCommand::APIGetAllInboxesForProfile { msg, res } => self.api_get_all_inboxes_for_profile(msg, res).await,
            NodeCommand::APIGetAllInboxesForProfile { msg, res } => {
                let db_clone = Arc::clone(&self.db);
                let identity_manager_clone = self.identity_manager.clone();
                let node_name_clone = self.node_name.clone();
                let encryption_secret_key_clone = self.encryption_secret_key.clone();
                tokio::spawn(async move {
                    let _ = Node::api_get_all_inboxes_for_profile(
                        db_clone,
                        identity_manager_clone,
                        node_name_clone,
                        encryption_secret_key_clone,
                        msg,
                        res,
                    )
                    .await;
                });
            }
            // NodeCommand::APIAddAgent { msg, res } => self.api_add_agent(msg, res).await,
            NodeCommand::APIAddAgent { msg, res } => {
                let db_clone = Arc::clone(&self.db);
                let identity_manager_clone = self.identity_manager.clone();
                let job_manager_clone = self.job_manager.clone().unwrap();
                let node_name_clone = self.node_name.clone();
                let encryption_secret_key_clone = self.encryption_secret_key.clone();
                let identity_secret_key_clone = self.identity_secret_key.clone();
                let ws_manager_trait = self.ws_manager_trait.clone();
                tokio::spawn(async move {
                    let _ = Node::api_add_agent(
                        db_clone,
                        node_name_clone,
                        identity_manager_clone,
                        job_manager_clone,
                        identity_secret_key_clone,
                        encryption_secret_key_clone,
                        msg,
                        ws_manager_trait,
                        res,
                    )
                    .await;
                });
            }
            // NodeCommand::APIRemoveAgent { msg, res } => self.api_remove_agent(msg, res).await,
            NodeCommand::APIRemoveAgent { msg, res } => {
                let db_clone = Arc::clone(&self.db);
                let identity_manager_clone = self.identity_manager.clone();
                let node_name_clone = self.node_name.clone();
                let encryption_secret_key_clone = self.encryption_secret_key.clone();
                tokio::spawn(async move {
                    let _ = Node::api_remove_agent(
                        db_clone,
                        node_name_clone,
                        identity_manager_clone,
                        encryption_secret_key_clone,
                        msg,
                        res,
                    )
                    .await;
                });
            }
            // NodeCommand::APIModifyAgent { msg, res } => self.api_modify_agent(msg, res).await,
            NodeCommand::APIModifyAgent { msg, res } => {
                let db_clone = Arc::clone(&self.db);
                let identity_manager_clone = self.identity_manager.clone();
                let node_name_clone = self.node_name.clone();
                let encryption_secret_key_clone = self.encryption_secret_key.clone();
                tokio::spawn(async move {
                    let _ = Node::api_modify_agent(
                        db_clone,
                        node_name_clone,
                        identity_manager_clone,
                        encryption_secret_key_clone,
                        msg,
                        res,
                    )
                    .await;
                });
            }
            NodeCommand::APIJobMessage { msg, res } => {
                let db_clone = Arc::clone(&self.db);
                let identity_manager_clone = self.identity_manager.clone();
                let node_name_clone = self.node_name.clone();
                let encryption_secret_key_clone = self.encryption_secret_key.clone();
                let job_manager_clone = self.job_manager.clone().unwrap();
                tokio::spawn(async move {
                    let _ = Node::api_job_message(
                        db_clone,
                        node_name_clone,
                        identity_manager_clone,
                        encryption_secret_key_clone,
                        job_manager_clone,
                        msg,
                        res,
                    )
                    .await;
                });
            }
            // NodeCommand::APIChangeJobAgent { msg, res } => self.api_change_job_agent(msg, res).await,
            NodeCommand::APIChangeJobAgent { msg, res } => {
                let db_clone = Arc::clone(&self.db);
                let identity_manager_clone = self.identity_manager.clone();
                let node_name_clone = self.node_name.clone();
                let encryption_secret_key_clone = self.encryption_secret_key.clone();
                tokio::spawn(async move {
                    let _ = Node::api_change_job_agent(
                        db_clone,
                        node_name_clone,
                        identity_manager_clone,
                        encryption_secret_key_clone,
                        msg,
                        res,
                    )
                    .await;
                });
            }
            // NodeCommand::APIAvailableLLMProviders { msg, res } => self.api_available_llm_providers(msg, res).await,
            NodeCommand::APIAvailableLLMProviders { msg, res } => {
                let db_clone = Arc::clone(&self.db);
                let identity_manager_clone = self.identity_manager.clone();
                let node_name_clone = self.node_name.clone();
                let encryption_secret_key_clone = self.encryption_secret_key.clone();
                tokio::spawn(async move {
                    let _ = Node::api_available_llm_providers(
                        db_clone,
                        node_name_clone,
                        identity_manager_clone,
                        encryption_secret_key_clone,
                        msg,
                        res,
                    )
                    .await;
                });
            }
            // NodeCommand::APICreateFilesInboxWithSymmetricKey { msg, res } => self.api_create_files_inbox_with_symmetric_key(msg, res).await,
            NodeCommand::APICreateFilesInboxWithSymmetricKey { msg, res } => {
                let db_clone = Arc::clone(&self.db);
                let identity_manager_clone = self.identity_manager.clone();
                let node_name_clone = self.node_name.clone();
                let encryption_secret_key_clone = self.encryption_secret_key.clone();
                let encryption_public_key_clone = self.encryption_public_key;
                tokio::spawn(async move {
                    let _ = Node::api_create_files_inbox_with_symmetric_key(
                        db_clone,
                        node_name_clone,
                        identity_manager_clone,
                        encryption_secret_key_clone,
                        encryption_public_key_clone,
                        msg,
                        res,
                    )
                    .await;
                });
            }
            // NodeCommand::APIGetFilenamesInInbox { msg, res } => self.api_get_filenames_in_inbox(msg, res).await,
            NodeCommand::APIGetFilenamesInInbox { msg, res } => {
                let db_clone = Arc::clone(&self.db);
                let vector_fs_clone = self.vector_fs.clone();
                let identity_manager_clone = self.identity_manager.clone();
                let node_name_clone = self.node_name.clone();
                let encryption_secret_key_clone = self.encryption_secret_key.clone();
                let encryption_public_key_clone = self.encryption_public_key;
                tokio::spawn(async move {
                    let _ = Node::api_get_filenames_in_inbox(
                        db_clone,
                        vector_fs_clone,
                        node_name_clone,
                        identity_manager_clone,
                        encryption_secret_key_clone,
                        encryption_public_key_clone,
                        msg,
                        res,
                    )
                    .await;
                });
            }
            // NodeCommand::APIAddFileToInboxWithSymmetricKey { filename, file, public_key, encrypted_nonce, res } => self.api_add_file_to_inbox_with_symmetric_key(filename, file, public_key, encrypted_nonce, res).await,
            NodeCommand::APIAddFileToInboxWithSymmetricKey {
                filename,
                file,
                public_key,
                encrypted_nonce,
                res,
            } => {
                let db_clone = Arc::clone(&self.db);
                let vector_fs_clone = self.vector_fs.clone();
                tokio::spawn(async move {
                    let _ = Node::api_add_file_to_inbox_with_symmetric_key(
                        db_clone,
                        vector_fs_clone,
                        filename,
                        file,
                        public_key,
                        encrypted_nonce,
                        res,
                    )
                    .await;
                });
            }
            // NodeCommand::APIGetAllSmartInboxesForProfile { msg, res } => self.api_get_all_smart_inboxes_for_profile(msg, res).await,
            NodeCommand::APIGetAllSmartInboxesForProfile { msg, res } => {
                let db_clone = Arc::clone(&self.db);
                let identity_manager_clone = self.identity_manager.clone();
                let node_name_clone = self.node_name.clone();
                let encryption_secret_key_clone = self.encryption_secret_key.clone();
                tokio::spawn(async move {
                    let _ = Node::api_get_all_smart_inboxes_for_profile(
                        db_clone,
                        identity_manager_clone,
                        node_name_clone,
                        encryption_secret_key_clone,
                        msg,
                        res,
                    )
                    .await;
                });
            }
            // NodeCommand::APIUpdateSmartInboxName { msg, res } => self.api_update_smart_inbox_name(msg, res).await,
            NodeCommand::APIUpdateSmartInboxName { msg, res } => {
                let db_clone = Arc::clone(&self.db);
                let identity_manager_clone = self.identity_manager.clone();
                let node_name_clone = self.node_name.clone();
                let encryption_secret_key_clone = self.encryption_secret_key.clone();
                tokio::spawn(async move {
                    let _ = Node::api_update_smart_inbox_name(
                        encryption_secret_key_clone,
                        db_clone,
                        identity_manager_clone,
                        node_name_clone,
                        msg,
                        res,
                    )
                    .await;
                });
            }
            // NodeCommand::APIUpdateJobToFinished { msg, res } => self.api_update_job_to_finished(msg, res).await,
            NodeCommand::APIUpdateJobToFinished { msg, res } => {
                let db_clone = Arc::clone(&self.db);
                let identity_manager_clone = self.identity_manager.clone();
                let node_name_clone = self.node_name.clone();
                let encryption_secret_key_clone = self.encryption_secret_key.clone();
                tokio::spawn(async move {
                    let _ = Node::api_update_job_to_finished(
                        db_clone,
                        node_name_clone,
                        identity_manager_clone,
                        encryption_secret_key_clone,
                        msg,
                        res,
                    )
                    .await;
                });
            }
            // NodeCommand::APIPrivateDevopsCronList { res } => self.api_private_devops_cron_list(res).await,
            NodeCommand::APIPrivateDevopsCronList { res } => {
                let db_clone = Arc::clone(&self.db);
                let node_name_clone = self.node_name.clone();
                tokio::spawn(async move {
                    let _ = Node::api_private_devops_cron_list(db_clone, node_name_clone, res).await;
                });
            }
            NodeCommand::APIListAllShinkaiTools { msg, res } => {
                let db_clone = Arc::clone(&self.db);
                let node_name_clone = self.node_name.clone();
                let identity_manager_clone = self.identity_manager.clone();
                let encryption_secret_key_clone = self.encryption_secret_key.clone();
                tokio::spawn(async move {
                    let _ = Node::api_list_all_shinkai_tools(
                        db_clone,
                        node_name_clone,
                        identity_manager_clone,
                        encryption_secret_key_clone,
                        msg,
                        res,
                    )
                    .await;
                });
            }
            NodeCommand::APISetShinkaiTool {
                tool_router_key,
                msg,
                res,
            } => {
                let db_clone = Arc::clone(&self.db);
                let node_name_clone = self.node_name.clone();
                let identity_manager_clone = self.identity_manager.clone();
                let encryption_secret_key_clone = self.encryption_secret_key.clone();
                tokio::spawn(async move {
                    let _ = Node::api_set_shinkai_tool(
                        db_clone,
                        node_name_clone,
                        identity_manager_clone,
                        encryption_secret_key_clone,
                        tool_router_key,
                        msg,
                        res,
                    )
                    .await;
                });
            }
            NodeCommand::APIGetShinkaiTool { msg, res } => {
                let db_clone = Arc::clone(&self.db);
                let node_name_clone = self.node_name.clone();
                let identity_manager_clone = self.identity_manager.clone();
                let encryption_secret_key_clone = self.encryption_secret_key.clone();
                tokio::spawn(async move {
                    let _ = Node::api_get_shinkai_tool(
                        db_clone,
                        node_name_clone,
                        identity_manager_clone,
                        encryption_secret_key_clone,
                        msg,
                        res,
                    )
                    .await;
                });
            }
            // NodeCommand::APISetColumn { msg: ShinkaiMessage, res: Sender<Result<Value, APIError>> },
            NodeCommand::APISetColumn { msg, res } => {
                let node_name_clone = self.node_name.clone();
                let identity_manager_clone = self.identity_manager.clone();
                let encryption_secret_key_clone = self.encryption_secret_key.clone();
                let sheet_manager = self.sheet_manager.clone();
                tokio::spawn(async move {
                    let _ = Node::api_set_column(
                        sheet_manager,
                        node_name_clone,
                        identity_manager_clone,
                        encryption_secret_key_clone,
                        msg,
                        res,
                    )
                    .await;
                });
            }
            // NodeCommand::APIRemoveColumn { msg: ShinkaiMessage, res: Sender<Result<Value, APIError>> },
            NodeCommand::APIRemoveColumn { msg, res } => {
                let node_name_clone = self.node_name.clone();
                let identity_manager_clone = self.identity_manager.clone();
                let encryption_secret_key_clone = self.encryption_secret_key.clone();
                let sheet_manager = self.sheet_manager.clone();
                tokio::spawn(async move {
                    let _ = Node::api_remove_column(
                        sheet_manager,
                        node_name_clone,
                        identity_manager_clone,
                        encryption_secret_key_clone,
                        msg,
                        res,
                    )
                    .await;
                });
            }
            // NodeCommand::APIAddRows { msg: ShinkaiMessage, res: Sender<Result<Value, APIError>> },
            NodeCommand::APIAddRows { msg, res } => {
                let node_name_clone = self.node_name.clone();
                let identity_manager_clone = self.identity_manager.clone();
                let encryption_secret_key_clone = self.encryption_secret_key.clone();
                let sheet_manager = self.sheet_manager.clone();
                tokio::spawn(async move {
                    let _ = Node::api_add_rows(
                        sheet_manager,
                        node_name_clone,
                        identity_manager_clone,
                        encryption_secret_key_clone,
                        msg,
                        res,
                    )
                    .await;
                });
            }
            // NodeCommand::APIRemoveRows { msg: ShinkaiMessage, res: Sender<Result<Value, APIError>> },
            NodeCommand::APIRemoveRows { msg, res } => {
                let node_name_clone = self.node_name.clone();
                let identity_manager_clone = self.identity_manager.clone();
                let encryption_secret_key_clone = self.encryption_secret_key.clone();
                let sheet_manager = self.sheet_manager.clone();
                tokio::spawn(async move {
                    let _ = Node::api_remove_rows(
                        sheet_manager,
                        node_name_clone,
                        identity_manager_clone,
                        encryption_secret_key_clone,
                        msg,
                        res,
                    )
                    .await;
                });
            }
            // NodeCommand::APIUserSheets { msg: ShinkaiMessage, res: Sender<Result<Value, APIError>> },
            NodeCommand::APIUserSheets { msg, res } => {
                let node_name_clone = self.node_name.clone();
                let identity_manager_clone = self.identity_manager.clone();
                let encryption_secret_key_clone = self.encryption_secret_key.clone();
                let sheet_manager = self.sheet_manager.clone();
                tokio::spawn(async move {
                    let _ = Node::api_user_sheets(
                        sheet_manager,
                        node_name_clone,
                        identity_manager_clone,
                        encryption_secret_key_clone,
                        msg,
                        res,
                    )
                    .await;
                });
            }
            // NodeCommand::APICreateSheet { msg, res }
            NodeCommand::APICreateSheet { msg, res } => {
                let node_name_clone = self.node_name.clone();
                let identity_manager_clone = self.identity_manager.clone();
                let encryption_secret_key_clone = self.encryption_secret_key.clone();
                let sheet_manager = self.sheet_manager.clone();
                tokio::spawn(async move {
                    let _ = Node::api_create_empty_sheet(
                        sheet_manager,
                        node_name_clone,
                        identity_manager_clone,
                        encryption_secret_key_clone,
                        msg,
                        res,
                    )
                    .await;
                });
            }
            // NodeCommand::APIRemoveSheet { msg, res }
            NodeCommand::APIRemoveSheet { msg, res } => {
                let node_name_clone = self.node_name.clone();
                let identity_manager_clone = self.identity_manager.clone();
                let encryption_secret_key_clone = self.encryption_secret_key.clone();
                let sheet_manager = self.sheet_manager.clone();
                tokio::spawn(async move {
                    let _ = Node::api_remove_sheet(
                        sheet_manager,
                        node_name_clone,
                        identity_manager_clone,
                        encryption_secret_key_clone,
                        msg,
                        res,
                    )
                    .await;
                });
            }
            // NodeCommand::APISetCellValue { msg, res }
            NodeCommand::APISetCellValue { msg, res } => {
                let node_name_clone = self.node_name.clone();
                let identity_manager_clone = self.identity_manager.clone();
                let encryption_secret_key_clone = self.encryption_secret_key.clone();
                let sheet_manager = self.sheet_manager.clone();
                tokio::spawn(async move {
                    let _ = Node::api_set_cell_value(
                        sheet_manager,
                        node_name_clone,
                        identity_manager_clone,
                        encryption_secret_key_clone,
                        msg,
                        res,
                    )
                    .await;
                });
            }
            // NodeCommand::APIGetSheet { msg, res }
            NodeCommand::APIGetSheet { msg, res } => {
                let node_name_clone = self.node_name.clone();
                let identity_manager_clone = self.identity_manager.clone();
                let encryption_secret_key_clone = self.encryption_secret_key.clone();
                let sheet_manager = self.sheet_manager.clone();
                tokio::spawn(async move {
                    let _ = Node::api_get_sheet(
                        sheet_manager,
                        node_name_clone,
                        identity_manager_clone,
                        encryption_secret_key_clone,
                        msg,
                        res,
                    )
                    .await;
                });
            }
            // NodeCommand::APIGetSheet { msg, res }
            NodeCommand::APIImportSheet { msg, res } => {
                let node_name_clone = self.node_name.clone();
                let identity_manager_clone = self.identity_manager.clone();
                let encryption_secret_key_clone = self.encryption_secret_key.clone();
                let sheet_manager = self.sheet_manager.clone();
                tokio::spawn(async move {
                    let _ = Node::api_import_sheet(
                        sheet_manager,
                        node_name_clone,
                        identity_manager_clone,
                        encryption_secret_key_clone,
                        msg,
                        res,
                    )
                    .await;
                });
            }
            // NodeCommand::APIExportSheet { msg, res }
            NodeCommand::APIExportSheet { msg, res } => {
                let node_name_clone = self.node_name.clone();
                let identity_manager_clone = self.identity_manager.clone();
                let encryption_secret_key_clone = self.encryption_secret_key.clone();
                let sheet_manager = self.sheet_manager.clone();
                tokio::spawn(async move {
                    let _ = Node::api_export_sheet(
                        sheet_manager,
                        node_name_clone,
                        identity_manager_clone,
                        encryption_secret_key_clone,
                        msg,
                        res,
                    )
                    .await;
                });
            }
            // NodeCommand::APIScanOllamaModels { msg, res } => self.api_scan_ollama_models(msg, res).await,
            NodeCommand::APIScanOllamaModels { msg, res } => {
                let node_name_clone = self.node_name.clone();
                let identity_manager_clone = self.identity_manager.clone();
                let encryption_secret_key_clone = self.encryption_secret_key.clone();
                tokio::spawn(async move {
                    let _ = Node::api_scan_ollama_models(
                        node_name_clone,
                        identity_manager_clone,
                        encryption_secret_key_clone,
                        msg,
                        res,
                    )
                    .await;
                });
            }
            // NodeCommand::APIAddOllamaModels { msg, res } => self.api_add_ollama_models(msg, res).await,
            NodeCommand::APIAddOllamaModels { msg, res } => {
                let db_clone = Arc::clone(&self.db);
                let node_name_clone = self.node_name.clone();
                let identity_manager_clone = self.identity_manager.clone();
                let job_manager_clone = self.job_manager.clone().unwrap();
                let encryption_secret_key_clone = self.encryption_secret_key.clone();
                let identity_secret_key_clone = self.identity_secret_key.clone();
                let ws_manager_trait = self.ws_manager_trait.clone();
                tokio::spawn(async move {
                    let _ = Node::api_add_ollama_models(
                        db_clone,
                        node_name_clone,
                        identity_manager_clone,
                        job_manager_clone,
                        identity_secret_key_clone,
                        encryption_secret_key_clone,
                        msg,
                        ws_manager_trait,
                        res,
                    )
                    .await;
                });
            }
            // NodeCommand::APIChangeNodesName { msg, res } => self.api_change_nodes_name(msg, res).await,
            NodeCommand::APIChangeNodesName { msg, res } => {
                let node_name_clone = self.node_name.clone();
                let identity_manager_clone = self.identity_manager.clone();
                let encryption_secret_key_clone = self.encryption_secret_key.clone();
                let encryption_public_key_clone = self.encryption_public_key;
                let identity_public_key_clone = self.identity_public_key;
                let secret_file_path = self.secrets_file_path.clone();
                tokio::spawn(async move {
                    let _ = Node::api_change_nodes_name(
                        secret_file_path.as_str(),
                        node_name_clone,
                        identity_manager_clone,
                        encryption_secret_key_clone,
                        encryption_public_key_clone,
                        identity_public_key_clone,
                        msg,
                        res,
                    )
                    .await;
                });
            }
            // NodeCommand::APIIsPristine { res } => self.api_is_pristine(res).await,
            NodeCommand::APIIsPristine { res } => {
                let db_clone = Arc::clone(&self.db);
                tokio::spawn(async move {
                    let _ = Self::api_is_pristine(db_clone, res).await;
                });
            }
            // NodeCommand::IsPristine { res } => self.local_is_pristine(res).await,
            NodeCommand::IsPristine { res } => {
                let db_clone = Arc::clone(&self.db);
                tokio::spawn(async move {
                    let _ = Self::local_is_pristine(db_clone, res).await;
                });
            }
            // NodeCommand::GetNodeName { res: Sender<String> },
            NodeCommand::GetNodeName { res } => {
                let node_name = self.node_name.clone();
                tokio::spawn(async move {
                    let _ = res.send(node_name.node_name).await;
                });
            }
            // NodeCommand::APIGetLastMessagesFromInboxWithBranches { msg, res } => self.api_get_last_messages_from_inbox_with_branches(msg, res).await,
            NodeCommand::APIGetLastMessagesFromInboxWithBranches { msg, res } => {
                let db_clone = Arc::clone(&self.db);
                let node_name_clone = self.node_name.clone();
                let identity_manager_clone = self.identity_manager.clone();
                let encryption_secret_key_clone = self.encryption_secret_key.clone();
                tokio::spawn(async move {
                    let _ = Node::api_get_last_messages_from_inbox_with_branches(
                        encryption_secret_key_clone,
                        db_clone,
                        identity_manager_clone,
                        node_name_clone,
                        msg,
                        res,
                    )
                    .await;
                });
            }
            // NodeCommand::GetLastMessagesFromInboxWithBranches { inbox_name, limit, offset_key, res } => self.local_get_last_messages_from_inbox_with_branches(inbox_name, limit, offset_key, res).await,
            NodeCommand::GetLastMessagesFromInboxWithBranches {
                inbox_name,
                limit,
                offset_key,
                res,
            } => {
                let db_clone = Arc::clone(&self.db);
                tokio::spawn(async move {
                    let _ = Node::local_get_last_messages_from_inbox_with_branches(
                        db_clone, inbox_name, limit, offset_key, res,
                    )
                    .await;
                });
            }
            // NodeCommand::APIVecFSRetrievePathSimplifiedJson { msg, res } => self.api_vec_fs_retrieve_path_simplified_json(msg, res).await,
            NodeCommand::APIVecFSRetrievePathSimplifiedJson { msg, res } => {
                let db_clone = Arc::clone(&self.db);
                let vector_fs_clone = self.vector_fs.clone();
                let node_name_clone = self.node_name.clone();
                let identity_manager_clone = self.identity_manager.clone();
                let encryption_secret_key_clone = self.encryption_secret_key.clone();
                let ext_subscription_manager_clone = self.ext_subscription_manager.clone();
                tokio::spawn(async move {
                    let _ = Node::api_vec_fs_retrieve_path_simplified_json(
                        db_clone,
                        vector_fs_clone,
                        node_name_clone,
                        identity_manager_clone,
                        encryption_secret_key_clone,
                        msg,
                        ext_subscription_manager_clone,
                        res,
                    )
                    .await;
                });
            }
            // NodeCommand::APIVecFSRetrievePathMinimalJson { msg, res } => self.api_vec_fs_retrieve_path_minimal_json(msg, res).await,
            NodeCommand::APIVecFSRetrievePathMinimalJson { msg, res } => {
                let db_clone = Arc::clone(&self.db);
                let vector_fs_clone = self.vector_fs.clone();
                let node_name_clone = self.node_name.clone();
                let identity_manager_clone = self.identity_manager.clone();
                let encryption_secret_key_clone = self.encryption_secret_key.clone();
                let ext_subscription_manager_clone = self.ext_subscription_manager.clone();
                tokio::spawn(async move {
                    let _ = Node::api_vec_fs_retrieve_path_minimal_json(
                        db_clone,
                        vector_fs_clone,
                        node_name_clone,
                        identity_manager_clone,
                        encryption_secret_key_clone,
                        msg,
                        ext_subscription_manager_clone,
                        res,
                    )
                    .await;
                });
            }
            // NodeCommand::APIConvertFilesAndSaveToFolder { msg, res } => self.api_convert_files_and_save_to_folder(msg, res).await,
            NodeCommand::APIConvertFilesAndSaveToFolder { msg, res } => {
                let db_clone = Arc::clone(&self.db);
                let vector_fs_clone = self.vector_fs.clone();
                let node_name_clone = self.node_name.clone();
                let identity_manager_clone = self.identity_manager.clone();
                let encryption_secret_key_clone = self.encryption_secret_key.clone();
                let embedding_generator_clone = self.embedding_generator.clone();
                let ext_subscription_manager_clone = self.ext_subscription_manager.clone();
                tokio::spawn(async move {
                    let _ = Node::api_convert_files_and_save_to_folder(
                        db_clone,
                        vector_fs_clone,
                        node_name_clone,
                        identity_manager_clone,
                        encryption_secret_key_clone,
                        Arc::new(embedding_generator_clone),
                        ext_subscription_manager_clone,
                        msg,
                        res,
                    )
                    .await;
                });
            }
            // NodeCommand::APIVecFSRetrieveVectorSearchSimplifiedJson { msg, res } => self.api_vec_fs_retrieve_vector_search_simplified_json(msg, res).await,
            NodeCommand::APIVecFSRetrieveVectorSearchSimplifiedJson { msg, res } => {
                let db_clone = Arc::clone(&self.db);
                let vector_fs_clone = self.vector_fs.clone();
                let node_name_clone = self.node_name.clone();
                let identity_manager_clone = self.identity_manager.clone();
                let encryption_secret_key_clone = self.encryption_secret_key.clone();
                tokio::spawn(async move {
                    let _ = Node::api_vec_fs_retrieve_vector_search_simplified_json(
                        db_clone,
                        vector_fs_clone,
                        node_name_clone,
                        identity_manager_clone,
                        encryption_secret_key_clone,
                        msg,
                        res,
                    )
                    .await;
                });
            }
            // NodeCommand::APIVecFSSearchItems { msg, res } => self.api_vec_fs_search_items(msg, res).await,
            NodeCommand::APIVecFSSearchItems { msg, res } => {
                let db_clone = Arc::clone(&self.db);
                let vector_fs_clone = self.vector_fs.clone();
                let node_name_clone = self.node_name.clone();
                let identity_manager_clone = self.identity_manager.clone();
                let encryption_secret_key_clone = self.encryption_secret_key.clone();
                tokio::spawn(async move {
                    let _ = Node::api_vec_fs_search_items(
                        db_clone,
                        vector_fs_clone,
                        node_name_clone,
                        identity_manager_clone,
                        encryption_secret_key_clone,
                        msg,
                        res,
                    )
                    .await;
                });
            }
            // NodeCommand::APIVecFSCreateFolder { msg, res } => self.api_vec_fs_create_folder(msg, res).await,
            NodeCommand::APIVecFSCreateFolder { msg, res } => {
                let db_clone = Arc::clone(&self.db);
                let vector_fs_clone = self.vector_fs.clone();
                let node_name_clone = self.node_name.clone();
                let identity_manager_clone = self.identity_manager.clone();
                let encryption_secret_key_clone = self.encryption_secret_key.clone();
                tokio::spawn(async move {
                    let _ = Node::api_vec_fs_create_folder(
                        db_clone,
                        vector_fs_clone,
                        node_name_clone,
                        identity_manager_clone,
                        encryption_secret_key_clone,
                        msg,
                        res,
                    )
                    .await;
                });
            }
            // NodeCommand::APIVecFSMoveItem { msg, res } => self.api_vec_fs_move_item(msg, res).await,
            NodeCommand::APIVecFSMoveItem { msg, res } => {
                let db_clone = Arc::clone(&self.db);
                let vector_fs_clone = self.vector_fs.clone();
                let node_name_clone = self.node_name.clone();
                let identity_manager_clone = self.identity_manager.clone();
                let encryption_secret_key_clone = self.encryption_secret_key.clone();
                tokio::spawn(async move {
                    let _ = Node::api_vec_fs_move_item(
                        db_clone,
                        vector_fs_clone,
                        node_name_clone,
                        identity_manager_clone,
                        encryption_secret_key_clone,
                        msg,
                        res,
                    )
                    .await;
                });
            }
            // NodeCommand::APIVecFSCopyItem { msg, res } => self.api_vec_fs_copy_item(msg, res).await,
            NodeCommand::APIVecFSCopyItem { msg, res } => {
                let db_clone = Arc::clone(&self.db);
                let vector_fs_clone = self.vector_fs.clone();
                let node_name_clone = self.node_name.clone();
                let identity_manager_clone = self.identity_manager.clone();
                let encryption_secret_key_clone = self.encryption_secret_key.clone();
                tokio::spawn(async move {
                    let _ = Node::api_vec_fs_copy_item(
                        db_clone,
                        vector_fs_clone,
                        node_name_clone,
                        identity_manager_clone,
                        encryption_secret_key_clone,
                        msg,
                        res,
                    )
                    .await;
                });
            }
            // NodeCommand::APIVecFSMoveFolder { msg, res } => self.api_vec_fs_move_folder(msg, res).await,
            NodeCommand::APIVecFSMoveFolder { msg, res } => {
                let db_clone = Arc::clone(&self.db);
                let vector_fs_clone = self.vector_fs.clone();
                let node_name_clone = self.node_name.clone();
                let identity_manager_clone = self.identity_manager.clone();
                let encryption_secret_key_clone = self.encryption_secret_key.clone();
                tokio::spawn(async move {
                    let _ = Node::api_vec_fs_move_folder(
                        db_clone,
                        vector_fs_clone,
                        node_name_clone,
                        identity_manager_clone,
                        encryption_secret_key_clone,
                        msg,
                        res,
                    )
                    .await;
                });
            }
            // NodeCommand::APIVecFSCopyFolder { msg, res } => self.api_vec_fs_copy_folder(msg, res).await,
            NodeCommand::APIVecFSCopyFolder { msg, res } => {
                let db_clone = Arc::clone(&self.db);
                let vector_fs_clone = self.vector_fs.clone();
                let node_name_clone = self.node_name.clone();
                let identity_manager_clone = self.identity_manager.clone();
                let encryption_secret_key_clone = self.encryption_secret_key.clone();
                tokio::spawn(async move {
                    let _ = Node::api_vec_fs_copy_folder(
                        db_clone,
                        vector_fs_clone,
                        node_name_clone,
                        identity_manager_clone,
                        encryption_secret_key_clone,
                        msg,
                        res,
                    )
                    .await;
                });
            }
            // NodeCommand::APIVecFSRetrieveVectorResource { msg, res } => self.api_vec_fs_retrieve_vector_resource(msg, res).await,
            NodeCommand::APIVecFSRetrieveVectorResource { msg, res } => {
                let db_clone = Arc::clone(&self.db);
                let vector_fs_clone = self.vector_fs.clone();
                let node_name_clone = self.node_name.clone();
                let identity_manager_clone = self.identity_manager.clone();
                let encryption_secret_key_clone = self.encryption_secret_key.clone();
                tokio::spawn(async move {
                    let _ = Node::api_vec_fs_retrieve_vector_resource(
                        db_clone,
                        vector_fs_clone,
                        node_name_clone,
                        identity_manager_clone,
                        encryption_secret_key_clone,
                        msg,
                        res,
                    )
                    .await;
                });
            }
            // NodeCommand::APIVecFSDeleteFolder { msg, res } => self.api_vec_fs_delete_folder(msg, res).await,
            NodeCommand::APIVecFSDeleteFolder { msg, res } => {
                let db_clone = Arc::clone(&self.db);
                let vector_fs_clone = self.vector_fs.clone();
                let node_name_clone = self.node_name.clone();
                let identity_manager_clone = self.identity_manager.clone();
                let encryption_secret_key_clone = self.encryption_secret_key.clone();
                tokio::spawn(async move {
                    let _ = Node::api_vec_fs_delete_folder(
                        db_clone,
                        vector_fs_clone,
                        node_name_clone,
                        identity_manager_clone,
                        encryption_secret_key_clone,
                        msg,
                        res,
                    )
                    .await;
                });
            }
            // NodeCommand::APIVecFSDeleteItem { msg, res } => self.api_vec_fs_delete_item(msg, res).await,
            NodeCommand::APIVecFSDeleteItem { msg, res } => {
                let db_clone = Arc::clone(&self.db);
                let vector_fs_clone = self.vector_fs.clone();
                let node_name_clone = self.node_name.clone();
                let identity_manager_clone = self.identity_manager.clone();
                let encryption_secret_key_clone = self.encryption_secret_key.clone();
                tokio::spawn(async move {
                    let _ = Node::api_vec_fs_delete_item(
                        db_clone,
                        vector_fs_clone,
                        node_name_clone,
                        identity_manager_clone,
                        encryption_secret_key_clone,
                        msg,
                        res,
                    )
                    .await;
                });
            }
            // NodeCommand::APIAvailableSharedItems { msg, res } => self.api_subscription_available_shared_items(msg, res).await,
            NodeCommand::APIAvailableSharedItems { msg, res } => {
                let db_clone = Arc::clone(&self.db);
                let vector_fs_clone = self.vector_fs.clone();
                let node_name_clone = self.node_name.clone();
                let identity_manager_clone = self.identity_manager.clone();
                let encryption_secret_key_clone = self.encryption_secret_key.clone();
                let ext_subscription_manager_clone = self.ext_subscription_manager.clone();
                let my_subscription_manager_clone = self.my_subscription_manager.clone();
                tokio::spawn(async move {
                    let _ = Node::api_subscription_available_shared_items(
                        db_clone,
                        vector_fs_clone,
                        node_name_clone,
                        identity_manager_clone,
                        encryption_secret_key_clone,
                        ext_subscription_manager_clone,
                        my_subscription_manager_clone,
                        msg,
                        res,
                    )
                    .await;
                });
            }
            // NodeCommand::APIAvailableSharedItemsOpen { msg, res } => self.api_subscription_available_shared_items_open(msg, res).await,
            NodeCommand::APIAvailableSharedItemsOpen { msg, res } => {
                let node_name_clone = self.node_name.clone();
                let ext_subscription_manager_clone = self.ext_subscription_manager.clone();
                tokio::spawn(async move {
                    let _ = Node::api_subscription_available_shared_items_open(
                        node_name_clone,
                        ext_subscription_manager_clone,
                        msg,
                        res,
                    )
                    .await;
                });
            }
            // NodeCommand::APICreateShareableFolder { msg, res } => self.api_subscription_create_shareable_folder(msg, res).await,
            NodeCommand::APICreateShareableFolder { msg, res } => {
                let db_clone = Arc::clone(&self.db);
                let vector_fs_clone = self.vector_fs.clone();
                let node_name_clone = self.node_name.clone();
                let identity_manager_clone = self.identity_manager.clone();
                let encryption_secret_key_clone = self.encryption_secret_key.clone();
                let ext_subscription_manager_clone = self.ext_subscription_manager.clone();
                tokio::spawn(async move {
                    let _ = Node::api_subscription_create_shareable_folder(
                        db_clone,
                        vector_fs_clone,
                        node_name_clone,
                        identity_manager_clone,
                        encryption_secret_key_clone,
                        ext_subscription_manager_clone,
                        msg,
                        res,
                    )
                    .await;
                });
            }
            // NodeCommand::APIUpdateShareableFolder { msg, res } => self.api_subscription_update_shareable_folder(msg, res).await,
            NodeCommand::APIUpdateShareableFolder { msg, res } => {
                let db_clone = Arc::clone(&self.db);
                let vector_fs_clone = self.vector_fs.clone();
                let node_name_clone = self.node_name.clone();
                let identity_manager_clone = self.identity_manager.clone();
                let encryption_secret_key_clone = self.encryption_secret_key.clone();
                let ext_subscription_manager_clone = self.ext_subscription_manager.clone();
                tokio::spawn(async move {
                    let _ = Node::api_subscription_update_shareable_folder(
                        db_clone,
                        vector_fs_clone,
                        node_name_clone,
                        identity_manager_clone,
                        encryption_secret_key_clone,
                        ext_subscription_manager_clone,
                        msg,
                        res,
                    )
                    .await;
                });
            }
            // NodeCommand::APIUnshareFolder { msg, res } => self.api_subscription_unshare_folder(msg, res).await,
            NodeCommand::APIUnshareFolder { msg, res } => {
                let db_clone = Arc::clone(&self.db);
                let vector_fs_clone = self.vector_fs.clone();
                let node_name_clone = self.node_name.clone();
                let identity_manager_clone = self.identity_manager.clone();
                let encryption_secret_key_clone = self.encryption_secret_key.clone();
                let ext_subscription_manager_clone = self.ext_subscription_manager.clone();
                tokio::spawn(async move {
                    let _ = Node::api_subscription_unshare_folder(
                        db_clone,
                        vector_fs_clone,
                        node_name_clone,
                        identity_manager_clone,
                        encryption_secret_key_clone,
                        ext_subscription_manager_clone,
                        msg,
                        res,
                    )
                    .await;
                });
            }
            // NodeCommand::APISubscribeToSharedFolder { msg, res } => self.api_subscription_subscribe_to_shared_folder(msg, res).await,
            NodeCommand::APISubscribeToSharedFolder { msg, res } => {
                let db_clone = Arc::clone(&self.db);
                let vector_fs_clone = self.vector_fs.clone();
                let node_name_clone = self.node_name.clone();
                let identity_manager_clone = self.identity_manager.clone();
                let encryption_secret_key_clone = self.encryption_secret_key.clone();
                let my_subscription_manager_clone = self.my_subscription_manager.clone();
                tokio::spawn(async move {
                    let _ = Node::api_subscription_subscribe_to_shared_folder(
                        db_clone,
                        vector_fs_clone,
                        node_name_clone,
                        identity_manager_clone,
                        encryption_secret_key_clone,
                        my_subscription_manager_clone,
                        msg,
                        res,
                    )
                    .await;
                });
            }
            // NodeCommand::APIMySubscriptions { msg, res } => self.api_subscription_my_subscriptions(msg, res).await,
            NodeCommand::APIMySubscriptions { msg, res } => {
                let db_clone = Arc::clone(&self.db);
                let vector_fs_clone = self.vector_fs.clone();
                let node_name_clone = self.node_name.clone();
                let identity_manager_clone = self.identity_manager.clone();
                let encryption_secret_key_clone = self.encryption_secret_key.clone();
                tokio::spawn(async move {
                    let _ = Node::api_subscription_my_subscriptions(
                        db_clone,
                        vector_fs_clone,
                        node_name_clone,
                        identity_manager_clone,
                        encryption_secret_key_clone,
                        msg,
                        res,
                    )
                    .await;
                });
            }
            // NodeCommand::APIUnsubscribe { msg, res } => self.api_unsubscribe_my_subscriptions(msg, res).await,
            NodeCommand::APIUnsubscribe { msg, res } => {
                let node_name_clone = self.node_name.clone();
                let identity_manager_clone = self.identity_manager.clone();
                let encryption_secret_key_clone = self.encryption_secret_key.clone();
                let my_subscription_manager_clone = self.my_subscription_manager.clone();
                tokio::spawn(async move {
                    let _ = Node::api_unsubscribe_my_subscriptions(
                        node_name_clone,
                        identity_manager_clone,
                        encryption_secret_key_clone,
                        my_subscription_manager_clone,
                        msg,
                        res,
                    )
                    .await;
                });
            }
            // NodeCommand::APIGetMySubscribers { msg, res } => self.api_get_my_subscribers(msg, res).await,
            NodeCommand::APIGetMySubscribers { msg, res } => {
                let node_name_clone = self.node_name.clone();
                let identity_manager_clone = self.identity_manager.clone();
                let encryption_secret_key_clone = self.encryption_secret_key.clone();
                let ext_subscription_manager_clone = self.ext_subscription_manager.clone();
                tokio::spawn(async move {
                    let _ = Node::api_get_my_subscribers(
                        node_name_clone,
                        identity_manager_clone,
                        encryption_secret_key_clone,
                        ext_subscription_manager_clone,
                        msg,
                        res,
                    )
                    .await;
                });
            }
            // NodeCommand::APIGetHttpFreeSubscriptionLinks { subscription_id: ShinkaiMessage, res: Sender<Result<Value, APIError>>, },
            NodeCommand::APIGetHttpFreeSubscriptionLinks {
                subscription_profile_path,
                res,
            } => {
                let db_clone = Arc::clone(&self.db);
                let node_name_clone = self.node_name.clone();
                let ext_subscription_manager_clone = self.ext_subscription_manager.clone();
                tokio::spawn(async move {
                    let _ = Node::api_get_http_free_subscription_links(
                        db_clone,
                        node_name_clone,
                        ext_subscription_manager_clone,
                        subscription_profile_path,
                        res,
                    )
                    .await;
                });
            }
            // NodeCommand::RetrieveVRKai { msg, res } => self.retrieve_vr_kai(msg, res).await,
            NodeCommand::RetrieveVRKai { msg, res } => {
                let db_clone = Arc::clone(&self.db);
                let vector_fs_clone = self.vector_fs.clone();
                let node_name_clone = self.node_name.clone();
                let identity_manager_clone = self.identity_manager.clone();
                let encryption_secret_key_clone = self.encryption_secret_key.clone();
                tokio::spawn(async move {
                    let _ = Node::retrieve_vr_kai(
                        db_clone,
                        vector_fs_clone,
                        node_name_clone,
                        identity_manager_clone,
                        encryption_secret_key_clone,
                        msg,
                        res,
                    )
                    .await;
                });
            }
            // NodeCommand::RetrieveVRPack { msg, res } => self.retrieve_vr_pack(msg, res).await,
            NodeCommand::RetrieveVRPack { msg, res } => {
                let db_clone = Arc::clone(&self.db);
                let vector_fs_clone = self.vector_fs.clone();
                let node_name_clone = self.node_name.clone();
                let identity_manager_clone = self.identity_manager.clone();
                let encryption_secret_key_clone = self.encryption_secret_key.clone();
                tokio::spawn(async move {
                    let _ = Node::retrieve_vr_pack(
                        db_clone,
                        vector_fs_clone,
                        node_name_clone,
                        identity_manager_clone,
                        encryption_secret_key_clone,
                        msg,
                        res,
                    )
                    .await;
                });
            }
            // NodeCommand::LocalExtManagerProcessSubscriptionUpdates { res } => self.local_ext_manager_process_subscription_updates(res).await,
            NodeCommand::LocalExtManagerProcessSubscriptionUpdates { res } => {
                let ext_subscription_manager_clone = self.ext_subscription_manager.clone();
                tokio::spawn(async move {
                    let _ =
                        Node::local_ext_manager_process_subscription_updates(ext_subscription_manager_clone, res).await;
                });
            }
            // NodeCommand::LocalHttpUploaderProcessSubscriptionUpdates { res } => self.local_http_uploader_process_subscription_updates(res).await,
            NodeCommand::LocalHttpUploaderProcessSubscriptionUpdates { res } => {
                let ext_subscription_manager_clone = self.ext_subscription_manager.clone();
                tokio::spawn(async move {
                    let _ = Node::local_http_uploader_process_subscription_updates(ext_subscription_manager_clone, res)
                        .await;
                });
            }
            // NodeCommand:: { res } => self.local_mysubscription_manager_process_download_updates(res).await,
            NodeCommand::LocalMySubscriptionCallJobMessageProcessing { res } => {
                let my_subscription_manager_clone = self.my_subscription_manager.clone();
                tokio::spawn(async move {
                    let _ =
                        Node::local_mysubscription_manager_process_download_updates(my_subscription_manager_clone, res)
                            .await;
                });
            }
            // NodeCommand:: { res } => self.local_mysubscription_trigger_http_download(res).await,
            NodeCommand::LocalMySubscriptionTriggerHttpDownload { res } => {
                let my_subscription_manager_clone = self.my_subscription_manager.clone();
                tokio::spawn(async move {
                    let _ = Node::local_mysubscription_trigger_http_download(my_subscription_manager_clone, res).await;
                });
            }
            // NodeCommand:: { res } => self.get_last_notifications(res).await,
            NodeCommand::APIGetLastNotifications { msg, res } => {
                let db_clone = Arc::clone(&self.db);
                let node_name_clone = self.node_name.clone();
                let identity_manager_clone = self.identity_manager.clone();
                let encryption_secret_key_clone = self.encryption_secret_key.clone();
                tokio::spawn(async move {
                    let _ = Node::api_get_last_notifications(
                        db_clone,
                        node_name_clone,
                        identity_manager_clone,
                        encryption_secret_key_clone,
                        msg,
                        res,
                    )
                    .await;
                });
            }
            // NodeCommand:: { res } => self.get_notifications_before_timestamp(res).await,
            NodeCommand::APIGetNotificationsBeforeTimestamp { msg, res } => {
                let db_clone = Arc::clone(&self.db);
                let node_name_clone = self.node_name.clone();
                let identity_manager_clone = self.identity_manager.clone();
                let encryption_secret_key_clone = self.encryption_secret_key.clone();
                tokio::spawn(async move {
                    let _ = Node::api_get_notifications_before_timestamp(
                        db_clone,
                        node_name_clone,
                        identity_manager_clone,
                        encryption_secret_key_clone,
                        msg,
                        res,
                    )
                    .await;
                });
            }
            NodeCommand::APISearchShinkaiTool { msg, res } => {
                let node_name_clone = self.node_name.clone();
                let identity_manager_clone = self.identity_manager.clone();
                let encryption_secret_key_clone = self.encryption_secret_key.clone();
                let tool_router_clone = self.tool_router.clone();
                let embedding_generator_clone = Arc::new(self.embedding_generator.clone());
                let db_clone = Arc::clone(&self.db);
                tokio::spawn(async move {
                    let _ = Node::api_search_shinkai_tool(
                        db_clone,
                        node_name_clone,
                        identity_manager_clone,
                        encryption_secret_key_clone,
                        tool_router_clone,
                        msg,
                        embedding_generator_clone,
                        res,
                    )
                    .await;
                });
            }
            // NodeCommand::APIUpdateDefaultEmbeddingModel { msg, res } => self.api_update_default_embedding_model(msg, res).await,
            NodeCommand::APIUpdateDefaultEmbeddingModel { msg, res } => {
                let db = self.db.clone();
                let node_name_clone = self.node_name.clone();
                let identity_manager_clone = self.identity_manager.clone();
                let encryption_secret_key_clone = self.encryption_secret_key.clone();
                tokio::spawn(async move {
                    let _ = Node::api_update_default_embedding_model(
                        db,
                        node_name_clone,
                        identity_manager_clone,
                        encryption_secret_key_clone,
                        msg,
                        res,
                    )
                    .await;
                });
            }
            // NodeCommand::APIUpdateSupportedEmbeddingModels { msg, res } => self.api_update_supported_embedding_models(msg, res).await,
            NodeCommand::APIUpdateSupportedEmbeddingModels { msg, res } => {
                let db = self.db.clone();
                let vector_fs = self.vector_fs.clone();
                let node_name_clone = self.node_name.clone();
                let identity_manager_clone = self.identity_manager.clone();
                let encryption_secret_key_clone = self.encryption_secret_key.clone();
                tokio::spawn(async move {
                    let _ = Node::api_update_supported_embedding_models(
                        db,
                        vector_fs,
                        node_name_clone,
                        identity_manager_clone,
                        encryption_secret_key_clone,
                        msg,
                        res,
                    )
                    .await;
                });
            }
            //
            // V2 API
            //
            NodeCommand::V2ApiGetPublicKeys { res: sender } => {
                let identity_public_key = self.identity_public_key;
                let encryption_public_key = self.encryption_public_key;
                tokio::spawn(async move {
                    let _ = Node::v2_send_public_keys(identity_public_key, encryption_public_key, sender).await;
                });
            }
            NodeCommand::V2ApiInitialRegistration { payload, res } => {
                let db_clone = Arc::clone(&self.db);
                let vector_fs_clone = self.vector_fs.clone();
                let identity_manager_clone = self.identity_manager.clone();
                let node_name_clone = self.node_name.clone();
                let first_device_needs_registration_code = self.first_device_needs_registration_code;
                let embedding_generator_clone = Arc::new(self.embedding_generator.clone());
                let encryption_public_key_clone = self.encryption_public_key;
                let identity_public_key_clone = self.identity_public_key;
                let identity_secret_key_clone = self.identity_secret_key.clone();
                let initial_llm_providers_clone = self.initial_llm_providers.clone();
                let job_manager = self.job_manager.clone().unwrap();
                let ws_manager_trait = self.ws_manager_trait.clone();
                let supported_embedding_models = self.supported_embedding_models.clone();
                let public_https_certificate = self.public_https_certificate.clone();
                tokio::spawn(async move {
                    let _ = Node::v2_handle_initial_registration(
                        db_clone,
                        identity_manager_clone,
                        node_name_clone,
                        payload,
                        public_https_certificate,
                        res,
                        vector_fs_clone,
                        first_device_needs_registration_code,
                        embedding_generator_clone,
                        job_manager,
                        encryption_public_key_clone,
                        identity_public_key_clone,
                        identity_secret_key_clone,
                        initial_llm_providers_clone,
                        ws_manager_trait,
                        supported_embedding_models,
                    )
                    .await;
                });
            }
            NodeCommand::V2ApiCreateJob {
                bearer,
                job_creation_info,
                llm_provider,
                res,
            } => {
                let job_manager_clone = self.job_manager.clone().unwrap();
                let node_name_clone = self.node_name.clone();
                let db_clone = self.db.clone();
                let identity_manager_clone = self.identity_manager.clone();
                let encryption_secret_key_clone = self.encryption_secret_key.clone();
                let encryption_public_key_clone = self.encryption_public_key;
                let signing_secret_key_clone = self.identity_secret_key.clone();
                tokio::spawn(async move {
                    let _ = Node::v2_create_new_job(
                        db_clone,
                        node_name_clone,
                        identity_manager_clone,
                        job_manager_clone,
                        bearer,
                        job_creation_info,
                        llm_provider,
                        encryption_secret_key_clone,
                        encryption_public_key_clone,
                        signing_secret_key_clone,
                        res,
                    )
                    .await;
                });
            }
            NodeCommand::V2ApiJobMessage {
                bearer,
                job_message,
                res,
            } => {
                let job_manager_clone = self.job_manager.clone().unwrap();
                let node_name_clone = self.node_name.clone();
                let db_clone = self.db.clone();
                let identity_manager_clone = self.identity_manager.clone();
                let encryption_secret_key_clone = self.encryption_secret_key.clone();
                let encryption_public_key_clone = self.encryption_public_key;
                let signing_secret_key_clone = self.identity_secret_key.clone();
                tokio::spawn(async move {
                    let _ = Node::v2_job_message(
                        db_clone,
                        node_name_clone,
                        identity_manager_clone,
                        job_manager_clone,
                        bearer,
                        job_message,
                        encryption_secret_key_clone,
                        encryption_public_key_clone,
                        signing_secret_key_clone,
                        res,
                    )
                    .await;
                });
            }
            NodeCommand::V2ApiGetLastMessagesFromInbox {
                bearer,
                inbox_name,
                limit,
                offset_key,
                res,
            } => {
                let db_clone = Arc::clone(&self.db);
                tokio::spawn(async move {
                    let _ = Node::v2_get_last_messages_from_inbox(db_clone, bearer, inbox_name, limit, offset_key, res)
                        .await;
                });
            }
            NodeCommand::V2ApiGetLastMessagesFromInboxWithBranches {
                bearer,
                inbox_name,
                limit,
                offset_key,
                res,
            } => {
                let db_clone = Arc::clone(&self.db);
                tokio::spawn(async move {
                    let _ = Node::v2_get_last_messages_from_inbox_with_branches(
                        db_clone, bearer, inbox_name, limit, offset_key, res,
                    )
                    .await;
                });
            }
            NodeCommand::V2ApiGetAllSmartInboxes { bearer, res } => {
                let db_clone = Arc::clone(&self.db);
                let identity_manager_clone = self.identity_manager.clone();
                tokio::spawn(async move {
                    let _ = Node::v2_get_all_smart_inboxes(db_clone, identity_manager_clone, bearer, res).await;
                });
            }
            NodeCommand::V2ApiAvailableLLMProviders { bearer, res } => {
                let db_clone = Arc::clone(&self.db);
                let node_name_clone = self.node_name.clone();
                tokio::spawn(async move {
                    let _ = Node::v2_get_available_llm_providers(db_clone, node_name_clone, bearer, res).await;
                });
            }
            NodeCommand::V2ApiForkJobMessages {
                bearer,
                job_id,
                message_id,
                res,
            } => {
                let db_clone = self.db.clone();
                let node_name_clone = self.node_name.clone();
                let identity_manager_clone = self.identity_manager.clone();
                let encryption_secret_key_clone = self.encryption_secret_key.clone();
                let encryption_public_key_clone = self.encryption_public_key;
                let signing_secret_key_clone = self.identity_secret_key.clone();
                tokio::spawn(async move {
                    let _ = Node::v2_fork_job_messages(
                        db_clone,
                        node_name_clone,
                        identity_manager_clone,
                        bearer,
                        job_id,
                        message_id,
                        encryption_secret_key_clone,
                        encryption_public_key_clone,
                        signing_secret_key_clone,
                        res,
                    )
                    .await;
                });
            }
            NodeCommand::V2ApiRemoveJob { bearer, job_id, res } => {
                let db_clone = self.db.clone();
                let vector_fs_clone = self.vector_fs.clone();
                tokio::spawn(async move {
                    let _ = Node::v2_remove_job(db_clone, vector_fs_clone, bearer, job_id, res).await;
                });
            }
            NodeCommand::V2ApiVecFSRetrievePathSimplifiedJson { bearer, payload, res } => {
                let db_clone = Arc::clone(&self.db);
                let vector_fs_clone = self.vector_fs.clone();
                let identity_manager_clone = self.identity_manager.clone();
                let ext_subscription_manager_clone = self.ext_subscription_manager.clone();
                tokio::spawn(async move {
                    let _ = Node::v2_api_vec_fs_retrieve_path_simplified_json(
                        db_clone,
                        vector_fs_clone,
                        identity_manager_clone,
                        payload,
                        ext_subscription_manager_clone,
                        bearer,
                        res,
                    )
                    .await;
                });
            }
            NodeCommand::V2ApiConvertFilesAndSaveToFolder { payload, bearer, res } => {
                let db_clone = Arc::clone(&self.db);
                let vector_fs_clone = self.vector_fs.clone();
                let identity_manager_clone = self.identity_manager.clone();
                let embedding_generator_clone = self.embedding_generator.clone();
                let ext_subscription_manager_clone = self.ext_subscription_manager.clone();
                tokio::spawn(async move {
                    let _ = Node::v2_convert_files_and_save_to_folder(
                        db_clone,
                        vector_fs_clone,
                        identity_manager_clone,
                        payload,
                        Arc::new(embedding_generator_clone),
                        ext_subscription_manager_clone,
                        bearer,
                        res,
                    )
                    .await;
                });
            }
            NodeCommand::V2ApiVecFSCreateFolder { bearer, payload, res } => {
                let db_clone = Arc::clone(&self.db);
                let vector_fs_clone = self.vector_fs.clone();
                let identity_manager_clone = self.identity_manager.clone();
                tokio::spawn(async move {
                    let _ =
                        Node::v2_create_folder(db_clone, vector_fs_clone, identity_manager_clone, payload, bearer, res)
                            .await;
                });
            }
            NodeCommand::V2ApiMoveItem { bearer, payload, res } => {
                let db_clone = Arc::clone(&self.db);
                let vector_fs_clone = self.vector_fs.clone();
                let identity_manager_clone = self.identity_manager.clone();
                tokio::spawn(async move {
                    let _ = Node::v2_move_item(db_clone, vector_fs_clone, identity_manager_clone, payload, bearer, res)
                        .await;
                });
            }

            NodeCommand::V2ApiCopyItem { bearer, payload, res } => {
                let db_clone = Arc::clone(&self.db);
                let vector_fs_clone = self.vector_fs.clone();
                let identity_manager_clone = self.identity_manager.clone();
                tokio::spawn(async move {
                    let _ = Node::v2_copy_item(db_clone, vector_fs_clone, identity_manager_clone, payload, bearer, res)
                        .await;
                });
            }

            NodeCommand::V2ApiMoveFolder { bearer, payload, res } => {
                let db_clone = Arc::clone(&self.db);
                let vector_fs_clone = self.vector_fs.clone();
                let identity_manager_clone = self.identity_manager.clone();
                tokio::spawn(async move {
                    let _ =
                        Node::v2_move_folder(db_clone, vector_fs_clone, identity_manager_clone, payload, bearer, res)
                            .await;
                });
            }

            NodeCommand::V2ApiCopyFolder { bearer, payload, res } => {
                let db_clone = Arc::clone(&self.db);
                let vector_fs_clone = self.vector_fs.clone();
                let identity_manager_clone = self.identity_manager.clone();
                tokio::spawn(async move {
                    let _ =
                        Node::v2_copy_folder(db_clone, vector_fs_clone, identity_manager_clone, payload, bearer, res)
                            .await;
                });
            }

            NodeCommand::V2ApiDeleteFolder { bearer, payload, res } => {
                let db_clone = Arc::clone(&self.db);
                let vector_fs_clone = self.vector_fs.clone();
                let identity_manager_clone = self.identity_manager.clone();
                tokio::spawn(async move {
                    let _ =
                        Node::v2_delete_folder(db_clone, vector_fs_clone, identity_manager_clone, payload, bearer, res)
                            .await;
                });
            }

            NodeCommand::V2ApiDeleteItem { bearer, payload, res } => {
                let db_clone = Arc::clone(&self.db);
                let vector_fs_clone = self.vector_fs.clone();
                let identity_manager_clone = self.identity_manager.clone();
                tokio::spawn(async move {
                    let _ =
                        Node::v2_delete_item(db_clone, vector_fs_clone, identity_manager_clone, payload, bearer, res)
                            .await;
                });
            }

            NodeCommand::V2ApiSearchItems { bearer, payload, res } => {
                let db_clone = Arc::clone(&self.db);
                let vector_fs_clone = self.vector_fs.clone();
                let identity_manager_clone = self.identity_manager.clone();
                tokio::spawn(async move {
                    let _ =
                        Node::v2_search_items(db_clone, vector_fs_clone, identity_manager_clone, payload, bearer, res)
                            .await;
                });
            }
            NodeCommand::V2ApiVecFSRetrieveVectorResource { bearer, path, res } => {
                let db_clone = Arc::clone(&self.db);
                let vector_fs_clone = self.vector_fs.clone();
                let identity_manager_clone = self.identity_manager.clone();
                tokio::spawn(async move {
                    let _ = Node::v2_retrieve_vector_resource(
                        db_clone,
                        vector_fs_clone,
                        identity_manager_clone,
                        path,
                        bearer,
                        res,
                    )
                    .await;
                });
            }
            NodeCommand::V2ApiUpdateSmartInboxName {
                bearer,
                inbox_name,
                custom_name,
                res,
            } => {
                let db_clone = Arc::clone(&self.db);
                tokio::spawn(async move {
                    let _ = Node::v2_update_smart_inbox_name(db_clone, bearer, inbox_name, custom_name, res).await;
                });
            }
            NodeCommand::V2ApiCreateFilesInbox { bearer, res } => {
                let db_clone = Arc::clone(&self.db);
                tokio::spawn(async move {
                    let _ = Node::v2_create_files_inbox(db_clone, bearer, res).await;
                });
            }
            NodeCommand::V2ApiAddFileToInbox {
                file_inbox_name,
                filename,
                file,
                bearer,
                res,
            } => {
                let db_clone = Arc::clone(&self.db);
                let vector_fs_clone = self.vector_fs.clone();
                tokio::spawn(async move {
                    let _ = Node::v2_add_file_to_inbox(
                        db_clone,
                        vector_fs_clone,
                        file_inbox_name,
                        filename,
                        file,
                        bearer,
                        res,
                    )
                    .await;
                });
            }
            NodeCommand::V2ApiUploadFileToFolder {
                bearer,
                filename,
                file,
                path,
                file_datetime,
                res,
            } => {
                let db_clone = Arc::clone(&self.db);
                let vector_fs_clone = self.vector_fs.clone();
                let identity_manager_clone = self.identity_manager.clone();
                let embedding_generator_clone = self.embedding_generator.clone();
                let ext_subscription_manager_clone = self.ext_subscription_manager.clone();
                tokio::spawn(async move {
                    let _ = Node::v2_upload_file_to_folder(
                        db_clone,
                        vector_fs_clone,
                        identity_manager_clone,
                        Arc::new(embedding_generator_clone),
                        ext_subscription_manager_clone,
                        bearer,
                        filename,
                        file,
                        path,
                        file_datetime,
                        res,
                    )
                    .await;
                });
            }
            NodeCommand::V2ApiRetrieveSourceFile { bearer, payload, res } => {
                let db_clone = Arc::clone(&self.db);
                let vector_fs_clone = self.vector_fs.clone();
                let identity_manager_clone = self.identity_manager.clone();
                tokio::spawn(async move {
                    let _ = Node::v2_retrieve_source_file(
                        db_clone,
                        vector_fs_clone,
                        identity_manager_clone,
                        payload,
                        bearer,
                        res,
                    )
                    .await;
                });
            }
            // New Code
            NodeCommand::V2ApiAvailableSharedItems { bearer, payload, res } => {
                let db_clone = Arc::clone(&self.db);
                let node_name_clone = self.node_name.clone();
                let identity_manager_clone = self.identity_manager.clone();
                let ext_subscription_manager_clone = self.ext_subscription_manager.clone();
                let my_subscription_manager_clone = self.my_subscription_manager.clone();
                tokio::spawn(async move {
                    let _ = Node::v2_api_available_shared_items(
                        db_clone,
                        node_name_clone,
                        identity_manager_clone,
                        ext_subscription_manager_clone,
                        my_subscription_manager_clone,
                        bearer,
                        payload,
                        res,
                    )
                    .await;
                });
            }
            NodeCommand::V2ApiAvailableSharedItemsOpen { bearer, payload, res } => {
                let db_clone = Arc::clone(&self.db);
                let node_name_clone = self.node_name.clone();
                let ext_subscription_manager_clone = self.ext_subscription_manager.clone();
                tokio::spawn(async move {
                    let _ = Node::v2_api_available_shared_items_open(
                        db_clone,
                        node_name_clone,
                        ext_subscription_manager_clone,
                        bearer,
                        payload,
                        res,
                    )
                    .await;
                });
            }
            NodeCommand::V2ApiCreateShareableFolder { bearer, payload, res } => {
                let db_clone = Arc::clone(&self.db);
                let identity_manager_clone = self.identity_manager.clone();
                let ext_subscription_manager_clone = self.ext_subscription_manager.clone();
                tokio::spawn(async move {
                    let _ = Node::v2_api_create_shareable_folder(
                        db_clone,
                        identity_manager_clone,
                        ext_subscription_manager_clone,
                        bearer,
                        payload,
                        res,
                    )
                    .await;
                });
            }
            NodeCommand::V2ApiUpdateShareableFolder { bearer, payload, res } => {
                let db_clone = Arc::clone(&self.db);
                let identity_manager_clone = self.identity_manager.clone();
                let ext_subscription_manager_clone = self.ext_subscription_manager.clone();
                tokio::spawn(async move {
                    let _ = Node::v2_api_update_shareable_folder(
                        db_clone,
                        identity_manager_clone,
                        ext_subscription_manager_clone,
                        bearer,
                        payload,
                        res,
                    )
                    .await;
                });
            }
            NodeCommand::V2ApiUnshareFolder { bearer, payload, res } => {
                let db_clone = Arc::clone(&self.db);
                let identity_manager_clone = self.identity_manager.clone();
                let ext_subscription_manager_clone = self.ext_subscription_manager.clone();
                tokio::spawn(async move {
                    let _ = Node::v2_api_unshare_folder(
                        db_clone,
                        identity_manager_clone,
                        ext_subscription_manager_clone,
                        bearer,
                        payload,
                        res,
                    )
                    .await;
                });
            }
            NodeCommand::V2ApiSubscribeToSharedFolder { bearer, payload, res } => {
                let db_clone = Arc::clone(&self.db);
                let identity_manager_clone = self.identity_manager.clone();
                let my_subscription_manager_clone = self.my_subscription_manager.clone();
                tokio::spawn(async move {
                    let _ = Node::v2_api_subscribe_to_shared_folder(
                        db_clone,
                        identity_manager_clone,
                        my_subscription_manager_clone,
                        bearer,
                        payload,
                        res,
                    )
                    .await;
                });
            }
            NodeCommand::V2ApiUnsubscribe { bearer, payload, res } => {
                let db_clone = Arc::clone(&self.db);
                let node_name_clone = self.node_name.clone();
                let identity_manager_clone = self.identity_manager.clone();
                let my_subscription_manager_clone = self.my_subscription_manager.clone();
                tokio::spawn(async move {
                    let _ = Node::v2_api_unsubscribe(
                        db_clone,
                        node_name_clone,
                        identity_manager_clone,
                        my_subscription_manager_clone,
                        bearer,
                        payload,
                        res,
                    )
                    .await;
                });
            }
            NodeCommand::V2ApiMySubscriptions { bearer, res } => {
                let db_clone = Arc::clone(&self.db);
                let node_name_clone = self.node_name.clone();
                let identity_manager_clone = self.identity_manager.clone();
                tokio::spawn(async move {
                    let _ =
                        Node::v2_api_my_subscriptions(db_clone, node_name_clone, identity_manager_clone, bearer, res)
                            .await;
                });
            }
            NodeCommand::V2ApiGetMySubscribers { bearer, payload, res } => {
                let db_clone = Arc::clone(&self.db);
                let ext_subscription_manager_clone = self.ext_subscription_manager.clone();
                tokio::spawn(async move {
                    let _ =
                        Node::v2_api_get_my_subscribers(db_clone, ext_subscription_manager_clone, bearer, payload, res)
                            .await;
                });
            }
            NodeCommand::V2ApiGetHttpFreeSubscriptionLinks {
                bearer,
                subscription_profile_path,
                res,
            } => {
                let db_clone = Arc::clone(&self.db);
                let ext_subscription_manager_clone = self.ext_subscription_manager.clone();
                tokio::spawn(async move {
                    let _ = Node::v2_api_get_http_free_subscription_links(
                        db_clone,
                        ext_subscription_manager_clone,
                        bearer,
                        subscription_profile_path,
                        res,
                    )
                    .await;
                });
            }
            NodeCommand::V2ApiGetLastNotifications { bearer, payload, res } => {
                let db_clone = Arc::clone(&self.db);
                let node_name_clone = self.node_name.clone();
                let identity_manager_clone = self.identity_manager.clone();
                tokio::spawn(async move {
                    let _ = Node::v2_api_get_last_notifications(
                        db_clone,
                        node_name_clone,
                        identity_manager_clone,
                        bearer,
                        payload,
                        res,
                    )
                    .await;
                });
            }
            NodeCommand::V2ApiGetNotificationsBeforeTimestamp { bearer, payload, res } => {
                let db_clone = Arc::clone(&self.db);
                let node_name_clone = self.node_name.clone();
                let identity_manager_clone = self.identity_manager.clone();
                tokio::spawn(async move {
                    let _ = Node::v2_api_get_notifications_before_timestamp(
                        db_clone,
                        node_name_clone,
                        identity_manager_clone,
                        bearer,
                        payload,
                        res,
                    )
                    .await;
                });
            }
            NodeCommand::V2ApiGetDefaultEmbeddingModel { bearer, res } => {
                let db = self.db.clone();
                tokio::spawn(async move {
                    let _ = Node::v2_api_get_default_embedding_model(db, bearer, res).await;
                });
            }
            NodeCommand::V2ApiGetSupportedEmbeddingModels { bearer, res } => {
                let db = self.db.clone();
                tokio::spawn(async move {
                    let _ = Node::v2_api_get_supported_embedding_models(db, bearer, res).await;
                });
            }
            NodeCommand::V2ApiUpdateDefaultEmbeddingModel {
                bearer,
                model_name,
                res,
            } => {
                let db = self.db.clone();
                tokio::spawn(async move {
                    let _ = Node::v2_api_update_default_embedding_model(db, bearer, model_name, res).await;
                });
            }
            NodeCommand::V2ApiUpdateSupportedEmbeddingModels { bearer, models, res } => {
                let db = self.db.clone();
                let vector_fs = self.vector_fs.clone();
                let identity_manager_clone = self.identity_manager.clone();
                tokio::spawn(async move {
                    let _ = Node::v2_api_update_supported_embedding_models(
                        db,
                        vector_fs,
                        identity_manager_clone,
                        bearer,
                        models,
                        res,
                    )
                    .await;
                });
            }
            NodeCommand::V2ApiAddLlmProvider { bearer, agent, res } => {
                let db_clone = Arc::clone(&self.db);
                let identity_manager_clone = self.identity_manager.clone();
                let job_manager_clone = self.job_manager.clone();
                let identity_secret_key_clone = self.identity_secret_key.clone();
                let ws_manager_trait = self.ws_manager_trait.clone();
                tokio::spawn(async move {
                    let _ = Node::v2_api_add_llm_provider(
                        db_clone,
                        identity_manager_clone,
                        job_manager_clone,
                        identity_secret_key_clone,
                        bearer,
                        agent,
                        ws_manager_trait,
                        res,
                    )
                    .await;
                });
            }
            NodeCommand::V2ApiChangeJobLlmProvider { bearer, payload, res } => {
                let db_clone = Arc::clone(&self.db);
                tokio::spawn(async move {
                    let _ = Node::v2_api_change_job_llm_provider(db_clone, bearer, payload, res).await;
                });
            }
            NodeCommand::V2ApiUpdateJobConfig {
                bearer,
                job_id,
                config,
                res,
            } => {
                let db_clone = Arc::clone(&self.db);
                tokio::spawn(async move {
                    let _ = Node::v2_api_update_job_config(db_clone, bearer, job_id, config, res).await;
                });
            }
            NodeCommand::V2ApiGetJobConfig { bearer, job_id, res } => {
                let db_clone = Arc::clone(&self.db);
                tokio::spawn(async move {
                    let _ = Node::v2_api_get_job_config(db_clone, bearer, job_id, res).await;
                });
            }
            NodeCommand::V2ApiRemoveLlmProvider {
                bearer,
                llm_provider_id,
                res,
            } => {
                let db_clone = Arc::clone(&self.db);
                let identity_manager_clone = self.identity_manager.clone();
                tokio::spawn(async move {
                    let _ = Node::v2_api_remove_llm_provider(
                        db_clone,
                        identity_manager_clone,
                        bearer,
                        llm_provider_id,
                        res,
                    )
                    .await;
                });
            }
            NodeCommand::V2ApiModifyLlmProvider { bearer, agent, res } => {
                let db_clone = Arc::clone(&self.db);
                let identity_manager_clone = self.identity_manager.clone();
                tokio::spawn(async move {
                    let _ =
                        Node::v2_api_modify_llm_provider(db_clone, identity_manager_clone, bearer, agent, res).await;
                });
            }
            NodeCommand::V2ApiChangeNodesName { bearer, new_name, res } => {
                let db_clone = Arc::clone(&self.db);
                let secret_file_path = self.secrets_file_path.clone();
                let identity_manager_clone = self.identity_manager.clone();
                let encryption_public_key_clone = self.encryption_public_key.clone();
                let identity_public_key_clone = self.identity_public_key.clone();
                tokio::spawn(async move {
                    let _ = Node::v2_api_change_nodes_name(
                        bearer,
                        db_clone,
                        &secret_file_path,
                        identity_manager_clone,
                        encryption_public_key_clone,
                        identity_public_key_clone,
                        new_name,
                        res,
                    )
                    .await;
                });
            }
            NodeCommand::V2ApiIsPristine { bearer, res } => {
                let db_clone = Arc::clone(&self.db);
                tokio::spawn(async move {
                    let _ = Node::v2_api_is_pristine(bearer, db_clone, res).await;
                });
            }
            NodeCommand::V2ApiHealthCheck { res } => {
                let db_clone = Arc::clone(&self.db);
                let public_https_certificate_clone = self.public_https_certificate.clone();
                let sqlite_manager = self.sqlite_manager.clone();
                tokio::spawn(async move {
                    let _ = Node::v2_api_health_check(db_clone, sqlite_manager, public_https_certificate_clone, res).await;
                });
            }
            NodeCommand::V2ApiScanOllamaModels { bearer, res } => {
                let db_clone = Arc::clone(&self.db);
                tokio::spawn(async move {
                    let _ = Node::v2_api_scan_ollama_models(db_clone, bearer, res).await;
                });
            }
            NodeCommand::V2ApiListAllShinkaiTools { bearer, res } => {
                let db_clone = Arc::clone(&self.db);
                tokio::spawn(async move {
                    let _ = Node::v2_api_list_all_shinkai_tools(db_clone, bearer, res).await;
                });
            }
            NodeCommand::V2ApiSetShinkaiTool {
                bearer,
                tool_key,
                payload,
                res,
            } => {
                let db_clone = Arc::clone(&self.db);
                tokio::spawn(async move {
                    let _ = Node::v2_api_set_shinkai_tool(db_clone, bearer, tool_key, payload, res).await;
                });
            }
            NodeCommand::V2ApiAddShinkaiTool {
                bearer,
                shinkai_tool,
                res,
            } => {
                let db_clone = Arc::clone(&self.db);
                tokio::spawn(async move {
                    let _ = Node::v2_api_add_shinkai_tool(db_clone, bearer, shinkai_tool, res).await;
                });
            }
            NodeCommand::V2ApiGetShinkaiTool { bearer, payload, res } => {
                let db_clone = Arc::clone(&self.db);
                tokio::spawn(async move {
                    let _ = Node::v2_api_get_shinkai_tool(db_clone, bearer, payload, res).await;
                });
            }
            NodeCommand::V2ApiAddOllamaModels { bearer, payload, res } => {
                let db_clone = Arc::clone(&self.db);
                let identity_manager_clone = self.identity_manager.clone();
                let job_manager_clone = self.job_manager.clone();
                let identity_secret_key_clone = self.identity_secret_key.clone();
                let ws_manager_trait = self.ws_manager_trait.clone();
                tokio::spawn(async move {
                    let _ = Node::v2_api_add_ollama_models(
                        db_clone,
                        identity_manager_clone,
                        job_manager_clone,
                        identity_secret_key_clone,
                        bearer,
                        payload,
                        ws_manager_trait,
                        res,
                    )
                    .await;
                });
            }
            NodeCommand::V2ApiDownloadFileFromInbox {
                bearer,
                inbox_name,
                filename,
                res,
            } => {
                let db_clone = Arc::clone(&self.db);
                let vector_fs_clone = self.vector_fs.clone();
                tokio::spawn(async move {
                    let _ = Node::v2_api_download_file_from_inbox(
                        db_clone,
                        vector_fs_clone,
                        bearer,
                        inbox_name,
                        filename,
                        res,
                    )
                    .await;
                });
            }
            NodeCommand::V2ApiListFilesInInbox {
                bearer,
                inbox_name,
                res,
            } => {
                let db_clone = Arc::clone(&self.db);
                let vector_fs_clone = self.vector_fs.clone();
                tokio::spawn(async move {
                    let _ = Node::v2_api_list_files_in_inbox(db_clone, vector_fs_clone, bearer, inbox_name, res).await;
                });
            }
            NodeCommand::V2ApiGetToolOffering {
                bearer,
                tool_key_name,
                res,
            } => {
                let db_clone = Arc::clone(&self.db);
                tokio::spawn(async move {
                    let _ = Node::v2_api_get_tool_offering(db_clone, bearer, tool_key_name, res).await;
                });
            }
            NodeCommand::V2ApiRemoveToolOffering {
                bearer,
                tool_key_name,
                res,
            } => {
                let db_clone = Arc::clone(&self.db);
                tokio::spawn(async move {
                    let _ = Node::v2_api_remove_tool_offering(db_clone, bearer, tool_key_name, res).await;
                });
            }
            NodeCommand::V2ApiGetAllToolOfferings { bearer, res } => {
                let db_clone = Arc::clone(&self.db);
                tokio::spawn(async move {
                    let _ = Node::v2_api_get_all_tool_offering(db_clone, bearer, res).await;
                });
            }
            NodeCommand::V2ApiSetToolOffering {
                bearer,
                tool_offering,
                res,
            } => {
                let db_clone = Arc::clone(&self.db);
                tokio::spawn(async move {
                    let _ = Node::v2_api_set_tool_offering(db_clone, bearer, tool_offering, res).await;
                });
            }
            NodeCommand::V2ApiRestoreLocalEthersWallet {
                bearer,
                network,
                source,
                role,
                res,
            } => {
                let db_clone = Arc::clone(&self.db);
                let wallet_manager_clone = self.wallet_manager.clone();
                tokio::spawn(async move {
                    let _ = Node::v2_api_restore_local_ethers_wallet(
                        db_clone,
                        wallet_manager_clone,
                        bearer,
                        network,
                        source,
                        role,
                        res,
                    )
                    .await;
                });
            }
            NodeCommand::V2ApiCreateLocalEthersWallet {
                bearer,
                network,
                role,
                res,
            } => {
                let db_clone = Arc::clone(&self.db);
                let wallet_manager_clone = self.wallet_manager.clone();
                tokio::spawn(async move {
                    let _ = Node::v2_api_create_local_ethers_wallet(
                        db_clone,
                        wallet_manager_clone,
                        bearer,
                        network,
                        role,
                        res,
                    )
                    .await;
                });
            }
            NodeCommand::V2ApiRestoreCoinbaseMPCWallet {
                bearer,
                network,
                config,
                wallet_id,
                role,
                res,
            } => {
                let db_clone = Arc::clone(&self.db);
                let wallet_manager_clone = self.wallet_manager.clone();
                tokio::spawn(async move {
                    let _ = Node::v2_api_restore_coinbase_mpc_wallet(
                        db_clone,
                        wallet_manager_clone,
                        bearer,
                        network,
                        config,
                        wallet_id,
                        role,
                        res,
                    )
                    .await;
                });
            }
            NodeCommand::V2ApiCreateCoinbaseMPCWallet {
                bearer,
                network,
                config,
                role,
                res,
            } => {
                let db_clone = Arc::clone(&self.db);
                let wallet_manager_clone = self.wallet_manager.clone();
                tokio::spawn(async move {
                    let _ = Node::v2_api_create_coinbase_mpc_wallet(
                        db_clone,
                        wallet_manager_clone,
                        bearer,
                        network,
                        config,
                        role,
                        res,
                    )
                    .await;
                });
            }
            NodeCommand::V2ApiListWallets { bearer, res } => {
                let db_clone = Arc::clone(&self.db);
                let wallet_manager_clone = self.wallet_manager.clone();
                tokio::spawn(async move {
                    let _ = Node::v2_api_list_wallets(db_clone, wallet_manager_clone, bearer, res).await;
                });
            }
            NodeCommand::V2ApiRequestInvoice {
                bearer,
                tool_key_name,
                usage,
                res,
            } => {
                let db_clone = Arc::clone(&self.db);
                let my_agent_payments_manager_clone = self.my_agent_payments_manager.clone();
                tokio::spawn(async move {
                    let _ = Node::v2_api_request_invoice(
                        db_clone,
                        my_agent_payments_manager_clone,
                        bearer,
                        tool_key_name,
                        usage,
                        res,
                    )
                    .await;
                });
            }
            NodeCommand::V2ApiPayInvoice {
                bearer,
                invoice_id,
                data_for_tool,
                res,
            } => {
                let db_clone = Arc::clone(&self.db);
                let my_agent_payments_manager_clone = self.my_agent_payments_manager.clone();
                tokio::spawn(async move {
                    let _ = Node::v2_api_pay_invoice(
                        db_clone,
                        my_agent_payments_manager_clone,
                        bearer,
                        invoice_id,
                        data_for_tool,
                        res,
                    )
                    .await;
                });
            }
            NodeCommand::V2ApiListInvoices { bearer, res } => {
                let db_clone = Arc::clone(&self.db);
                tokio::spawn(async move {
                    let _ = Node::v2_api_list_invoices(db_clone, bearer, res).await;
                });
            }
            NodeCommand::V2ApiAddCustomPrompt { bearer, prompt, res } => {
                let db_clone = Arc::clone(&self.db);
                tokio::spawn(async move {
                    let _ = Node::v2_api_add_custom_prompt(db_clone, bearer, prompt, res).await;
                });
            }
            NodeCommand::V2ApiDeleteCustomPrompt {
                bearer,
                prompt_name,
                res,
            } => {
                let db_clone = Arc::clone(&self.db);
                tokio::spawn(async move {
                    let _ = Node::v2_api_delete_custom_prompt(db_clone, bearer, prompt_name, res).await;
                });
            }
            NodeCommand::V2ApiGetAllCustomPrompts { bearer, res } => {
                let db_clone = Arc::clone(&self.db);
                tokio::spawn(async move {
                    let _ = Node::v2_api_get_all_custom_prompts(db_clone, bearer, res).await;
                });
            }
            NodeCommand::V2ApiGetCustomPrompt {
                bearer,
                prompt_name,
                res,
            } => {
                let db_clone = Arc::clone(&self.db);
                tokio::spawn(async move {
                    let _ = Node::v2_api_get_custom_prompt(db_clone, bearer, prompt_name, res).await;
                });
            }
            NodeCommand::V2ApiSearchCustomPrompts { bearer, query, res } => {
                let db_clone = Arc::clone(&self.db);
                tokio::spawn(async move {
                    let _ = Node::v2_api_search_custom_prompts(db_clone, bearer, query, res).await;
                });
            }
            NodeCommand::V2ApiUpdateCustomPrompt { bearer, prompt, res } => {
                let db_clone = Arc::clone(&self.db);
                tokio::spawn(async move {
                    let _ = Node::v2_api_update_custom_prompt(db_clone, bearer, prompt, res).await;
                });
            }
            NodeCommand::V2ApiStopLLM {
                bearer,
                inbox_name,
                res,
            } => {
                let db_clone = Arc::clone(&self.db);
                let stopper_clone = self.llm_stopper.clone();
                tokio::spawn(async move {
                    let _ = Node::v2_api_stop_llm(db_clone, stopper_clone, bearer, inbox_name, res).await;
                });
            }
            NodeCommand::V2ApiAddAgent { bearer, agent, res } => {
                let db_clone = Arc::clone(&self.db);
                let identity_manager_clone = self.identity_manager.clone();
                tokio::spawn(async move {
                    let _ = Node::v2_api_add_agent(db_clone, identity_manager_clone, bearer, agent, res).await;
                });
            }
            NodeCommand::V2ApiRemoveAgent { bearer, agent_id, res } => {
                let db_clone = Arc::clone(&self.db);
                tokio::spawn(async move {
                    let _ = Node::v2_api_remove_agent(db_clone, bearer, agent_id, res).await;
                });
            }
            NodeCommand::V2ApiUpdateAgent {
                bearer,
                partial_agent,
                res,
            } => {
                let db_clone = Arc::clone(&self.db);
                tokio::spawn(async move {
                    let _ = Node::v2_api_update_agent(db_clone, bearer, partial_agent, res).await;
                });
            }
            NodeCommand::V2ApiGetAgent { bearer, agent_id, res } => {
                let db_clone = Arc::clone(&self.db);
                tokio::spawn(async move {
                    let _ = Node::v2_api_get_agent(db_clone, bearer, agent_id, res).await;
                });
            }
            NodeCommand::V2ApiGetAllAgents { bearer, res } => {
                let db_clone = Arc::clone(&self.db);
                tokio::spawn(async move {
                    let _ = Node::v2_api_get_all_agents(db_clone, bearer, res).await;
                });
            }
            NodeCommand::V2ApiRetryMessage {
                bearer,
                inbox_name,
                message_id,
                res,
            } => {
                let db_clone = Arc::clone(&self.db);
                let job_manager_clone = self.job_manager.clone().unwrap();
                let node_encryption_sk_clone = self.encryption_secret_key.clone();
                let node_encryption_pk_clone = self.encryption_public_key.clone();
                let node_signing_sk_clone = self.identity_secret_key.clone();

                tokio::spawn(async move {
                    let _ = Node::v2_api_retry_message(
                        db_clone,
                        job_manager_clone,
                        node_encryption_sk_clone,
                        node_encryption_pk_clone,
                        node_signing_sk_clone,
                        bearer,
                        inbox_name,
                        message_id,
                        res,
                    )
                    .await;
                });
            }
            NodeCommand::V2ApiUpdateJobScope {
                bearer,
                job_id,
                job_scope,
                res,
            } => {
                let db_clone = Arc::clone(&self.db);
                tokio::spawn(async move {
                    let _ = Node::v2_api_update_job_scope(db_clone, bearer, job_id, job_scope, res).await;
                });
            }
            NodeCommand::V2ApiGetJobScope { bearer, job_id, res } => {
                let db_clone = Arc::clone(&self.db);
                tokio::spawn(async move {
                    let _ = Node::v2_api_get_job_scope(db_clone, bearer, job_id, res).await;
                });
            }
            // NodeCommand::V2ApiGetToolingLogs {
            //     bearer,
            //     message_id,
            //     res,
            // } => {
            //     let db_clone = Arc::clone(&self.db);
            //     let sqlite_logger_clone = Arc::clone(&self.sqlite_logger);
            //     tokio::spawn(async move {
            //         let _ = Node::v2_api_get_tooling_logs(db_clone, sqlite_logger_clone, bearer, message_id, res).await;
            //     });
            // }
            NodeCommand::V2ApiImportSheet { bearer, payload, res } => {
                let db_clone = Arc::clone(&self.db);
                let sheet_manager_clone = self.sheet_manager.clone();
                tokio::spawn(async move {
                    let _ = Node::v2_api_import_sheet(db_clone, sheet_manager_clone, payload, bearer, res).await;
                });
            }
            NodeCommand::V2ApiExportSheet { bearer, payload, res } => {
                let db_clone = Arc::clone(&self.db);
                let sheet_manager_clone = self.sheet_manager.clone();
                tokio::spawn(async move {
                    let _ = Node::v2_api_export_sheet(db_clone, sheet_manager_clone, payload, bearer, res).await;
                });
            }
            NodeCommand::V2ApiSetSheetUploadedFiles { bearer, payload, res } => {
                let db_clone = Arc::clone(&self.db);
                let vector_fs_clone = self.vector_fs.clone();
                let identity_manager_clone = self.identity_manager.clone();
                let sheet_manager_clone = self.sheet_manager.clone();

                tokio::spawn(async move {
                    let _ = Node::v2_set_sheet_uploaded_files(
                        db_clone,
                        vector_fs_clone,
                        identity_manager_clone,
                        sheet_manager_clone,
                        payload,
                        bearer,
                        res,
                    )
                    .await;
                });
            }
            NodeCommand::V2ApiExecuteTool {
                bearer,
                tool_router_key,
                parameters,
                tool_id,
                app_id,
                llm_provider,
                extra_config,
                res,
            } => {
                let db_clone = Arc::clone(&self.db);
                let vector_fs_clone = self.vector_fs.clone();
                let node_name = self.node_name.clone();
                let job_manager = self.job_manager.clone().unwrap();
                let identity_manager = self.identity_manager.clone();
                let encryption_secret_key = self.encryption_secret_key.clone();
                let encryption_public_key = self.encryption_public_key;
                let signing_secret_key = self.identity_secret_key.clone();

                tokio::spawn(async move {
                    let _ = Node::execute_tool(
                        bearer,
                        node_name,
                        db_clone,
                        vector_fs_clone,
                        tool_router_key,
                        parameters,
                        tool_id,
                        app_id,
                        llm_provider,
                        extra_config,
                        identity_manager,
                        job_manager,
                        encryption_secret_key,
                        encryption_public_key,
                        signing_secret_key,
                        res,
                    )
                    .await;
                });
            }
            NodeCommand::V2ApiExecuteCode {
                bearer,
                code,
                tools,
                tool_type,
                parameters,
                tool_id,
                app_id,
                llm_provider,
                res,
            } => {
                let db_clone = Arc::clone(&self.db);

                tokio::spawn(async move {
                    let _ = Node::run_execute_code(
                        bearer,
                        db_clone,
                        tool_type,
                        code,
                        tools,
                        parameters,
                        tool_id,
                        app_id,
                        llm_provider,
                        res,
                    )
                    .await;
                });
            }
<<<<<<< HEAD
            NodeCommand::V2ApiGenerateToolDefinitions { bearer, language, res } => {
                let db_clone = Arc::clone(&self.db);

                tokio::spawn(async move {
                    let _ = Node::get_tool_definitions(bearer, db_clone, language, res).await;
=======
            NodeCommand::V2ApiGenerateToolDefinitions {
                bearer,
                language,
                tools,
                res,
            } => {
                let sqlite_manager_clone = self.sqlite_manager.clone();
                let db_clone: Arc<shinkai_db::db::ShinkaiDB> = self.db.clone();

                tokio::spawn(async move {
                    let _ =
                        Node::get_tool_definitions(bearer, db_clone, language, tools, sqlite_manager_clone, res).await;
>>>>>>> df07e781
                });
            }
            NodeCommand::V2ApiGenerateToolFetchQuery {
                bearer,
                language,
                tools,
                res,
            } => {
                let db_clone = Arc::clone(&self.db);

                tokio::spawn(async move {
                    let _ = Node::generate_tool_fetch_query(bearer, db_clone, language, tools, res).await;
                });
            }
            NodeCommand::V2ApiGenerateToolImplementation {
                bearer,
                message,
                language,
                tools,
                raw,
                res,
            } => {
                let job_manager_clone = self.job_manager.clone().unwrap();
                let node_name_clone = self.node_name.clone();
                let db_clone = self.db.clone();
                let identity_manager_clone = self.identity_manager.clone();
                let encryption_secret_key_clone = self.encryption_secret_key.clone();
                let encryption_public_key_clone = self.encryption_public_key;
                let signing_secret_key_clone = self.identity_secret_key.clone();

                tokio::spawn(async move {
                    let _ = Node::generate_tool_implementation(
                        bearer,
                        db_clone,
                        message,
                        language,
<<<<<<< HEAD
=======
                        tools,
                        sqlite_manager_clone,
>>>>>>> df07e781
                        node_name_clone,
                        identity_manager_clone,
                        job_manager_clone,
                        encryption_secret_key_clone,
                        encryption_public_key_clone,
                        signing_secret_key_clone,
                        raw,
                        res,
                    )
                    .await;
                });
            }
            NodeCommand::V2ApiToolImplementationUndoTo {
                bearer,
                message_hash,
                job_id,
                res,
            } => {
                let db_clone = Arc::clone(&self.db);
                tokio::spawn(async move {
                    let _ = Node::v2_api_tool_implementation_undo_to(
                        bearer,
                        db_clone,
                        message_hash,
                        job_id,
                        res,
                    )
                    .await;
                });
            }
            NodeCommand::V2ApiToolImplementationCodeUpdate {
                bearer,
                job_id,
                code,
                res,
            } => {
                let db_clone = Arc::clone(&self.db);
                let identity_manager_clone = self.identity_manager.clone();
                let node_name_clone = self.node_name.clone();
                let node_encryption_sk_clone = self.encryption_secret_key.clone();
                let node_encryption_pk_clone = self.encryption_public_key.clone();
                let node_signing_sk_clone = self.identity_secret_key.clone();

                tokio::spawn(async move {
                    let _ = Node::v2_api_tool_implementation_code_update(
                        bearer,
                        db_clone,
                        job_id,
                        code,
                        identity_manager_clone,
                        node_name_clone,
                        node_encryption_sk_clone,
                        node_encryption_pk_clone,
                        node_signing_sk_clone,
                        res,
                    ).await;
                });
            }
            NodeCommand::V2ApiGenerateToolMetadataImplementation {
                bearer,
                job_id,
                language,
                tools,
                res,
            } => {
                let job_manager_clone = self.job_manager.clone().unwrap();
                let node_name_clone = self.node_name.clone();
                let db_clone = self.db.clone();
                let identity_manager_clone = self.identity_manager.clone();
                let encryption_secret_key_clone = self.encryption_secret_key.clone();
                let encryption_public_key_clone = self.encryption_public_key;
                let signing_secret_key_clone = self.identity_secret_key.clone();

                tokio::spawn(async move {
                    let _ = Node::generate_tool_metadata_implementation(
                        bearer,
                        job_id,
                        language,
<<<<<<< HEAD
=======
                        tools,
                        sqlite_manager_clone,
>>>>>>> df07e781
                        db_clone,
                        node_name_clone,
                        identity_manager_clone,
                        job_manager_clone,
                        encryption_secret_key_clone,
                        encryption_public_key_clone,
                        signing_secret_key_clone,
                        res,
                    )
                    .await;
                });
            }
            NodeCommand::V2ApiExportMessagesFromInbox {
                bearer,
                inbox_name,
                format,
                res,
            } => {
                let db_clone = Arc::clone(&self.db);
                let vector_fs_clone = self.vector_fs.clone();
                tokio::spawn(async move {
                    let _ =
                        Node::v2_export_messages_from_inbox(db_clone, vector_fs_clone, bearer, inbox_name, format, res)
                            .await;
                });
            }
            NodeCommand::V2ApiSearchShinkaiTool { bearer, query, res } => {
                let db_clone = Arc::clone(&self.db);
                tokio::spawn(async move {
                    let _ = Node::v2_api_search_shinkai_tool(db_clone, bearer, query, res).await;
                });
            }
            NodeCommand::V2ApiSetPlaygroundTool { bearer, payload, res } => {
                let db_clone = Arc::clone(&self.db);
                tokio::spawn(async move {
                    let _ = Node::v2_api_set_playground_tool(db_clone, bearer, payload, res).await;
                });
            }
            NodeCommand::V2ApiListPlaygroundTools { bearer, res } => {
                let db_clone = Arc::clone(&self.db);
                tokio::spawn(async move {
                    let _ = Node::v2_api_list_playground_tools(db_clone, bearer, res).await;
                });
            }
            NodeCommand::V2ApiRemovePlaygroundTool { bearer, tool_key, res } => {
                let db_clone = Arc::clone(&self.db);
                tokio::spawn(async move {
                    let _ = Node::v2_api_remove_playground_tool(db_clone, bearer, tool_key, res).await;
                });
            }
            NodeCommand::V2ApiGetPlaygroundTool { bearer, tool_key, res } => {
                let db_clone = Arc::clone(&self.db);
                tokio::spawn(async move {
                    let _ = Node::v2_api_get_playground_tool(db_clone, bearer, tool_key, res).await;
                });
            }
            _ => (),
        }
    }
}<|MERGE_RESOLUTION|>--- conflicted
+++ resolved
@@ -2396,9 +2396,8 @@
             NodeCommand::V2ApiHealthCheck { res } => {
                 let db_clone = Arc::clone(&self.db);
                 let public_https_certificate_clone = self.public_https_certificate.clone();
-                let sqlite_manager = self.sqlite_manager.clone();
-                tokio::spawn(async move {
-                    let _ = Node::v2_api_health_check(db_clone, sqlite_manager, public_https_certificate_clone, res).await;
+                tokio::spawn(async move {
+                    let _ = Node::v2_api_health_check(db_clone, public_https_certificate_clone, res).await;
                 });
             }
             NodeCommand::V2ApiScanOllamaModels { bearer, res } => {
@@ -2916,26 +2915,17 @@
                     .await;
                 });
             }
-<<<<<<< HEAD
-            NodeCommand::V2ApiGenerateToolDefinitions { bearer, language, res } => {
-                let db_clone = Arc::clone(&self.db);
-
-                tokio::spawn(async move {
-                    let _ = Node::get_tool_definitions(bearer, db_clone, language, res).await;
-=======
             NodeCommand::V2ApiGenerateToolDefinitions {
                 bearer,
                 language,
                 tools,
                 res,
             } => {
-                let sqlite_manager_clone = self.sqlite_manager.clone();
                 let db_clone: Arc<shinkai_db::db::ShinkaiDB> = self.db.clone();
 
                 tokio::spawn(async move {
                     let _ =
-                        Node::get_tool_definitions(bearer, db_clone, language, tools, sqlite_manager_clone, res).await;
->>>>>>> df07e781
+                        Node::get_tool_definitions(bearer, db_clone, language, tools, res).await;
                 });
             }
             NodeCommand::V2ApiGenerateToolFetchQuery {
@@ -2972,11 +2962,7 @@
                         db_clone,
                         message,
                         language,
-<<<<<<< HEAD
-=======
                         tools,
-                        sqlite_manager_clone,
->>>>>>> df07e781
                         node_name_clone,
                         identity_manager_clone,
                         job_manager_clone,
@@ -3055,11 +3041,7 @@
                         bearer,
                         job_id,
                         language,
-<<<<<<< HEAD
-=======
                         tools,
-                        sqlite_manager_clone,
->>>>>>> df07e781
                         db_clone,
                         node_name_clone,
                         identity_manager_clone,
