use std::sync::Arc;

use shinkai_http_api::node_commands::NodeCommand;

use crate::{network::Node, utils::environment::fetch_node_environment};

impl Node {
    pub async fn handle_command(&self, command: NodeCommand) {
        match command {
            // Spawn a new task for each command to handle it concurrently

            // NodeCommand::Shutdown => {
            //     shinkai_log(ShinkaiLogOption::Node, ShinkaiLogLevel::Info, "Shutdown command received. Stopping the node.");
            //     // self.db = Arc::new(Mutex::new(ShinkaiDB::new("PLACEHOLDER").expect("Failed to create a temporary database")));
            // },
            NodeCommand::PingAll => {
                let peers_clone = self.peers.clone();
                let identity_manager_clone = Arc::clone(&self.identity_manager);
                let node_name_clone = self.node_name.clone();
                let encryption_secret_key_clone = self.encryption_secret_key.clone();
                let identity_secret_key_clone = self.identity_secret_key.clone();
                let db_clone = Arc::clone(&self.db);
                let listen_address_clone = self.listen_address;
                let proxy_connection_info = self.proxy_connection_info.clone();
                let ws_manager_trait = self.ws_manager_trait.clone();
                tokio::spawn(async move {
                    let _ = Self::ping_all(
                        node_name_clone,
                        encryption_secret_key_clone,
                        identity_secret_key_clone,
                        peers_clone,
                        db_clone,
                        identity_manager_clone,
                        listen_address_clone,
                        proxy_connection_info,
                        ws_manager_trait,
                    )
                    .await;
                });
            }
            NodeCommand::GetPublicKeys(sender) => {
                let identity_public_key = self.identity_public_key;
                let encryption_public_key = self.encryption_public_key;
                tokio::spawn(async move {
                    let _ = Node::send_public_keys(identity_public_key, encryption_public_key, sender).await;
                });
            }
            NodeCommand::IdentityNameToExternalProfileData { name, res } => {
                let identity_manager_clone = Arc::clone(&self.identity_manager);
                tokio::spawn(async move {
                    let _ = Self::handle_external_profile_data(identity_manager_clone, name, res).await;
                });
            }
            NodeCommand::SendOnionizedMessage { msg, res } => {
                let db_clone = Arc::clone(&self.db);
                let node_name_clone = self.node_name.clone();
                let identity_manager_clone = Arc::clone(&self.identity_manager);
                let encryption_secret_key_clone = self.encryption_secret_key.clone();
                let identity_secret_key_clone = self.identity_secret_key.clone();
                let proxy_connection_info = self.proxy_connection_info.clone();
                let ws_manager_trait = self.ws_manager_trait.clone();
                tokio::spawn(async move {
                    let _ = Node::api_handle_send_onionized_message(
                        db_clone,
                        node_name_clone,
                        identity_manager_clone,
                        encryption_secret_key_clone,
                        identity_secret_key_clone,
                        msg,
                        proxy_connection_info,
                        ws_manager_trait,
                        res,
                    )
                    .await;
                });
            }
            NodeCommand::FetchLastMessages { limit, res } => {
                let db_clone = Arc::clone(&self.db);
                tokio::spawn(async move {
                    let _ = Node::fetch_and_send_last_messages(db_clone, limit, res).await;
                });
            }
            NodeCommand::GetAllSubidentitiesDevicesAndLLMProviders(res) => {
                let identity_manager_clone = Arc::clone(&self.identity_manager);
                tokio::spawn(async move {
                    let _ =
                        Node::local_get_all_subidentities_devices_and_llm_providers(identity_manager_clone, res).await;
                });
            }
            NodeCommand::LocalCreateRegistrationCode {
                permissions,
                code_type,
                res,
            } => {
                let db = self.db.clone();
                tokio::spawn(async move {
                    let _ = Node::local_create_and_send_registration_code(db, permissions, code_type, res).await;
                });
            }
            NodeCommand::GetLastMessagesFromInbox {
                inbox_name,
                limit,
                offset_key,
                res,
            } => {
                let db_clone = Arc::clone(&self.db);
                tokio::spawn(async move {
                    let _ =
                        Node::local_get_last_messages_from_inbox(db_clone, inbox_name, limit, offset_key, res).await;
                });
            }
            NodeCommand::MarkAsReadUpTo {
                inbox_name,
                up_to_time,
                res,
            } => {
                let db_clone = Arc::clone(&self.db);
                tokio::spawn(async move {
                    let _ = Node::local_mark_as_read_up_to(db_clone, inbox_name, up_to_time, res).await;
                });
            }
            NodeCommand::GetLastUnreadMessagesFromInbox {
                inbox_name,
                limit,
                offset,
                res,
            } => {
                let db_clone = Arc::clone(&self.db);
                tokio::spawn(async move {
                    let _ =
                        Node::local_get_last_unread_messages_from_inbox(db_clone, inbox_name, limit, offset, res).await;
                });
            }
            NodeCommand::AddInboxPermission {
                inbox_name,
                perm_type,
                identity,
                res,
            } => {
                let identity_manager_clone = Arc::clone(&self.identity_manager);
                let db_clone = Arc::clone(&self.db);
                tokio::spawn(async move {
                    let _ = Node::local_add_inbox_permission(
                        identity_manager_clone,
                        db_clone,
                        inbox_name,
                        perm_type,
                        identity,
                        res,
                    )
                    .await;
                });
            }
            NodeCommand::RemoveInboxPermission {
                inbox_name,
                perm_type,
                identity,
                res,
            } => {
                let identity_manager_clone = Arc::clone(&self.identity_manager);
                let db_clone = Arc::clone(&self.db);
                tokio::spawn(async move {
                    let _ = Node::local_remove_inbox_permission(
                        db_clone,
                        identity_manager_clone,
                        inbox_name,
                        perm_type,
                        identity,
                        res,
                    )
                    .await;
                });
            }
            NodeCommand::HasInboxPermission {
                inbox_name,
                perm_type,
                identity,
                res,
            } => {
                let identity_manager_clone = self.identity_manager.clone();
                let db_clone = self.db.clone();
                tokio::spawn(async move {
                    let _ = Node::has_inbox_permission(
                        identity_manager_clone,
                        db_clone,
                        inbox_name,
                        perm_type,
                        identity,
                        res,
                    )
                    .await;
                });
            }
            NodeCommand::CreateJob { shinkai_message, res } => {
                let job_manager_clone = self.job_manager.clone().unwrap();
                let db_clone = self.db.clone();
                let identity_manager_clone = self.identity_manager.clone();
                tokio::spawn(async move {
                    let _ = Node::local_create_new_job(
                        db_clone,
                        identity_manager_clone,
                        job_manager_clone,
                        shinkai_message,
                        res,
                    )
                    .await;
                });
            }
            NodeCommand::JobMessage { shinkai_message, res } => {
                let job_manager_clone = self.job_manager.clone().unwrap();
                tokio::spawn(async move {
                    let _ = Node::local_job_message(job_manager_clone, shinkai_message, res).await;
                });
            }
            NodeCommand::AddAgent { agent, profile, res } => {
                let identity_manager_clone = self.identity_manager.clone();
                let job_manager_clone = self.job_manager.clone().unwrap();
                let db_clone = self.db.clone();
                let identity_secret_key_clone = self.identity_secret_key.clone();
                let ws_manager_trait = self.ws_manager_trait.clone();
                tokio::spawn(async move {
                    let _ = Node::local_add_llm_provider(
                        db_clone,
                        identity_manager_clone,
                        job_manager_clone,
                        identity_secret_key_clone,
                        agent,
                        &profile,
                        ws_manager_trait,
                        res,
                    )
                    .await;
                });
            }
            NodeCommand::V2ApiExportAgent { bearer, agent_id, res } => {
                let db_clone = Arc::clone(&self.db);
                tokio::spawn(async move {
                    let _ = Node::v2_api_export_agent(db_clone, bearer, agent_id, res).await;
                });
            }
            NodeCommand::V2ApiImportAgent { bearer, url, res } => {
                let db_clone = Arc::clone(&self.db);
                tokio::spawn(async move {
                    let _ = Node::v2_api_import_agent(db_clone, bearer, url, res).await;
                });
            }
            NodeCommand::AvailableLLMProviders { full_profile_name, res } => {
                let db_clone = self.db.clone();
                let node_name_clone = self.node_name.clone();
                tokio::spawn(async move {
                    let _ =
                        Node::local_available_llm_providers(db_clone, &node_name_clone, full_profile_name, res).await;
                });
            }
            NodeCommand::LocalScanOllamaModels { res } => {
                tokio::spawn(async move {
                    let _ = Node::local_scan_ollama_models(res).await;
                });
            }
            NodeCommand::AddOllamaModels {
                target_profile,
                models,
                res,
            } => {
                let db_clone = self.db.clone();
                let identity_manager_clone = self.identity_manager.clone();
                let job_manager_clone = self.job_manager.clone().unwrap();
                let identity_secret_key_clone = self.identity_secret_key.clone();
                let ws_manager_trait = self.ws_manager_trait.clone();
                tokio::spawn(async move {
                    let _ = Node::local_add_ollama_models(
                        db_clone,
                        identity_manager_clone,
                        job_manager_clone,
                        identity_secret_key_clone,
                        models,
                        target_profile,
                        ws_manager_trait,
                        res,
                    )
                    .await;
                });
            }
            NodeCommand::APICreateRegistrationCode { msg, res } => {
                let encryption_secret_key_clone = self.encryption_secret_key.clone();
                let db_clone = Arc::clone(&self.db);
                let identity_manager_clone = self.identity_manager.clone();
                let node_name_clone = self.node_name.clone();
                tokio::spawn(async move {
                    let _ = Node::api_create_and_send_registration_code(
                        encryption_secret_key_clone,
                        db_clone,
                        identity_manager_clone,
                        node_name_clone,
                        msg,
                        res,
                    )
                    .await;
                });
            }
            NodeCommand::APIUseRegistrationCode { msg, res } => {
                let db_clone = Arc::clone(&self.db);
                let identity_manager_clone = self.identity_manager.clone();
                let node_name_clone = self.node_name.clone();
                let encryption_secret_key_clone = self.encryption_secret_key.clone();
                let first_device_needs_registration_code = self.first_device_needs_registration_code;
                let embedding_generator_clone = Arc::new(self.embedding_generator.clone());
                let encryption_public_key_clone = self.encryption_public_key;
                let identity_public_key_clone = self.identity_public_key;
                let identity_secret_key_clone = self.identity_secret_key.clone();
                let initial_llm_providers_clone = self.initial_llm_providers.clone();
                let job_manager = self.job_manager.clone().unwrap();
                let ws_manager_trait = self.ws_manager_trait.clone();
                let support_embedding_models = self.supported_embedding_models.clone();
                let public_https_certificate = self.public_https_certificate.clone();
                tokio::spawn(async move {
                    let _ = Node::api_handle_registration_code_usage(
                        db_clone,
                        node_name_clone,
                        encryption_secret_key_clone,
                        first_device_needs_registration_code,
                        embedding_generator_clone,
                        identity_manager_clone,
                        job_manager,
                        encryption_public_key_clone,
                        identity_public_key_clone,
                        identity_secret_key_clone,
                        initial_llm_providers_clone,
                        public_https_certificate,
                        msg,
                        ws_manager_trait,
                        support_embedding_models,
                        res,
                    )
                    .await;
                });
            }
            NodeCommand::APIGetAllSubidentities { res } => {
                let identity_manager_clone = self.identity_manager.clone();
                tokio::spawn(async move {
                    let _ = Node::api_get_all_profiles(identity_manager_clone, res).await;
                });
            }
            NodeCommand::APIGetLastMessagesFromInbox { msg, res } => {
                let encryption_secret_key_clone = self.encryption_secret_key.clone();
                let db_clone = Arc::clone(&self.db);
                let identity_manager_clone = self.identity_manager.clone();
                let node_name_clone = self.node_name.clone();
                tokio::spawn(async move {
                    let _ = Node::api_get_last_messages_from_inbox(
                        encryption_secret_key_clone,
                        db_clone,
                        identity_manager_clone,
                        node_name_clone,
                        msg,
                        res,
                    )
                    .await;
                });
            }
            NodeCommand::APIGetLastUnreadMessagesFromInbox { msg, res } => {
                let encryption_secret_key_clone = self.encryption_secret_key.clone();
                let db_clone = Arc::clone(&self.db);
                let identity_manager_clone = self.identity_manager.clone();
                let node_name_clone = self.node_name.clone();
                tokio::spawn(async move {
                    let _ = Node::api_get_last_unread_messages_from_inbox(
                        encryption_secret_key_clone,
                        db_clone,
                        identity_manager_clone,
                        node_name_clone,
                        msg,
                        res,
                    )
                    .await;
                });
            }
            NodeCommand::APIMarkAsReadUpTo { msg, res } => {
                let encryption_secret_key_clone = self.encryption_secret_key.clone();
                let db_clone = Arc::clone(&self.db);
                let identity_manager_clone = self.identity_manager.clone();
                let node_name_clone = self.node_name.clone();
                tokio::spawn(async move {
                    let _ = Node::api_mark_as_read_up_to(
                        encryption_secret_key_clone,
                        db_clone,
                        identity_manager_clone,
                        node_name_clone,
                        msg,
                        res,
                    )
                    .await;
                });
            }
            NodeCommand::APICreateJob { msg, res } => {
                let encryption_secret_key_clone = self.encryption_secret_key.clone();
                let db_clone = Arc::clone(&self.db);
                let identity_manager_clone = self.identity_manager.clone();
                let job_manager_clone = self.job_manager.clone().unwrap();
                let node_name_clone = self.node_name.clone();
                tokio::spawn(async move {
                    let _ = Node::api_create_new_job(
                        encryption_secret_key_clone,
                        db_clone,
                        identity_manager_clone,
                        node_name_clone,
                        job_manager_clone,
                        msg,
                        res,
                    )
                    .await;
                });
            }
            // NodeCommand::APIGetAllInboxesForProfile { msg, res } => self.api_get_all_inboxes_for_profile(msg, res).await,
            NodeCommand::APIGetAllInboxesForProfile { msg, res } => {
                let db_clone = Arc::clone(&self.db);
                let identity_manager_clone = self.identity_manager.clone();
                let node_name_clone = self.node_name.clone();
                let encryption_secret_key_clone = self.encryption_secret_key.clone();
                tokio::spawn(async move {
                    let _ = Node::api_get_all_inboxes_for_profile(
                        db_clone,
                        identity_manager_clone,
                        node_name_clone,
                        encryption_secret_key_clone,
                        msg,
                        res,
                    )
                    .await;
                });
            }
            // NodeCommand::APIAddAgent { msg, res } => self.api_add_agent(msg, res).await,
            NodeCommand::APIAddAgent { msg, res } => {
                let db_clone = Arc::clone(&self.db);
                let identity_manager_clone = self.identity_manager.clone();
                let job_manager_clone = self.job_manager.clone().unwrap();
                let node_name_clone = self.node_name.clone();
                let encryption_secret_key_clone = self.encryption_secret_key.clone();
                let identity_secret_key_clone = self.identity_secret_key.clone();
                let ws_manager_trait = self.ws_manager_trait.clone();
                tokio::spawn(async move {
                    let _ = Node::api_add_agent(
                        db_clone,
                        node_name_clone,
                        identity_manager_clone,
                        job_manager_clone,
                        identity_secret_key_clone,
                        encryption_secret_key_clone,
                        msg,
                        ws_manager_trait,
                        res,
                    )
                    .await;
                });
            }
            // NodeCommand::APIRemoveAgent { msg, res } => self.api_remove_agent(msg, res).await,
            NodeCommand::APIRemoveAgent { msg, res } => {
                let db_clone = Arc::clone(&self.db);
                let identity_manager_clone = self.identity_manager.clone();
                let node_name_clone = self.node_name.clone();
                let encryption_secret_key_clone = self.encryption_secret_key.clone();
                tokio::spawn(async move {
                    let _ = Node::api_remove_agent(
                        db_clone,
                        node_name_clone,
                        identity_manager_clone,
                        encryption_secret_key_clone,
                        msg,
                        res,
                    )
                    .await;
                });
            }
            // NodeCommand::APIModifyAgent { msg, res } => self.api_modify_agent(msg, res).await,
            NodeCommand::APIModifyAgent { msg, res } => {
                let db_clone = Arc::clone(&self.db);
                let identity_manager_clone = self.identity_manager.clone();
                let node_name_clone = self.node_name.clone();
                let encryption_secret_key_clone = self.encryption_secret_key.clone();
                tokio::spawn(async move {
                    let _ = Node::api_modify_agent(
                        db_clone,
                        node_name_clone,
                        identity_manager_clone,
                        encryption_secret_key_clone,
                        msg,
                        res,
                    )
                    .await;
                });
            }
            NodeCommand::APIJobMessage { msg, res } => {
                let db_clone = Arc::clone(&self.db);
                let identity_manager_clone = self.identity_manager.clone();
                let node_name_clone = self.node_name.clone();
                let encryption_secret_key_clone = self.encryption_secret_key.clone();
                let job_manager_clone = self.job_manager.clone().unwrap();
                tokio::spawn(async move {
                    let _ = Node::api_job_message(
                        db_clone,
                        node_name_clone,
                        identity_manager_clone,
                        encryption_secret_key_clone,
                        job_manager_clone,
                        msg,
                        res,
                    )
                    .await;
                });
            }
            // NodeCommand::APIChangeJobAgent { msg, res } => self.api_change_job_agent(msg, res).await,
            NodeCommand::APIChangeJobAgent { msg, res } => {
                let db_clone = Arc::clone(&self.db);
                let identity_manager_clone = self.identity_manager.clone();
                let node_name_clone = self.node_name.clone();
                let encryption_secret_key_clone = self.encryption_secret_key.clone();
                tokio::spawn(async move {
                    let _ = Node::api_change_job_agent(
                        db_clone,
                        node_name_clone,
                        identity_manager_clone,
                        encryption_secret_key_clone,
                        msg,
                        res,
                    )
                    .await;
                });
            }
            // NodeCommand::APIAvailableLLMProviders { msg, res } => self.api_available_llm_providers(msg, res).await,
            NodeCommand::APIAvailableLLMProviders { msg, res } => {
                let db_clone = Arc::clone(&self.db);
                let identity_manager_clone = self.identity_manager.clone();
                let node_name_clone = self.node_name.clone();
                let encryption_secret_key_clone = self.encryption_secret_key.clone();
                tokio::spawn(async move {
                    let _ = Node::api_available_llm_providers(
                        db_clone,
                        node_name_clone,
                        identity_manager_clone,
                        encryption_secret_key_clone,
                        msg,
                        res,
                    )
                    .await;
                });
            }
            // NodeCommand::APIGetAllSmartInboxesForProfile { msg, res } => self.api_get_all_smart_inboxes_for_profile(msg, res).await,
            NodeCommand::APIGetAllSmartInboxesForProfile { msg, res } => {
                let db_clone = Arc::clone(&self.db);
                let identity_manager_clone = self.identity_manager.clone();
                let node_name_clone = self.node_name.clone();
                let encryption_secret_key_clone = self.encryption_secret_key.clone();
                tokio::spawn(async move {
                    let _ = Node::api_get_all_smart_inboxes_for_profile(
                        db_clone,
                        identity_manager_clone,
                        node_name_clone,
                        encryption_secret_key_clone,
                        msg,
                        res,
                    )
                    .await;
                });
            }
            // NodeCommand::APIUpdateSmartInboxName { msg, res } => self.api_update_smart_inbox_name(msg, res).await,
            NodeCommand::APIUpdateSmartInboxName { msg, res } => {
                let db_clone = Arc::clone(&self.db);
                let identity_manager_clone = self.identity_manager.clone();
                let node_name_clone = self.node_name.clone();
                let encryption_secret_key_clone = self.encryption_secret_key.clone();
                tokio::spawn(async move {
                    let _ = Node::api_update_smart_inbox_name(
                        encryption_secret_key_clone,
                        db_clone,
                        identity_manager_clone,
                        node_name_clone,
                        msg,
                        res,
                    )
                    .await;
                });
            }
            // NodeCommand::APIUpdateJobToFinished { msg, res } => self.api_update_job_to_finished(msg, res).await,
            NodeCommand::APIUpdateJobToFinished { msg, res } => {
                let db_clone = Arc::clone(&self.db);
                let identity_manager_clone = self.identity_manager.clone();
                let node_name_clone = self.node_name.clone();
                let encryption_secret_key_clone = self.encryption_secret_key.clone();
                tokio::spawn(async move {
                    let _ = Node::api_update_job_to_finished(
                        db_clone,
                        node_name_clone,
                        identity_manager_clone,
                        encryption_secret_key_clone,
                        msg,
                        res,
                    )
                    .await;
                });
            }
            NodeCommand::APIListAllShinkaiTools { msg, res } => {
                let db_clone = Arc::clone(&self.db);
                let node_name_clone = self.node_name.clone();
                let identity_manager_clone = self.identity_manager.clone();
                let encryption_secret_key_clone = self.encryption_secret_key.clone();
                tokio::spawn(async move {
                    let _ = Node::api_list_all_shinkai_tools(
                        db_clone,
                        node_name_clone,
                        identity_manager_clone,
                        encryption_secret_key_clone,
                        msg,
                        res,
                    )
                    .await;
                });
            }
            NodeCommand::APISetShinkaiTool {
                tool_router_key,
                msg,
                res,
            } => {
                let db_clone = Arc::clone(&self.db);
                let node_name_clone = self.node_name.clone();
                let identity_manager_clone = self.identity_manager.clone();
                let encryption_secret_key_clone = self.encryption_secret_key.clone();
                tokio::spawn(async move {
                    let _ = Node::api_set_shinkai_tool(
                        db_clone,
                        node_name_clone,
                        identity_manager_clone,
                        encryption_secret_key_clone,
                        tool_router_key,
                        msg,
                        res,
                    )
                    .await;
                });
            }
            NodeCommand::APIGetShinkaiTool { msg, res } => {
                let db_clone = Arc::clone(&self.db);
                let node_name_clone = self.node_name.clone();
                let identity_manager_clone = self.identity_manager.clone();
                let encryption_secret_key_clone = self.encryption_secret_key.clone();
                tokio::spawn(async move {
                    let _ = Node::api_get_shinkai_tool(
                        db_clone,
                        node_name_clone,
                        identity_manager_clone,
                        encryption_secret_key_clone,
                        msg,
                        res,
                    )
                    .await;
                });
            }
            // NodeCommand::APISetColumn { msg: ShinkaiMessage, res: Sender<Result<Value, APIError>> },
            NodeCommand::APISetColumn { msg, res } => {
                let node_name_clone = self.node_name.clone();
                let identity_manager_clone = self.identity_manager.clone();
                let encryption_secret_key_clone = self.encryption_secret_key.clone();
                let sheet_manager = self.sheet_manager.clone();
                tokio::spawn(async move {
                    let _ = Node::api_set_column(
                        sheet_manager,
                        node_name_clone,
                        identity_manager_clone,
                        encryption_secret_key_clone,
                        msg,
                        res,
                    )
                    .await;
                });
            }
            // NodeCommand::APIRemoveColumn { msg: ShinkaiMessage, res: Sender<Result<Value, APIError>> },
            NodeCommand::APIRemoveColumn { msg, res } => {
                let node_name_clone = self.node_name.clone();
                let identity_manager_clone = self.identity_manager.clone();
                let encryption_secret_key_clone = self.encryption_secret_key.clone();
                let sheet_manager = self.sheet_manager.clone();
                tokio::spawn(async move {
                    let _ = Node::api_remove_column(
                        sheet_manager,
                        node_name_clone,
                        identity_manager_clone,
                        encryption_secret_key_clone,
                        msg,
                        res,
                    )
                    .await;
                });
            }
            // NodeCommand::APIAddRows { msg: ShinkaiMessage, res: Sender<Result<Value, APIError>> },
            NodeCommand::APIAddRows { msg, res } => {
                let node_name_clone = self.node_name.clone();
                let identity_manager_clone = self.identity_manager.clone();
                let encryption_secret_key_clone = self.encryption_secret_key.clone();
                let sheet_manager = self.sheet_manager.clone();
                tokio::spawn(async move {
                    let _ = Node::api_add_rows(
                        sheet_manager,
                        node_name_clone,
                        identity_manager_clone,
                        encryption_secret_key_clone,
                        msg,
                        res,
                    )
                    .await;
                });
            }
            // NodeCommand::APIRemoveRows { msg: ShinkaiMessage, res: Sender<Result<Value, APIError>> },
            NodeCommand::APIRemoveRows { msg, res } => {
                let node_name_clone = self.node_name.clone();
                let identity_manager_clone = self.identity_manager.clone();
                let encryption_secret_key_clone = self.encryption_secret_key.clone();
                let sheet_manager = self.sheet_manager.clone();
                tokio::spawn(async move {
                    let _ = Node::api_remove_rows(
                        sheet_manager,
                        node_name_clone,
                        identity_manager_clone,
                        encryption_secret_key_clone,
                        msg,
                        res,
                    )
                    .await;
                });
            }
            // NodeCommand::APIUserSheets { msg: ShinkaiMessage, res: Sender<Result<Value, APIError>> },
            NodeCommand::APIUserSheets { msg, res } => {
                let node_name_clone = self.node_name.clone();
                let identity_manager_clone = self.identity_manager.clone();
                let encryption_secret_key_clone = self.encryption_secret_key.clone();
                let sheet_manager = self.sheet_manager.clone();
                tokio::spawn(async move {
                    let _ = Node::api_user_sheets(
                        sheet_manager,
                        node_name_clone,
                        identity_manager_clone,
                        encryption_secret_key_clone,
                        msg,
                        res,
                    )
                    .await;
                });
            }
            // NodeCommand::APICreateSheet { msg, res }
            NodeCommand::APICreateSheet { msg, res } => {
                let node_name_clone = self.node_name.clone();
                let identity_manager_clone = self.identity_manager.clone();
                let encryption_secret_key_clone = self.encryption_secret_key.clone();
                let sheet_manager = self.sheet_manager.clone();
                tokio::spawn(async move {
                    let _ = Node::api_create_empty_sheet(
                        sheet_manager,
                        node_name_clone,
                        identity_manager_clone,
                        encryption_secret_key_clone,
                        msg,
                        res,
                    )
                    .await;
                });
            }
            // NodeCommand::APIRemoveSheet { msg, res }
            NodeCommand::APIRemoveSheet { msg, res } => {
                let node_name_clone = self.node_name.clone();
                let identity_manager_clone = self.identity_manager.clone();
                let encryption_secret_key_clone = self.encryption_secret_key.clone();
                let sheet_manager = self.sheet_manager.clone();
                tokio::spawn(async move {
                    let _ = Node::api_remove_sheet(
                        sheet_manager,
                        node_name_clone,
                        identity_manager_clone,
                        encryption_secret_key_clone,
                        msg,
                        res,
                    )
                    .await;
                });
            }
            // NodeCommand::APISetCellValue { msg, res }
            NodeCommand::APISetCellValue { msg, res } => {
                let node_name_clone = self.node_name.clone();
                let identity_manager_clone = self.identity_manager.clone();
                let encryption_secret_key_clone = self.encryption_secret_key.clone();
                let sheet_manager = self.sheet_manager.clone();
                tokio::spawn(async move {
                    let _ = Node::api_set_cell_value(
                        sheet_manager,
                        node_name_clone,
                        identity_manager_clone,
                        encryption_secret_key_clone,
                        msg,
                        res,
                    )
                    .await;
                });
            }
            // NodeCommand::APIGetSheet { msg, res }
            NodeCommand::APIGetSheet { msg, res } => {
                let node_name_clone = self.node_name.clone();
                let identity_manager_clone = self.identity_manager.clone();
                let encryption_secret_key_clone = self.encryption_secret_key.clone();
                let sheet_manager = self.sheet_manager.clone();
                tokio::spawn(async move {
                    let _ = Node::api_get_sheet(
                        sheet_manager,
                        node_name_clone,
                        identity_manager_clone,
                        encryption_secret_key_clone,
                        msg,
                        res,
                    )
                    .await;
                });
            }
            // NodeCommand::APIGetSheet { msg, res }
            NodeCommand::APIImportSheet { msg, res } => {
                let node_name_clone = self.node_name.clone();
                let identity_manager_clone = self.identity_manager.clone();
                let encryption_secret_key_clone = self.encryption_secret_key.clone();
                let sheet_manager = self.sheet_manager.clone();
                tokio::spawn(async move {
                    let _ = Node::api_import_sheet(
                        sheet_manager,
                        node_name_clone,
                        identity_manager_clone,
                        encryption_secret_key_clone,
                        msg,
                        res,
                    )
                    .await;
                });
            }
            // NodeCommand::APIExportSheet { msg, res }
            NodeCommand::APIExportSheet { msg, res } => {
                let node_name_clone = self.node_name.clone();
                let identity_manager_clone = self.identity_manager.clone();
                let encryption_secret_key_clone = self.encryption_secret_key.clone();
                let sheet_manager = self.sheet_manager.clone();
                tokio::spawn(async move {
                    let _ = Node::api_export_sheet(
                        sheet_manager,
                        node_name_clone,
                        identity_manager_clone,
                        encryption_secret_key_clone,
                        msg,
                        res,
                    )
                    .await;
                });
            }
            // NodeCommand::APIScanOllamaModels { msg, res } => self.api_scan_ollama_models(msg, res).await,
            NodeCommand::APIScanOllamaModels { msg, res } => {
                let node_name_clone = self.node_name.clone();
                let identity_manager_clone = self.identity_manager.clone();
                let encryption_secret_key_clone = self.encryption_secret_key.clone();
                tokio::spawn(async move {
                    let _ = Node::api_scan_ollama_models(
                        node_name_clone,
                        identity_manager_clone,
                        encryption_secret_key_clone,
                        msg,
                        res,
                    )
                    .await;
                });
            }
            // NodeCommand::APIAddOllamaModels { msg, res } => self.api_add_ollama_models(msg, res).await,
            NodeCommand::APIAddOllamaModels { msg, res } => {
                let db_clone = Arc::clone(&self.db);
                let node_name_clone = self.node_name.clone();
                let identity_manager_clone = self.identity_manager.clone();
                let job_manager_clone = self.job_manager.clone().unwrap();
                let encryption_secret_key_clone = self.encryption_secret_key.clone();
                let identity_secret_key_clone = self.identity_secret_key.clone();
                let ws_manager_trait = self.ws_manager_trait.clone();
                tokio::spawn(async move {
                    let _ = Node::api_add_ollama_models(
                        db_clone,
                        node_name_clone,
                        identity_manager_clone,
                        job_manager_clone,
                        identity_secret_key_clone,
                        encryption_secret_key_clone,
                        msg,
                        ws_manager_trait,
                        res,
                    )
                    .await;
                });
            }
            // NodeCommand::APIChangeNodesName { msg, res } => self.api_change_nodes_name(msg, res).await,
            NodeCommand::APIChangeNodesName { msg, res } => {
                let node_name_clone = self.node_name.clone();
                let identity_manager_clone = self.identity_manager.clone();
                let encryption_secret_key_clone = self.encryption_secret_key.clone();
                let encryption_public_key_clone = self.encryption_public_key;
                let identity_public_key_clone = self.identity_public_key;
                let secret_file_path = self.secrets_file_path.clone();
                tokio::spawn(async move {
                    let _ = Node::api_change_nodes_name(
                        secret_file_path.as_str(),
                        node_name_clone,
                        identity_manager_clone,
                        encryption_secret_key_clone,
                        encryption_public_key_clone,
                        identity_public_key_clone,
                        msg,
                        res,
                    )
                    .await;
                });
            }
            // NodeCommand::APIIsPristine { res } => self.api_is_pristine(res).await,
            NodeCommand::APIIsPristine { res } => {
                let db_clone = Arc::clone(&self.db);
                tokio::spawn(async move {
                    let _ = Self::api_is_pristine(db_clone, res).await;
                });
            }
            // NodeCommand::IsPristine { res } => self.local_is_pristine(res).await,
            NodeCommand::IsPristine { res } => {
                let db_clone = Arc::clone(&self.db);
                tokio::spawn(async move {
                    let _ = Self::local_is_pristine(db_clone, res).await;
                });
            }
            // NodeCommand::GetNodeName { res: Sender<String> },
            NodeCommand::GetNodeName { res } => {
                let node_name = self.node_name.clone();
                tokio::spawn(async move {
                    let _ = res.send(node_name.node_name).await;
                });
            }
            // NodeCommand::APIGetLastMessagesFromInboxWithBranches { msg, res } => self.api_get_last_messages_from_inbox_with_branches(msg, res).await,
            NodeCommand::APIGetLastMessagesFromInboxWithBranches { msg, res } => {
                let db_clone = Arc::clone(&self.db);
                let node_name_clone = self.node_name.clone();
                let identity_manager_clone = self.identity_manager.clone();
                let encryption_secret_key_clone = self.encryption_secret_key.clone();
                tokio::spawn(async move {
                    let _ = Node::api_get_last_messages_from_inbox_with_branches(
                        encryption_secret_key_clone,
                        db_clone,
                        identity_manager_clone,
                        node_name_clone,
                        msg,
                        res,
                    )
                    .await;
                });
            }
            // NodeCommand::GetLastMessagesFromInboxWithBranches { inbox_name, limit, offset_key, res } => self.local_get_last_messages_from_inbox_with_branches(inbox_name, limit, offset_key, res).await,
            NodeCommand::GetLastMessagesFromInboxWithBranches {
                inbox_name,
                limit,
                offset_key,
                res,
            } => {
                let db_clone = Arc::clone(&self.db);
                tokio::spawn(async move {
                    let _ = Node::local_get_last_messages_from_inbox_with_branches(
                        db_clone, inbox_name, limit, offset_key, res,
                    )
                    .await;
                });
            }
            // NodeCommand::APIVecFSRetrievePathSimplifiedJson { msg, res } => self.api_vec_fs_retrieve_path_simplified_json(msg, res).await,
            NodeCommand::APIVecFSRetrievePathSimplifiedJson { msg, res } => {
                let db_clone = Arc::clone(&self.db);
                let node_name_clone = self.node_name.clone();
                let identity_manager_clone = self.identity_manager.clone();
                let encryption_secret_key_clone = self.encryption_secret_key.clone();
                tokio::spawn(async move {
                    let _ = Node::api_vec_fs_retrieve_path_simplified_json(
                        db_clone,
                        node_name_clone,
                        identity_manager_clone,
                        encryption_secret_key_clone,
                        msg,
                        res,
                    )
                    .await;
                });
            }
            // NodeCommand::APIVecFSRetrievePathMinimalJson { msg, res } => self.api_vec_fs_retrieve_path_minimal_json(msg, res).await,
            NodeCommand::APIVecFSRetrievePathMinimalJson { msg, res } => {
                let db_clone = Arc::clone(&self.db);
                let node_name_clone = self.node_name.clone();
                let identity_manager_clone = self.identity_manager.clone();
                let encryption_secret_key_clone = self.encryption_secret_key.clone();
                tokio::spawn(async move {
                    let _ = Node::api_vec_fs_retrieve_path_minimal_json(
                        db_clone,
                        node_name_clone,
                        identity_manager_clone,
                        encryption_secret_key_clone,
                        msg,
                        res,
                    )
                    .await;
                });
            }
            // NodeCommand::APIVecFSRetrieveVectorSearchSimplifiedJson { msg, res } => self.api_vec_fs_retrieve_vector_search_simplified_json(msg, res).await,
            NodeCommand::APIVecFSRetrieveVectorSearchSimplifiedJson { msg, res } => {
                let db_clone = Arc::clone(&self.db);
                let node_name_clone = self.node_name.clone();
                let identity_manager_clone = self.identity_manager.clone();
                let encryption_secret_key_clone = self.encryption_secret_key.clone();
                tokio::spawn(async move {
                    let _ = Node::api_vec_fs_retrieve_vector_search_simplified_json(
                        db_clone,
                        node_name_clone,
                        identity_manager_clone,
                        encryption_secret_key_clone,
                        msg,
                        res,
                    )
                    .await;
                });
            }
            // NodeCommand::APIVecFSSearchItems { msg, res } => self.api_vec_fs_search_items(msg, res).await,
            NodeCommand::APIVecFSSearchItems { msg, res } => {
                let db_clone = Arc::clone(&self.db);
                let node_name_clone = self.node_name.clone();
                let identity_manager_clone = self.identity_manager.clone();
                let encryption_secret_key_clone = self.encryption_secret_key.clone();
                tokio::spawn(async move {
                    let _ = Node::api_vec_fs_search_items(
                        db_clone,
                        node_name_clone,
                        identity_manager_clone,
                        encryption_secret_key_clone,
                        msg,
                        res,
                    )
                    .await;
                });
            }
            // NodeCommand::APIVecFSCreateFolder { msg, res } => self.api_vec_fs_create_folder(msg, res).await,
            NodeCommand::APIVecFSCreateFolder { msg, res } => {
                let db_clone = Arc::clone(&self.db);
                let node_name_clone = self.node_name.clone();
                let identity_manager_clone = self.identity_manager.clone();
                let encryption_secret_key_clone = self.encryption_secret_key.clone();
                tokio::spawn(async move {
                    let _ = Node::api_vec_fs_create_folder(
                        db_clone,
                        node_name_clone,
                        identity_manager_clone,
                        encryption_secret_key_clone,
                        msg,
                        res,
                    )
                    .await;
                });
            }
            // NodeCommand::APIVecFSMoveItem { msg, res } => self.api_vec_fs_move_item(msg, res).await,
            NodeCommand::APIVecFSMoveItem { msg, res } => {
                let db_clone = Arc::clone(&self.db);
                let node_name_clone = self.node_name.clone();
                let identity_manager_clone = self.identity_manager.clone();
                let encryption_secret_key_clone = self.encryption_secret_key.clone();
                tokio::spawn(async move {
                    let _ = Node::api_vec_fs_move_item(
                        db_clone,
                        node_name_clone,
                        identity_manager_clone,
                        encryption_secret_key_clone,
                        msg,
                        res,
                    )
                    .await;
                });
            }
            // NodeCommand::APIVecFSCopyItem { msg, res } => self.api_vec_fs_copy_item(msg, res).await,
            NodeCommand::APIVecFSCopyItem { msg, res } => {
                let db_clone = Arc::clone(&self.db);
                let node_name_clone = self.node_name.clone();
                let identity_manager_clone = self.identity_manager.clone();
                let encryption_secret_key_clone = self.encryption_secret_key.clone();
                tokio::spawn(async move {
                    let _ = Node::api_vec_fs_copy_item(
                        db_clone,
                        node_name_clone,
                        identity_manager_clone,
                        encryption_secret_key_clone,
                        msg,
                        res,
                    )
                    .await;
                });
            }
            // NodeCommand::APIVecFSMoveFolder { msg, res } => self.api_vec_fs_move_folder(msg, res).await,
            NodeCommand::APIVecFSMoveFolder { msg, res } => {
                let db_clone = Arc::clone(&self.db);
                let node_name_clone = self.node_name.clone();
                let identity_manager_clone = self.identity_manager.clone();
                let encryption_secret_key_clone = self.encryption_secret_key.clone();
                tokio::spawn(async move {
                    let _ = Node::api_vec_fs_move_folder(
                        db_clone,
                        node_name_clone,
                        identity_manager_clone,
                        encryption_secret_key_clone,
                        msg,
                        res,
                    )
                    .await;
                });
            }
            // NodeCommand::APIVecFSCopyFolder { msg, res } => self.api_vec_fs_copy_folder(msg, res).await,
            NodeCommand::APIVecFSCopyFolder { msg, res } => {
                let db_clone = Arc::clone(&self.db);
                let node_name_clone = self.node_name.clone();
                let identity_manager_clone = self.identity_manager.clone();
                let encryption_secret_key_clone = self.encryption_secret_key.clone();
                tokio::spawn(async move {
                    let _ = Node::api_vec_fs_copy_folder(
                        db_clone,
                        node_name_clone,
                        identity_manager_clone,
                        encryption_secret_key_clone,
                        msg,
                        res,
                    )
                    .await;
                });
            }
            // NodeCommand::APIVecFSRetrieveVectorResource { msg, res } => self.api_vec_fs_retrieve_vector_resource(msg, res).await,
            NodeCommand::APIVecFSRetrieveVectorResource { msg, res } => {
                let db_clone = Arc::clone(&self.db);
                let node_name_clone = self.node_name.clone();
                let identity_manager_clone = self.identity_manager.clone();
                let encryption_secret_key_clone = self.encryption_secret_key.clone();
                tokio::spawn(async move {
                    let _ = Node::api_vec_fs_retrieve_vector_resource(
                        db_clone,
                        node_name_clone,
                        identity_manager_clone,
                        encryption_secret_key_clone,
                        msg,
                        res,
                    )
                    .await;
                });
            }
            // NodeCommand::APIVecFSDeleteFolder { msg, res } => self.api_vec_fs_delete_folder(msg, res).await,
            NodeCommand::APIVecFSDeleteFolder { msg, res } => {
                let db_clone = Arc::clone(&self.db);
                let node_name_clone = self.node_name.clone();
                let identity_manager_clone = self.identity_manager.clone();
                let encryption_secret_key_clone = self.encryption_secret_key.clone();
                tokio::spawn(async move {
                    let _ = Node::api_vec_fs_delete_folder(
                        db_clone,
                        node_name_clone,
                        identity_manager_clone,
                        encryption_secret_key_clone,
                        msg,
                        res,
                    )
                    .await;
                });
            }
            // NodeCommand::APIVecFSDeleteItem { msg, res } => self.api_vec_fs_delete_item(msg, res).await,
            NodeCommand::APIVecFSDeleteItem { msg, res } => {
                let db_clone = Arc::clone(&self.db);
                let node_name_clone = self.node_name.clone();
                let identity_manager_clone = self.identity_manager.clone();
                let encryption_secret_key_clone = self.encryption_secret_key.clone();
                tokio::spawn(async move {
                    let _ = Node::api_vec_fs_delete_item(
                        db_clone,
                        node_name_clone,
                        identity_manager_clone,
                        encryption_secret_key_clone,
                        msg,
                        res,
                    )
                    .await;
                });
            }
            // NodeCommand::RetrieveVRKai { msg, res } => self.retrieve_vr_kai(msg, res).await,
            NodeCommand::RetrieveVRKai { msg, res } => {
                let db_clone = Arc::clone(&self.db);
                let node_name_clone = self.node_name.clone();
                let identity_manager_clone = self.identity_manager.clone();
                let encryption_secret_key_clone = self.encryption_secret_key.clone();
                tokio::spawn(async move {
                    let _ = Node::retrieve_vr_kai(
                        db_clone,
                        node_name_clone,
                        identity_manager_clone,
                        encryption_secret_key_clone,
                        msg,
                        res,
                    )
                    .await;
                });
            }
            // NodeCommand::RetrieveVRPack { msg, res } => self.retrieve_vr_pack(msg, res).await,
            NodeCommand::RetrieveVRPack { msg, res } => {
                let db_clone = Arc::clone(&self.db);

                let node_name_clone = self.node_name.clone();
                let identity_manager_clone = self.identity_manager.clone();
                let encryption_secret_key_clone = self.encryption_secret_key.clone();
                tokio::spawn(async move {
                    let _ = Node::retrieve_vr_pack(
                        db_clone,
                        node_name_clone,
                        identity_manager_clone,
                        encryption_secret_key_clone,
                        msg,
                        res,
                    )
                    .await;
                });
            }
            NodeCommand::APISearchShinkaiTool { msg, res } => {
                let node_name_clone = self.node_name.clone();
                let identity_manager_clone = self.identity_manager.clone();
                let encryption_secret_key_clone = self.encryption_secret_key.clone();
                let tool_router_clone = self.tool_router.clone();
                let embedding_generator_clone = Arc::new(self.embedding_generator.clone());
                let db_clone = Arc::clone(&self.db);
                tokio::spawn(async move {
                    let _ = Node::api_search_shinkai_tool(
                        db_clone,
                        node_name_clone,
                        identity_manager_clone,
                        encryption_secret_key_clone,
                        tool_router_clone,
                        msg,
                        embedding_generator_clone,
                        res,
                    )
                    .await;
                });
            }
            // NodeCommand::APIUpdateDefaultEmbeddingModel { msg, res } => self.api_update_default_embedding_model(msg, res).await,
            NodeCommand::APIUpdateDefaultEmbeddingModel { msg, res } => {
                let db = self.db.clone();
                let node_name_clone = self.node_name.clone();
                let identity_manager_clone = self.identity_manager.clone();
                let encryption_secret_key_clone = self.encryption_secret_key.clone();
                tokio::spawn(async move {
                    let _ = Node::api_update_default_embedding_model(
                        db,
                        node_name_clone,
                        identity_manager_clone,
                        encryption_secret_key_clone,
                        msg,
                        res,
                    )
                    .await;
                });
            }
            NodeCommand::InternalCheckRustToolsInstallation { res } => {
                let db_clone = Arc::clone(&self.db);
                tokio::spawn(async move {
                    let _ = Node::internal_check_rust_tools_installation(db_clone, res).await;
                });
            }
            //
            // V2 API
            //
            NodeCommand::V2ApiGetPublicKeys { res: sender } => {
                let identity_public_key = self.identity_public_key;
                let encryption_public_key = self.encryption_public_key;
                tokio::spawn(async move {
                    let _ = Node::v2_send_public_keys(identity_public_key, encryption_public_key, sender).await;
                });
            }
            NodeCommand::V2ApiInitialRegistration { payload, res } => {
                let db_clone = Arc::clone(&self.db);

                let identity_manager_clone = self.identity_manager.clone();
                let node_name_clone = self.node_name.clone();
                let first_device_needs_registration_code = self.first_device_needs_registration_code;
                let embedding_generator_clone = Arc::new(self.embedding_generator.clone());
                let encryption_public_key_clone = self.encryption_public_key;
                let identity_public_key_clone = self.identity_public_key;
                let identity_secret_key_clone = self.identity_secret_key.clone();
                let initial_llm_providers_clone = self.initial_llm_providers.clone();
                let job_manager = self.job_manager.clone().unwrap();
                let ws_manager_trait = self.ws_manager_trait.clone();
                let supported_embedding_models = self.supported_embedding_models.clone();
                let public_https_certificate = self.public_https_certificate.clone();
                tokio::spawn(async move {
                    let _ = Node::v2_handle_initial_registration(
                        db_clone,
                        identity_manager_clone,
                        node_name_clone,
                        payload,
                        public_https_certificate,
                        res,
                        first_device_needs_registration_code,
                        embedding_generator_clone,
                        job_manager,
                        encryption_public_key_clone,
                        identity_public_key_clone,
                        identity_secret_key_clone,
                        initial_llm_providers_clone,
                        ws_manager_trait,
                        supported_embedding_models,
                    )
                    .await;
                });
            }
            NodeCommand::V2ApiCreateJob {
                bearer,
                job_creation_info,
                llm_provider,
                res,
            } => {
                let job_manager_clone = self.job_manager.clone().unwrap();
                let node_name_clone = self.node_name.clone();
                let db_clone = self.db.clone();
                let identity_manager_clone = self.identity_manager.clone();
                let encryption_secret_key_clone = self.encryption_secret_key.clone();
                let encryption_public_key_clone = self.encryption_public_key;
                let signing_secret_key_clone = self.identity_secret_key.clone();
                tokio::spawn(async move {
                    let _ = Node::v2_create_new_job(
                        db_clone,
                        node_name_clone,
                        identity_manager_clone,
                        job_manager_clone,
                        bearer,
                        job_creation_info,
                        llm_provider,
                        encryption_secret_key_clone,
                        encryption_public_key_clone,
                        signing_secret_key_clone,
                        res,
                    )
                    .await;
                });
            }
            NodeCommand::V2ApiJobMessage {
                bearer,
                job_message,
                res,
            } => {
                let job_manager_clone = self.job_manager.clone().unwrap();
                let node_name_clone = self.node_name.clone();
                let db_clone = self.db.clone();
                let identity_manager_clone = self.identity_manager.clone();
                let encryption_secret_key_clone = self.encryption_secret_key.clone();
                let encryption_public_key_clone = self.encryption_public_key;
                let signing_secret_key_clone = self.identity_secret_key.clone();
                tokio::spawn(async move {
                    let _ = Node::v2_job_message(
                        db_clone,
                        node_name_clone,
                        identity_manager_clone,
                        job_manager_clone,
                        bearer,
                        job_message,
                        encryption_secret_key_clone,
                        encryption_public_key_clone,
                        signing_secret_key_clone,
                        res,
                    )
                    .await;
                });
            }
            NodeCommand::V2ApiAddMessagesGodMode {
                bearer,
                job_id,
                messages,
                res,
            } => {
                let db_clone = self.db.clone();
                let node_name_clone = self.node_name.clone();
                let identity_manager_clone = self.identity_manager.clone();
                let encryption_secret_key_clone = self.encryption_secret_key.clone();
                let encryption_public_key_clone = self.encryption_public_key;
                let signing_secret_key_clone = self.identity_secret_key.clone();
                tokio::spawn(async move {
                    let _ = Node::v2_add_messages_god_mode(
                        db_clone,
                        node_name_clone,
                        identity_manager_clone,
                        bearer,
                        job_id,
                        messages,
                        encryption_secret_key_clone,
                        encryption_public_key_clone,
                        signing_secret_key_clone,
                        res,
                    )
                    .await;
                });
            }
            NodeCommand::V2ApiGetLastMessagesFromInbox {
                bearer,
                inbox_name,
                limit,
                offset_key,
                res,
            } => {
                let db_clone = Arc::clone(&self.db);
                tokio::spawn(async move {
                    let _ = Node::v2_get_last_messages_from_inbox(db_clone, bearer, inbox_name, limit, offset_key, res)
                        .await;
                });
            }
            NodeCommand::V2ApiGetLastMessagesFromInboxWithBranches {
                bearer,
                inbox_name,
                limit,
                offset_key,
                res,
            } => {
                let db_clone = Arc::clone(&self.db);
                tokio::spawn(async move {
                    let _ = Node::v2_get_last_messages_from_inbox_with_branches(
                        db_clone, bearer, inbox_name, limit, offset_key, res,
                    )
                    .await;
                });
            }
<<<<<<< HEAD
            NodeCommand::V2ApiGetAllSmartInboxes { bearer, limit, offset, show_hidden, res } => {
                let db_clone = Arc::clone(&self.db);
                let identity_manager_clone = self.identity_manager.clone();
                tokio::spawn(async move {
                    let _ = Node::v2_get_all_smart_inboxes(db_clone, identity_manager_clone, bearer, limit, offset, show_hidden, res).await;
                });
            }
            NodeCommand::V2ApiGetAllSmartInboxesPaginated { bearer, limit, offset, show_hidden, res } => {
                let db_clone = Arc::clone(&self.db);
                let identity_manager_clone = self.identity_manager.clone();
                tokio::spawn(async move {
                    let _ = Node::v2_get_all_smart_inboxes_paginated(db_clone, identity_manager_clone, bearer, limit, offset, show_hidden, res).await;
=======
            NodeCommand::V2ApiGetAllSmartInboxes {
                bearer,
                limit,
                offset,
                res,
            } => {
                let db_clone = Arc::clone(&self.db);
                let identity_manager_clone = self.identity_manager.clone();
                tokio::spawn(async move {
                    let _ =
                        Node::v2_get_all_smart_inboxes(db_clone, identity_manager_clone, bearer, limit, offset, res)
                            .await;
                });
            }
            NodeCommand::V2ApiGetAllSmartInboxesPaginated {
                bearer,
                limit,
                offset,
                res,
            } => {
                let db_clone = Arc::clone(&self.db);
                let identity_manager_clone = self.identity_manager.clone();
                tokio::spawn(async move {
                    let _ = Node::v2_get_all_smart_inboxes_paginated(
                        db_clone,
                        identity_manager_clone,
                        bearer,
                        limit,
                        offset,
                        res,
                    )
                    .await;
>>>>>>> 62a93261
                });
            }
            NodeCommand::V2ApiAvailableLLMProviders { bearer, res } => {
                let db_clone = Arc::clone(&self.db);
                let node_name_clone = self.node_name.clone();
                tokio::spawn(async move {
                    let _ = Node::v2_get_available_llm_providers(db_clone, node_name_clone, bearer, res).await;
                });
            }
            NodeCommand::V2ApiForkJobMessages {
                bearer,
                job_id,
                message_id,
                res,
            } => {
                let db_clone = self.db.clone();
                let node_name_clone = self.node_name.clone();
                let identity_manager_clone = self.identity_manager.clone();
                let encryption_secret_key_clone = self.encryption_secret_key.clone();
                let encryption_public_key_clone = self.encryption_public_key;
                let signing_secret_key_clone = self.identity_secret_key.clone();
                tokio::spawn(async move {
                    let _ = Node::v2_fork_job_messages(
                        db_clone,
                        node_name_clone,
                        identity_manager_clone,
                        bearer,
                        job_id,
                        message_id,
                        encryption_secret_key_clone,
                        encryption_public_key_clone,
                        signing_secret_key_clone,
                        res,
                    )
                    .await;
                });
            }
            NodeCommand::V2ApiRemoveJob { bearer, job_id, res } => {
                let db_clone = self.db.clone();
                tokio::spawn(async move {
                    let _ = Node::v2_remove_job(db_clone, bearer, job_id, res).await;
                });
            }
            NodeCommand::V2ApiVecFSRetrievePathSimplifiedJson { bearer, payload, res } => {
                let db_clone = Arc::clone(&self.db);

                let identity_manager_clone = self.identity_manager.clone();
                tokio::spawn(async move {
                    let _ = Node::v2_api_vec_fs_retrieve_path_simplified_json(
                        db_clone,
                        identity_manager_clone,
                        payload,
                        bearer,
                        res,
                    )
                    .await;
                });
            }
            NodeCommand::V2ApiVecFSCreateFolder { bearer, payload, res } => {
                let db_clone = Arc::clone(&self.db);

                let identity_manager_clone = self.identity_manager.clone();
                tokio::spawn(async move {
                    let _ = Node::v2_create_folder(db_clone, identity_manager_clone, payload, bearer, res).await;
                });
            }
            NodeCommand::V2ApiMoveItem { bearer, payload, res } => {
                let db_clone = Arc::clone(&self.db);

                let identity_manager_clone = self.identity_manager.clone();
                tokio::spawn(async move {
                    let _ = Node::v2_move_item(db_clone, identity_manager_clone, payload, bearer, res).await;
                });
            }

            NodeCommand::V2ApiCopyItem { bearer, payload, res } => {
                let db_clone = Arc::clone(&self.db);

                let identity_manager_clone = self.identity_manager.clone();
                tokio::spawn(async move {
                    let _ = Node::v2_copy_item(db_clone, identity_manager_clone, payload, bearer, res).await;
                });
            }

            NodeCommand::V2ApiMoveFolder { bearer, payload, res } => {
                let db_clone = Arc::clone(&self.db);

                let identity_manager_clone = self.identity_manager.clone();
                tokio::spawn(async move {
                    let _ = Node::v2_move_folder(db_clone, identity_manager_clone, payload, bearer, res).await;
                });
            }

            NodeCommand::V2ApiCopyFolder { bearer, payload, res } => {
                let db_clone = Arc::clone(&self.db);

                let identity_manager_clone = self.identity_manager.clone();
                tokio::spawn(async move {
                    let _ = Node::v2_copy_folder(db_clone, identity_manager_clone, payload, bearer, res).await;
                });
            }

            NodeCommand::V2ApiDeleteFolder { bearer, payload, res } => {
                let db_clone = Arc::clone(&self.db);

                let identity_manager_clone = self.identity_manager.clone();
                tokio::spawn(async move {
                    let _ = Node::v2_delete_folder(db_clone, identity_manager_clone, payload, bearer, res).await;
                });
            }

            NodeCommand::V2ApiDeleteItem { bearer, payload, res } => {
                let db_clone = Arc::clone(&self.db);

                let identity_manager_clone = self.identity_manager.clone();
                tokio::spawn(async move {
                    let _ = Node::v2_delete_item(db_clone, identity_manager_clone, payload, bearer, res).await;
                });
            }

            NodeCommand::V2ApiSearchItems { bearer, payload, res } => {
                let db_clone = Arc::clone(&self.db);
                let embedding_generator_clone = self.embedding_generator.clone();

                let identity_manager_clone = self.identity_manager.clone();
                tokio::spawn(async move {
                    let _ = Node::v2_search_items(
                        db_clone,
                        identity_manager_clone,
                        payload,
                        Arc::new(embedding_generator_clone),
                        bearer,
                        res,
                    )
                    .await;
                });
            }
            NodeCommand::V2ApiSearchFilesByName { bearer, name, res } => {
                let db_clone = Arc::clone(&self.db);
                let identity_manager_clone = self.identity_manager.clone();
                tokio::spawn(async move {
                    let _ =
                        Node::v2_api_search_files_by_name(db_clone, identity_manager_clone, name, bearer, res).await;
                });
            }
            NodeCommand::V2ApiVecFSRetrieveVectorResource { bearer, path, res } => {
                let db_clone = Arc::clone(&self.db);

                let identity_manager_clone = self.identity_manager.clone();
                tokio::spawn(async move {
                    let _ =
                        Node::v2_retrieve_vector_resource(db_clone, identity_manager_clone, path, bearer, res).await;
                });
            }
            NodeCommand::V2ApiVecFSRetrieveFilesForJob { bearer, job_id, res } => {
                let db_clone = Arc::clone(&self.db);
                let identity_manager_clone = self.identity_manager.clone();
                tokio::spawn(async move {
                    let _ = Node::v2_api_vec_fs_retrieve_files_for_job(
                        db_clone,
                        identity_manager_clone,
                        job_id,
                        bearer,
                        res,
                    )
                    .await;
                });
            }
            NodeCommand::V2ApiVecFSGetFolderNameForJob { bearer, job_id, res } => {
                let db_clone = Arc::clone(&self.db);
                let identity_manager_clone = self.identity_manager.clone();
                tokio::spawn(async move {
                    let _ = Node::v2_api_vec_fs_get_folder_name_for_job(
                        db_clone,
                        identity_manager_clone,
                        job_id,
                        bearer,
                        res,
                    )
                    .await;
                });
            }
            NodeCommand::V2ApiUpdateSmartInboxName {
                bearer,
                inbox_name,
                custom_name,
                res,
            } => {
                let db_clone = Arc::clone(&self.db);
                tokio::spawn(async move {
                    let _ = Node::v2_update_smart_inbox_name(db_clone, bearer, inbox_name, custom_name, res).await;
                });
            }
            NodeCommand::V2ApiUploadFileToFolder {
                bearer,
                filename,
                file,
                path,
                file_datetime,
                res,
            } => {
                let db_clone = Arc::clone(&self.db);

                let identity_manager_clone = self.identity_manager.clone();
                let embedding_generator_clone = self.embedding_generator.clone();
                tokio::spawn(async move {
                    let _ = Node::v2_upload_file_to_folder(
                        db_clone,
                        identity_manager_clone,
                        Arc::new(embedding_generator_clone),
                        bearer,
                        filename,
                        file,
                        path,
                        file_datetime,
                        res,
                    )
                    .await;
                });
            }
            NodeCommand::V2ApiUploadFileToJob {
                bearer,
                job_id,
                filename,
                file,
                file_datetime,
                res,
            } => {
                let db_clone = Arc::clone(&self.db);
                let identity_manager_clone = self.identity_manager.clone();
                let embedding_generator_clone = self.embedding_generator.clone();
                tokio::spawn(async move {
                    let _ = Node::v2_upload_file_to_job(
                        db_clone,
                        identity_manager_clone,
                        Arc::new(embedding_generator_clone),
                        bearer,
                        job_id,
                        filename,
                        file,
                        file_datetime,
                        res,
                    )
                    .await;
                });
            }
            NodeCommand::V2ApiRetrieveFile { bearer, payload, res } => {
                let db_clone = Arc::clone(&self.db);

                let identity_manager_clone = self.identity_manager.clone();
                tokio::spawn(async move {
                    let _ = Node::v2_retrieve_file(db_clone, identity_manager_clone, payload, bearer, res).await;
                });
            }
            NodeCommand::V2ApiGetDefaultEmbeddingModel { bearer, res } => {
                let db = self.db.clone();
                tokio::spawn(async move {
                    let _ = Node::v2_api_get_default_embedding_model(db, bearer, res).await;
                });
            }
            NodeCommand::V2ApiGetSupportedEmbeddingModels { bearer, res } => {
                let db = self.db.clone();
                tokio::spawn(async move {
                    let _ = Node::v2_api_get_supported_embedding_models(db, bearer, res).await;
                });
            }
            NodeCommand::V2ApiUpdateDefaultEmbeddingModel {
                bearer,
                model_name,
                res,
            } => {
                let db = self.db.clone();
                tokio::spawn(async move {
                    let _ = Node::v2_api_update_default_embedding_model(db, bearer, model_name, res).await;
                });
            }
            NodeCommand::V2ApiAddLlmProvider { bearer, agent, res } => {
                let db_clone = Arc::clone(&self.db);
                let identity_manager_clone = self.identity_manager.clone();
                let job_manager_clone = self.job_manager.clone();
                let identity_secret_key_clone = self.identity_secret_key.clone();
                let ws_manager_trait = self.ws_manager_trait.clone();
                tokio::spawn(async move {
                    let _ = Node::v2_api_add_llm_provider(
                        db_clone,
                        identity_manager_clone,
                        job_manager_clone,
                        identity_secret_key_clone,
                        bearer,
                        agent,
                        ws_manager_trait,
                        res,
                    )
                    .await;
                });
            }
            NodeCommand::V2ApiTestLlmProvider { bearer, provider, res } => {
                let db_clone = Arc::clone(&self.db);
                let identity_manager_clone = self.identity_manager.clone();
                let job_manager_clone = self.job_manager.clone();
                let identity_secret_key_clone = self.identity_secret_key.clone();
                let ws_manager_trait = self.ws_manager_trait.clone();
                let node_encryption_sk_clone = self.encryption_secret_key.clone();
                let node_encryption_pk_clone = self.encryption_public_key.clone();
                let node_signing_sk_clone = self.identity_secret_key.clone();
                let node_name_clone = self.node_name.clone();

                tokio::spawn(async move {
                    let _ = Node::v2_api_test_llm_provider(
                        db_clone,
                        identity_manager_clone,
                        job_manager_clone,
                        identity_secret_key_clone,
                        bearer,
                        provider,
                        node_name_clone,
                        node_encryption_sk_clone,
                        node_encryption_pk_clone,
                        node_signing_sk_clone,
                        ws_manager_trait,
                        res,
                    )
                    .await;
                });
            }
            NodeCommand::V2ApiChangeJobLlmProvider { bearer, payload, res } => {
                let db_clone = Arc::clone(&self.db);
                tokio::spawn(async move {
                    let _ = Node::v2_api_change_job_llm_provider(db_clone, bearer, payload, res).await;
                });
            }
            NodeCommand::V2ApiUpdateJobConfig {
                bearer,
                job_id,
                config,
                res,
            } => {
                let db_clone = Arc::clone(&self.db);
                tokio::spawn(async move {
                    let _ = Node::v2_api_update_job_config(db_clone, bearer, job_id, config, res).await;
                });
            }
            NodeCommand::V2ApiGetJobConfig { bearer, job_id, res } => {
                let db_clone = Arc::clone(&self.db);
                tokio::spawn(async move {
                    let _ = Node::v2_api_get_job_config(db_clone, bearer, job_id, res).await;
                });
            }
            NodeCommand::V2ApiRemoveLlmProvider {
                bearer,
                llm_provider_id,
                res,
            } => {
                let db_clone = Arc::clone(&self.db);
                let identity_manager_clone = self.identity_manager.clone();
                tokio::spawn(async move {
                    let _ = Node::v2_api_remove_llm_provider(
                        db_clone,
                        identity_manager_clone,
                        bearer,
                        llm_provider_id,
                        res,
                    )
                    .await;
                });
            }
            NodeCommand::V2ApiModifyLlmProvider { bearer, agent, res } => {
                let db_clone = Arc::clone(&self.db);
                let identity_manager_clone = self.identity_manager.clone();
                tokio::spawn(async move {
                    let _ =
                        Node::v2_api_modify_llm_provider(db_clone, identity_manager_clone, bearer, agent, res).await;
                });
            }
            NodeCommand::V2ApiChangeNodesName { bearer, new_name, res } => {
                let db_clone = Arc::clone(&self.db);
                let secret_file_path = self.secrets_file_path.clone();
                let identity_manager_clone = self.identity_manager.clone();
                let encryption_public_key_clone = self.encryption_public_key.clone();
                let identity_public_key_clone = self.identity_public_key.clone();
                tokio::spawn(async move {
                    let _ = Node::v2_api_change_nodes_name(
                        bearer,
                        db_clone,
                        &secret_file_path,
                        identity_manager_clone,
                        encryption_public_key_clone,
                        identity_public_key_clone,
                        new_name,
                        res,
                    )
                    .await;
                });
            }
            NodeCommand::V2ApiIsPristine { bearer, res } => {
                let db_clone = Arc::clone(&self.db);
                tokio::spawn(async move {
                    let _ = Node::v2_api_is_pristine(bearer, db_clone, res).await;
                });
            }
            NodeCommand::V2ApiHealthCheck { res } => {
                let db_clone = Arc::clone(&self.db);
                let public_https_certificate_clone = self.public_https_certificate.clone();
                tokio::spawn(async move {
                    let _ = Node::v2_api_health_check(db_clone, public_https_certificate_clone, res).await;
                });
            }
            NodeCommand::V2ApiScanOllamaModels { bearer, res } => {
                let db_clone = Arc::clone(&self.db);
                tokio::spawn(async move {
                    let _ = Node::v2_api_scan_ollama_models(db_clone, bearer, res).await;
                });
            }
            NodeCommand::V2ApiListAllShinkaiTools { bearer, res } => {
                let db_clone = Arc::clone(&self.db);
                tokio::spawn(async move {
                    let _ = Node::v2_api_list_all_shinkai_tools(db_clone, bearer, res).await;
                });
            }
            NodeCommand::V2ApiSetShinkaiTool {
                bearer,
                tool_key,
                payload,
                res,
            } => {
                let db_clone = Arc::clone(&self.db);
                tokio::spawn(async move {
                    let _ = Node::v2_api_set_shinkai_tool(db_clone, bearer, tool_key, payload, res).await;
                });
            }
            NodeCommand::V2ApiAddShinkaiTool {
                bearer,
                shinkai_tool,
                res,
            } => {
                let db_clone = Arc::clone(&self.db);
                let node_env = fetch_node_environment();
                tokio::spawn(async move {
                    let _ = Node::v2_api_add_shinkai_tool(db_clone, bearer, node_env, shinkai_tool, res).await;
                });
            }
            NodeCommand::V2ApiGetShinkaiTool { bearer, payload, res } => {
                let db_clone = Arc::clone(&self.db);
                tokio::spawn(async move {
                    let _ = Node::v2_api_get_shinkai_tool(db_clone, bearer, payload, res).await;
                });
            }
            NodeCommand::V2ApiAddOllamaModels { bearer, payload, res } => {
                let db_clone = Arc::clone(&self.db);
                let identity_manager_clone = self.identity_manager.clone();
                let job_manager_clone = self.job_manager.clone();
                let identity_secret_key_clone = self.identity_secret_key.clone();
                let ws_manager_trait = self.ws_manager_trait.clone();
                tokio::spawn(async move {
                    let _ = Node::v2_api_add_ollama_models(
                        db_clone,
                        identity_manager_clone,
                        job_manager_clone,
                        identity_secret_key_clone,
                        bearer,
                        payload,
                        ws_manager_trait,
                        res,
                    )
                    .await;
                });
            }
            // TODO: repurpose
            // NodeCommand::V2ApiDownloadFileFromInbox {
            //     bearer,
            //     inbox_name,
            //     filename,
            //     res,
            // } => {
            //     let db_clone = Arc::clone(&self.db);
            //     tokio::spawn(async move {
            //         let _ = Node::v2_api_download_file_from_inbox(db_clone, bearer, inbox_name, filename, res).await;
            //     });
            // }
            // NodeCommand::V2ApiListFilesInInbox {
            //     bearer,
            //     inbox_name,
            //     res,
            // } => {
            //     let db_clone = Arc::clone(&self.db);
            //     tokio::spawn(async move {
            //         let _ = Node::v2_api_list_files_in_inbox(db_clone, bearer, inbox_name, res).await;
            //     });
            // }
            NodeCommand::V2ApiGetToolOffering {
                bearer,
                tool_key_name,
                res,
            } => {
                let db_clone = Arc::clone(&self.db);
                tokio::spawn(async move {
                    let _ = Node::v2_api_get_tool_offering(db_clone, bearer, tool_key_name, res).await;
                });
            }
            NodeCommand::V2ApiRemoveToolOffering {
                bearer,
                tool_key_name,
                res,
            } => {
                let db_clone = Arc::clone(&self.db);
                tokio::spawn(async move {
                    let _ = Node::v2_api_remove_tool_offering(db_clone, bearer, tool_key_name, res).await;
                });
            }
            NodeCommand::V2ApiGetAllToolOfferings { bearer, res } => {
                let db_clone = Arc::clone(&self.db);
                tokio::spawn(async move {
                    let _ = Node::v2_api_get_all_tool_offering(db_clone, bearer, res).await;
                });
            }
            NodeCommand::V2ApiSetToolOffering {
                bearer,
                tool_offering,
                res,
            } => {
                let db_clone = Arc::clone(&self.db);
                tokio::spawn(async move {
                    let _ = Node::v2_api_set_tool_offering(db_clone, bearer, tool_offering, res).await;
                });
            }
            NodeCommand::V2ApiRestoreLocalEthersWallet {
                bearer,
                network,
                source,
                role,
                res,
            } => {
                let db_clone = Arc::clone(&self.db);
                let wallet_manager_clone = self.wallet_manager.clone();
                tokio::spawn(async move {
                    let _ = Node::v2_api_restore_local_ethers_wallet(
                        db_clone,
                        wallet_manager_clone,
                        bearer,
                        network,
                        source,
                        role,
                        res,
                    )
                    .await;
                });
            }
            NodeCommand::V2ApiCreateLocalEthersWallet {
                bearer,
                network,
                role,
                res,
            } => {
                let db_clone = Arc::clone(&self.db);
                let wallet_manager_clone = self.wallet_manager.clone();
                tokio::spawn(async move {
                    let _ = Node::v2_api_create_local_ethers_wallet(
                        db_clone,
                        wallet_manager_clone,
                        bearer,
                        network,
                        role,
                        res,
                    )
                    .await;
                });
            }
            NodeCommand::V2ApiRestoreCoinbaseMPCWallet {
                bearer,
                network,
                config,
                wallet_id,
                role,
                res,
            } => {
                let db_clone = Arc::clone(&self.db);
                let wallet_manager_clone = self.wallet_manager.clone();
                let node_name = self.node_name.clone();
                tokio::spawn(async move {
                    let _ = Node::v2_api_restore_coinbase_mpc_wallet(
                        db_clone,
                        wallet_manager_clone,
                        bearer,
                        network,
                        config,
                        wallet_id,
                        role,
                        node_name,
                        res,
                    )
                    .await;
                });
            }
            NodeCommand::V2ApiCreateCoinbaseMPCWallet {
                bearer,
                network,
                config,
                role,
                res,
            } => {
                let db_clone = Arc::clone(&self.db);
                let wallet_manager_clone = self.wallet_manager.clone();
                let node_name = self.node_name.clone();
                tokio::spawn(async move {
                    let _ = Node::v2_api_create_coinbase_mpc_wallet(
                        db_clone,
                        wallet_manager_clone,
                        bearer,
                        network,
                        config,
                        role,
                        node_name,
                        res,
                    )
                    .await;
                });
            }
            NodeCommand::V2ApiListWallets { bearer, res } => {
                let db_clone = Arc::clone(&self.db);
                let wallet_manager_clone = self.wallet_manager.clone();
                tokio::spawn(async move {
                    let _ = Node::v2_api_list_wallets(db_clone, wallet_manager_clone, bearer, res).await;
                });
            }
            NodeCommand::V2ApiRequestInvoice {
                bearer,
                tool_key_name,
                usage,
                res,
            } => {
                let db_clone = Arc::clone(&self.db);
                let my_agent_payments_manager_clone = self.my_agent_payments_manager.clone();
                tokio::spawn(async move {
                    let _ = Node::v2_api_request_invoice(
                        db_clone,
                        my_agent_payments_manager_clone,
                        bearer,
                        tool_key_name,
                        usage,
                        res,
                    )
                    .await;
                });
            }
            NodeCommand::V2ApiPayInvoice {
                bearer,
                invoice_id,
                data_for_tool,
                res,
            } => {
                let db_clone = Arc::clone(&self.db);
                let my_agent_payments_manager_clone = self.my_agent_payments_manager.clone();
                let node_name = self.node_name.clone();
                tokio::spawn(async move {
                    let _ = Node::v2_api_pay_invoice(
                        db_clone,
                        my_agent_payments_manager_clone,
                        bearer,
                        invoice_id,
                        data_for_tool,
                        node_name,
                        res,
                    )
                    .await;
                });
            }
            NodeCommand::V2ApiListInvoices { bearer, res } => {
                let db_clone = Arc::clone(&self.db);
                tokio::spawn(async move {
                    let _ = Node::v2_api_list_invoices(db_clone, bearer, res).await;
                });
            }
            NodeCommand::V2ApiAddCustomPrompt { bearer, prompt, res } => {
                let db_clone = Arc::clone(&self.db);
                tokio::spawn(async move {
                    let _ = Node::v2_api_add_custom_prompt(db_clone, bearer, prompt, res).await;
                });
            }
            NodeCommand::V2ApiDeleteCustomPrompt {
                bearer,
                prompt_name,
                res,
            } => {
                let db_clone = Arc::clone(&self.db);
                tokio::spawn(async move {
                    let _ = Node::v2_api_delete_custom_prompt(db_clone, bearer, prompt_name, res).await;
                });
            }
            NodeCommand::V2ApiGetAllCustomPrompts { bearer, res } => {
                let db_clone = Arc::clone(&self.db);
                tokio::spawn(async move {
                    let _ = Node::v2_api_get_all_custom_prompts(db_clone, bearer, res).await;
                });
            }
            NodeCommand::V2ApiGetCustomPrompt {
                bearer,
                prompt_name,
                res,
            } => {
                let db_clone = Arc::clone(&self.db);
                tokio::spawn(async move {
                    let _ = Node::v2_api_get_custom_prompt(db_clone, bearer, prompt_name, res).await;
                });
            }
            NodeCommand::V2ApiSearchCustomPrompts { bearer, query, res } => {
                let db_clone = Arc::clone(&self.db);
                tokio::spawn(async move {
                    let _ = Node::v2_api_search_custom_prompts(db_clone, bearer, query, res).await;
                });
            }
            NodeCommand::V2ApiUpdateCustomPrompt { bearer, prompt, res } => {
                let db_clone = Arc::clone(&self.db);
                tokio::spawn(async move {
                    let _ = Node::v2_api_update_custom_prompt(db_clone, bearer, prompt, res).await;
                });
            }
            NodeCommand::V2ApiStopLLM {
                bearer,
                inbox_name,
                res,
            } => {
                let db_clone = Arc::clone(&self.db);
                let stopper_clone = self.llm_stopper.clone();
                let job_manager_clone = self.job_manager.clone();
                tokio::spawn(async move {
                    let _ = Node::v2_api_stop_llm(db_clone, stopper_clone, bearer, inbox_name, job_manager_clone, res)
                        .await;
                });
            }
            NodeCommand::V2ApiAddAgent { bearer, agent, res } => {
                let db_clone = Arc::clone(&self.db);
                let identity_manager_clone = self.identity_manager.clone();
                tokio::spawn(async move {
                    let _ = Node::v2_api_add_agent(db_clone, identity_manager_clone, bearer, agent, res).await;
                });
            }
            NodeCommand::V2ApiRemoveAgent { bearer, agent_id, res } => {
                let db_clone = Arc::clone(&self.db);
                tokio::spawn(async move {
                    let _ = Node::v2_api_remove_agent(db_clone, bearer, agent_id, res).await;
                });
            }
            NodeCommand::V2ApiUpdateAgent {
                bearer,
                partial_agent,
                res,
            } => {
                let db_clone = Arc::clone(&self.db);
                tokio::spawn(async move {
                    let _ = Node::v2_api_update_agent(db_clone, bearer, partial_agent, res).await;
                });
            }
            NodeCommand::V2ApiGetAgent { bearer, agent_id, res } => {
                let db_clone = Arc::clone(&self.db);
                tokio::spawn(async move {
                    let _ = Node::v2_api_get_agent(db_clone, bearer, agent_id, res).await;
                });
            }
            NodeCommand::V2ApiGetAllAgents { bearer, res } => {
                let db_clone = Arc::clone(&self.db);
                tokio::spawn(async move {
                    let _ = Node::v2_api_get_all_agents(db_clone, bearer, res).await;
                });
            }
            NodeCommand::V2ApiRetryMessage {
                bearer,
                inbox_name,
                message_id,
                res,
            } => {
                let db_clone = Arc::clone(&self.db);
                let job_manager_clone = self.job_manager.clone().unwrap();
                let node_encryption_sk_clone = self.encryption_secret_key.clone();
                let node_encryption_pk_clone = self.encryption_public_key.clone();
                let node_signing_sk_clone = self.identity_secret_key.clone();

                tokio::spawn(async move {
                    let _ = Node::v2_api_retry_message(
                        db_clone,
                        job_manager_clone,
                        node_encryption_sk_clone,
                        node_encryption_pk_clone,
                        node_signing_sk_clone,
                        bearer,
                        inbox_name,
                        message_id,
                        res,
                    )
                    .await;
                });
            }
            NodeCommand::V2ApiUpdateJobScope {
                bearer,
                job_id,
                job_scope,
                res,
            } => {
                let db_clone = Arc::clone(&self.db);
                tokio::spawn(async move {
                    let _ = Node::v2_api_update_job_scope(db_clone, bearer, job_id, job_scope, res).await;
                });
            }
            NodeCommand::V2ApiGetJobScope { bearer, job_id, res } => {
                let db_clone = Arc::clone(&self.db);
                tokio::spawn(async move {
                    let _ = Node::v2_api_get_job_scope(db_clone, bearer, job_id, res).await;
                });
            }
            // NodeCommand::V2ApiGetToolingLogs {
            //     bearer,
            //     message_id,
            //     res,
            // } => {
            //     let db_clone = Arc::clone(&self.db);
            //     let sqlite_logger_clone = Arc::clone(&self.sqlite_logger);
            //     tokio::spawn(async move {
            //         let _ = Node::v2_api_get_tooling_logs(db_clone, sqlite_logger_clone, bearer, message_id, res).await;
            //     });
            // }
            NodeCommand::V2ApiImportSheet { bearer, payload, res } => {
                let db_clone = Arc::clone(&self.db);
                let sheet_manager_clone = self.sheet_manager.clone();
                tokio::spawn(async move {
                    let _ = Node::v2_api_import_sheet(db_clone, sheet_manager_clone, payload, bearer, res).await;
                });
            }
            NodeCommand::V2ApiExportSheet { bearer, payload, res } => {
                let db_clone = Arc::clone(&self.db);
                let sheet_manager_clone = self.sheet_manager.clone();
                tokio::spawn(async move {
                    let _ = Node::v2_api_export_sheet(db_clone, sheet_manager_clone, payload, bearer, res).await;
                });
            }
            NodeCommand::V2ApiSetSheetUploadedFiles { bearer, payload, res } => {
                let db_clone = Arc::clone(&self.db);

                let identity_manager_clone = self.identity_manager.clone();
                let sheet_manager_clone = self.sheet_manager.clone();

                tokio::spawn(async move {
                    let _ = Node::v2_set_sheet_uploaded_files(
                        db_clone,
                        identity_manager_clone,
                        sheet_manager_clone,
                        payload,
                        bearer,
                        res,
                    )
                    .await;
                });
            }
            NodeCommand::V2ApiExecuteTool {
                bearer,
                tool_router_key,
                parameters,
                tool_id,
                app_id,
                llm_provider,
                extra_config,
                mounts,
                res,
            } => {
                let db_clone = Arc::clone(&self.db);

                let node_name = self.node_name.clone();
                let job_manager = self.job_manager.clone().unwrap();
                let identity_manager = self.identity_manager.clone();
                let encryption_secret_key = self.encryption_secret_key.clone();
                let encryption_public_key = self.encryption_public_key;
                let signing_secret_key = self.identity_secret_key.clone();

                tokio::spawn(async move {
                    let _ = Node::execute_tool(
                        bearer,
                        node_name,
                        db_clone,
                        tool_router_key,
                        parameters,
                        tool_id,
                        app_id,
                        llm_provider,
                        extra_config,
                        identity_manager,
                        job_manager,
                        encryption_secret_key,
                        encryption_public_key,
                        signing_secret_key,
                        mounts,
                        res,
                    )
                    .await;
                });
            }
            NodeCommand::V2ApiExecuteCode {
                bearer,
                code,
                tools,
                tool_type,
                parameters,
                extra_config,
                oauth,
                tool_id,
                app_id,
                llm_provider,
                mounts,
                res,
            } => {
                let db_clone = Arc::clone(&self.db);
                let node_name = self.node_name.clone();
                tokio::spawn(async move {
                    let _ = Node::run_execute_code(
                        bearer,
                        db_clone,
                        tool_type,
                        code,
                        tools,
                        parameters,
                        extra_config,
                        oauth,
                        tool_id,
                        app_id,
                        llm_provider,
                        node_name,
                        mounts,
                        res,
                    )
                    .await;
                });
            }
            NodeCommand::V2ApiGenerateToolDefinitions {
                bearer,
                language,
                tools,
                res,
            } => {
                let db_clone = self.db.clone();

                tokio::spawn(async move {
                    let _ = Node::get_tool_definitions(bearer, db_clone, language, tools, res).await;
                });
            }
            NodeCommand::V2ApiGenerateToolFetchQuery {
                bearer,
                language,
                tools,
                code,
                res,
            } => {
                let db_clone = Arc::clone(&self.db);
                let identity_manager_clone = self.identity_manager.clone();

                tokio::spawn(async move {
                    let _ = Node::generate_tool_fetch_query(
                        bearer,
                        db_clone,
                        language,
                        tools,
                        code,
                        identity_manager_clone,
                        res,
                    )
                    .await;
                });
            }
            NodeCommand::V2ApiGenerateToolImplementation {
                bearer,
                message,
                language,
                tools,
                post_check,
                raw,
                res,
            } => {
                let job_manager_clone = self.job_manager.clone().unwrap();
                let node_name_clone = self.node_name.clone();
                let db_clone = self.db.clone();
                let identity_manager_clone = self.identity_manager.clone();
                let encryption_secret_key_clone = self.encryption_secret_key.clone();
                let encryption_public_key_clone = self.encryption_public_key;
                let signing_secret_key_clone = self.identity_secret_key.clone();

                tokio::spawn(async move {
                    let _ = Node::generate_tool_implementation(
                        bearer,
                        db_clone,
                        message,
                        language,
                        tools,
                        node_name_clone,
                        identity_manager_clone,
                        job_manager_clone,
                        encryption_secret_key_clone,
                        encryption_public_key_clone,
                        signing_secret_key_clone,
                        post_check,
                        raw,
                        res,
                    )
                    .await;
                });
            }
            NodeCommand::V2ApiToolImplementationUndoTo {
                bearer,
                message_hash,
                job_id,
                res,
            } => {
                let db_clone = Arc::clone(&self.db);
                tokio::spawn(async move {
                    let _ = Node::v2_api_tool_implementation_undo_to(bearer, db_clone, message_hash, job_id, res).await;
                });
            }
            NodeCommand::V2ApiToolImplementationCodeUpdate {
                bearer,
                job_id,
                code,
                res,
            } => {
                let db_clone = Arc::clone(&self.db);
                let identity_manager_clone = self.identity_manager.clone();
                let node_name_clone = self.node_name.clone();
                let node_encryption_sk_clone = self.encryption_secret_key.clone();
                let node_encryption_pk_clone = self.encryption_public_key.clone();
                let node_signing_sk_clone = self.identity_secret_key.clone();

                tokio::spawn(async move {
                    let _ = Node::v2_api_tool_implementation_code_update(
                        bearer,
                        db_clone,
                        job_id,
                        code,
                        identity_manager_clone,
                        node_name_clone,
                        node_encryption_sk_clone,
                        node_encryption_pk_clone,
                        node_signing_sk_clone,
                        res,
                    )
                    .await;
                });
            }
            NodeCommand::V2ApiExportTool {
                bearer,
                tool_key_path,
                res,
            } => {
                let db_clone = Arc::clone(&self.db);
                let node_env = fetch_node_environment();
                tokio::spawn(async move {
                    let _ = Node::v2_api_export_tool(db_clone, bearer, node_env, tool_key_path, res).await;
                });
            }
            NodeCommand::V2ApiPublishTool {
                bearer,
                tool_key_path,
                res,
            } => {
                let db_clone = Arc::clone(&self.db);
                let node_env = fetch_node_environment();
                let identity_manager = self.identity_manager.clone();
                let signing_secret_key = self.identity_secret_key.clone();
                tokio::spawn(async move {
                    let _ = Node::v2_api_publish_tool(
                        db_clone,
                        bearer,
                        node_env,
                        tool_key_path,
                        identity_manager,
                        signing_secret_key,
                        res,
                    )
                    .await;
                });
            }
            NodeCommand::V2ApiImportTool { bearer, url, res } => {
                let db_clone = Arc::clone(&self.db);
                let node_env = fetch_node_environment();
                tokio::spawn(async move {
                    let _ = Node::v2_api_import_tool(db_clone, bearer, node_env, url, res).await;
                });
            }
            NodeCommand::V2ApiImportToolZip { bearer, file_data, res } => {
                let db_clone = Arc::clone(&self.db);
                let node_env = fetch_node_environment();
                tokio::spawn(async move {
                    let _ = Node::v2_api_import_tool_zip(db_clone, bearer, node_env, file_data, res).await;
                });
            }
            NodeCommand::V2ApiRemoveTool { bearer, tool_key, res } => {
                let db_clone = Arc::clone(&self.db);
                tokio::spawn(async move {
                    let _ = Node::v2_api_remove_tool(db_clone, bearer, tool_key, res).await;
                });
            }
            NodeCommand::V2ApiResolveShinkaiFileProtocol {
                bearer,
                shinkai_file_protocol,
                res,
            } => {
                let db_clone = Arc::clone(&self.db);
                // Get the node storage path
                let node_env = fetch_node_environment();
                let node_storage_path = node_env.node_storage_path.unwrap_or_default();
                tokio::spawn(async move {
                    let _ = Node::v2_api_resolve_shinkai_file_protocol(
                        bearer,
                        db_clone,
                        shinkai_file_protocol,
                        node_storage_path,
                        res,
                    )
                    .await;
                });
            }
            NodeCommand::V2ApiAddCronTask {
                bearer,
                cron,
                action,
                name,
                description,
                res,
            } => {
                let db_clone = Arc::clone(&self.db);
                tokio::spawn(async move {
                    let _ = Node::v2_api_add_cron_task(db_clone, bearer, cron, action, name, description, res).await;
                });
            }
            NodeCommand::V2ApiUpdateCronTask {
                bearer,
                cron_task_id,
                cron,
                action,
                name,
                description,
                paused,
                res,
            } => {
                let db_clone = Arc::clone(&self.db);
                tokio::spawn(async move {
                    let _ = Node::v2_api_update_cron_task(
                        db_clone,
                        bearer,
                        cron_task_id,
                        cron,
                        action,
                        name,
                        description,
                        paused,
                        res,
                    )
                    .await;
                });
            }
            NodeCommand::V2ApiForceExecuteCronTask {
                bearer,
                cron_task_id,
                res,
            } => {
                let db_clone = Arc::clone(&self.db);
                let cron_manager_clone = self.cron_manager.clone().unwrap();
                tokio::spawn(async move {
                    let _ =
                        Node::v2_api_force_execute_cron_task(db_clone, cron_manager_clone, bearer, cron_task_id, res)
                            .await;
                });
            }
            NodeCommand::V2ApiGetCronSchedule { bearer, res } => {
                let db_clone = Arc::clone(&self.db);
                let cron_manager_clone = self.cron_manager.clone().unwrap();
                tokio::spawn(async move {
                    let _ = Node::v2_api_get_cron_schedule(db_clone, cron_manager_clone, bearer, res).await;
                });
            }
            NodeCommand::V2ApiListAllCronTasks { bearer, res } => {
                let db_clone = Arc::clone(&self.db);
                tokio::spawn(async move {
                    let _ = Node::v2_api_list_all_cron_tasks(db_clone, bearer, res).await;
                });
            }
            NodeCommand::V2ApiGetSpecificCronTask {
                bearer,
                cron_task_id,
                res,
            } => {
                let db_clone = Arc::clone(&self.db);
                tokio::spawn(async move {
                    let _ = Node::v2_api_get_specific_cron_task(db_clone, bearer, cron_task_id, res).await;
                });
            }
            NodeCommand::V2ApiRemoveCronTask {
                bearer,
                cron_task_id,
                res,
            } => {
                let db_clone = Arc::clone(&self.db);
                tokio::spawn(async move {
                    let _ = Node::v2_api_remove_cron_task(db_clone, bearer, cron_task_id, res).await;
                });
            }
            NodeCommand::V2ApiGetCronTaskLogs {
                bearer,
                cron_task_id,
                res,
            } => {
                let db_clone = Arc::clone(&self.db);
                tokio::spawn(async move {
                    let _ = Node::v2_api_get_cron_task_logs(db_clone, bearer, cron_task_id, res).await;
                });
            }
            NodeCommand::V2ApiImportCronTask { bearer, url, res } => {
                let db_clone = Arc::clone(&self.db);
                tokio::spawn(async move {
                    let _ = Node::v2_api_import_cron_task(db_clone, bearer, url, res).await;
                });
            }
            NodeCommand::V2ApiExportCronTask {
                bearer,
                cron_task_id,
                res,
            } => {
                let db_clone = Arc::clone(&self.db);
                tokio::spawn(async move {
                    let _ = Node::v2_api_export_cron_task(db_clone, bearer, cron_task_id, res).await;
                });
            }
            NodeCommand::V2ApiGenerateToolMetadataImplementation {
                bearer,
                job_id,
                language,
                tools,
                res,
            } => {
                let job_manager_clone = self.job_manager.clone().unwrap();
                let node_name_clone = self.node_name.clone();
                let db_clone = self.db.clone();
                let identity_manager_clone = self.identity_manager.clone();
                let encryption_secret_key_clone = self.encryption_secret_key.clone();
                let encryption_public_key_clone = self.encryption_public_key;
                let signing_secret_key_clone = self.identity_secret_key.clone();

                tokio::spawn(async move {
                    let _ = Node::generate_tool_metadata_implementation(
                        bearer,
                        job_id,
                        language,
                        tools,
                        db_clone,
                        node_name_clone,
                        identity_manager_clone,
                        job_manager_clone,
                        encryption_secret_key_clone,
                        encryption_public_key_clone,
                        signing_secret_key_clone,
                        res,
                    )
                    .await;
                });
            }
            NodeCommand::V2ApiExportMessagesFromInbox {
                bearer,
                inbox_name,
                format,
                res,
            } => {
                let db_clone = Arc::clone(&self.db);
                tokio::spawn(async move {
                    let _ = Node::v2_export_messages_from_inbox(db_clone, bearer, inbox_name, format, res).await;
                });
            }
            NodeCommand::V2ApiSearchShinkaiTool {
                bearer,
                query,
                agent_or_llm,
                res,
            } => {
                let db_clone = Arc::clone(&self.db);
                tokio::spawn(async move {
                    let _ = Node::v2_api_search_shinkai_tool(db_clone, bearer, query, agent_or_llm, res).await;
                });
            }
            NodeCommand::V2ApiSetPlaygroundTool {
                bearer,
                payload,
                tool_id,
                app_id,
                res,
            } => {
                let db_clone = Arc::clone(&self.db);
                let node_env = fetch_node_environment();
                tokio::spawn(async move {
                    let _ = Node::v2_api_set_playground_tool(db_clone, bearer, payload, node_env, tool_id, app_id, res)
                        .await;
                });
            }
            NodeCommand::V2ApiListPlaygroundTools { bearer, res } => {
                let db_clone = Arc::clone(&self.db);
                tokio::spawn(async move {
                    let _ = Node::v2_api_list_playground_tools(db_clone, bearer, res).await;
                });
            }
            NodeCommand::V2ApiRemovePlaygroundTool { bearer, tool_key, res } => {
                let db_clone = Arc::clone(&self.db);
                tokio::spawn(async move {
                    let _ = Node::v2_api_remove_playground_tool(db_clone, bearer, tool_key, res).await;
                });
            }
            NodeCommand::V2ApiGetPlaygroundTool { bearer, tool_key, res } => {
                let db_clone = Arc::clone(&self.db);
                tokio::spawn(async move {
                    let _ = Node::v2_api_get_playground_tool(db_clone, bearer, tool_key, res).await;
                });
            }
            NodeCommand::V2ApiGetOAuthToken {
                bearer,
                connection_name,
                tool_key,
                res,
            } => {
                let db_clone = Arc::clone(&self.db);
                tokio::spawn(async move {
                    let _ = Node::v2_api_get_oauth_token(db_clone, bearer, connection_name, tool_key, res).await;
                });
            }
            NodeCommand::V2ApiSetOAuthToken {
                bearer,
                code,
                state,
                res,
            } => {
                let db_clone = Arc::clone(&self.db);
                tokio::spawn(async move {
                    let _ = Node::v2_api_set_oauth_token(db_clone, bearer, code, state, res).await;
                });
            }
            NodeCommand::V2ApiUploadToolAsset {
                bearer,
                tool_id,
                app_id,
                file_name,
                file_data,
                res,
            } => {
                let db_clone = Arc::clone(&self.db);
                let node_env = fetch_node_environment();
                tokio::spawn(async move {
                    let _ = Node::v2_api_upload_tool_asset(
                        db_clone, bearer, tool_id, app_id, file_name, file_data, node_env, res,
                    )
                    .await;
                });
            }
            NodeCommand::V2ApiListToolAssets {
                bearer,
                tool_id,
                app_id,
                res,
            } => {
                let db_clone = Arc::clone(&self.db);
                let node_env = fetch_node_environment();
                tokio::spawn(async move {
                    let _ = Node::v2_api_list_tool_assets(db_clone, bearer, tool_id, app_id, node_env, res).await;
                });
            }
            NodeCommand::V2ApiDeleteToolAsset {
                bearer,
                tool_id,
                app_id,
                file_name,
                res,
            } => {
                let db_clone = Arc::clone(&self.db);
                let node_env = fetch_node_environment();
                tokio::spawn(async move {
                    let _ = Node::v2_api_delete_tool_asset(db_clone, bearer, tool_id, app_id, file_name, node_env, res)
                        .await;
                });
            }
            NodeCommand::V2ApiEnableAllTools { bearer, res } => {
                let db_clone = Arc::clone(&self.db);
                tokio::spawn(async move {
                    let _ = Node::v2_api_enable_all_tools(db_clone, bearer, res).await;
                });
            }
            NodeCommand::V2ApiDisableAllTools { bearer, res } => {
                let db_clone = Arc::clone(&self.db);
                tokio::spawn(async move {
                    let _ = Node::v2_api_disable_all_tools(db_clone, bearer, res).await;
                });
            }
            _ => (),
        }
    }
}<|MERGE_RESOLUTION|>--- conflicted
+++ resolved
@@ -1426,7 +1426,6 @@
                     .await;
                 });
             }
-<<<<<<< HEAD
             NodeCommand::V2ApiGetAllSmartInboxes { bearer, limit, offset, show_hidden, res } => {
                 let db_clone = Arc::clone(&self.db);
                 let identity_manager_clone = self.identity_manager.clone();
@@ -1439,40 +1438,6 @@
                 let identity_manager_clone = self.identity_manager.clone();
                 tokio::spawn(async move {
                     let _ = Node::v2_get_all_smart_inboxes_paginated(db_clone, identity_manager_clone, bearer, limit, offset, show_hidden, res).await;
-=======
-            NodeCommand::V2ApiGetAllSmartInboxes {
-                bearer,
-                limit,
-                offset,
-                res,
-            } => {
-                let db_clone = Arc::clone(&self.db);
-                let identity_manager_clone = self.identity_manager.clone();
-                tokio::spawn(async move {
-                    let _ =
-                        Node::v2_get_all_smart_inboxes(db_clone, identity_manager_clone, bearer, limit, offset, res)
-                            .await;
-                });
-            }
-            NodeCommand::V2ApiGetAllSmartInboxesPaginated {
-                bearer,
-                limit,
-                offset,
-                res,
-            } => {
-                let db_clone = Arc::clone(&self.db);
-                let identity_manager_clone = self.identity_manager.clone();
-                tokio::spawn(async move {
-                    let _ = Node::v2_get_all_smart_inboxes_paginated(
-                        db_clone,
-                        identity_manager_clone,
-                        bearer,
-                        limit,
-                        offset,
-                        res,
-                    )
-                    .await;
->>>>>>> 62a93261
                 });
             }
             NodeCommand::V2ApiAvailableLLMProviders { bearer, res } => {
