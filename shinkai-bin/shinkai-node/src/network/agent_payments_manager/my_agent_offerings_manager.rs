use std::sync::{Arc, Weak};

use ed25519_dalek::SigningKey;
use serde_json::Value;

use shinkai_message_primitives::{
    schemas::{
        invoices::{InternalInvoiceRequest, Invoice, InvoiceStatusEnum, Payment},
        shinkai_name::ShinkaiName,
        shinkai_proxy_builder_info::ShinkaiProxyBuilderInfo,
        shinkai_tool_offering::{ToolPrice, UsageTypeInquiry},
        wallet_mixed::AddressBalanceList,
    },
    shinkai_message::shinkai_message_schemas::MessageSchemaType,
    shinkai_utils::{
        encryption::clone_static_secret_key, shinkai_message_builder::ShinkaiMessageBuilder,
        signatures::clone_signature_secret_key,
    },
};
use shinkai_sqlite::SqliteManager;
use shinkai_tools_primitives::tools::{
    network_tool::NetworkTool, parameters::Parameters, shinkai_tool::ShinkaiToolHeader, tool_output_arg::ToolOutputArg,
};
use tokio::sync::{Mutex, RwLock};
use x25519_dalek::StaticSecret as EncryptionStaticKey;

use crate::{
    managers::{identity_manager::IdentityManagerTrait, tool_router::ToolRouter},
    network::{
        network_manager_utils::{get_proxy_builder_info_static, send_message_to_peer},
        node::ProxyConnectionInfo,
    },
    wallet::wallet_manager::WalletManager,
};

use super::external_agent_offerings_manager::AgentOfferingManagerError;

pub struct MyAgentOfferingsManager {
<<<<<<< HEAD
    pub db: Weak<RwLock<SqliteManager>>,
=======
    pub db: Weak<SqliteManager>,
    pub vector_fs: Weak<VectorFS>,
>>>>>>> 218b18d2
    pub identity_manager: Weak<Mutex<dyn IdentityManagerTrait + Send>>,
    pub node_name: ShinkaiName,
    // The secret key used for signing operations.
    pub my_signature_secret_key: SigningKey,
    // The secret key used for encryption and decryption.
    pub my_encryption_secret_key: EncryptionStaticKey,
    // The address of the proxy server (if any)
    pub proxy_connection_info: Weak<Mutex<Option<ProxyConnectionInfo>>>,
    // Tool router
    pub tool_router: Weak<ToolRouter>,
    // Wallet manager
    pub wallet_manager: Weak<Mutex<Option<WalletManager>>>,
    // pub crypto_invoice_manager: Arc<Option<Box<dyn CryptoInvoiceManagerTrait + Send + Sync>>>,
}

impl MyAgentOfferingsManager {
    #[allow(clippy::too_many_arguments)]
    pub async fn new(
<<<<<<< HEAD
        db: Weak<RwLock<SqliteManager>>,
=======
        db: Weak<SqliteManager>,
        vector_fs: Weak<VectorFS>,
>>>>>>> 218b18d2
        identity_manager: Weak<Mutex<dyn IdentityManagerTrait + Send>>,
        node_name: ShinkaiName,
        my_signature_secret_key: SigningKey,
        my_encryption_secret_key: EncryptionStaticKey,
        proxy_connection_info: Weak<Mutex<Option<ProxyConnectionInfo>>>,
        tool_router: Weak<ToolRouter>,
        wallet_manager: Weak<Mutex<Option<WalletManager>>>,
    ) -> Self {
        Self {
            db,
            node_name,
            my_signature_secret_key,
            my_encryption_secret_key,
            proxy_connection_info,
            identity_manager,
            tool_router,
            wallet_manager,
        }
    }

    // Notes:
    // Fn: Ask for the current offerings from the provider (directly)
    // Old fashion send message and wait network response

    // Fn: Ask for the current offerings of a provider through the indexer (indirectly)

    // Fn: (Temp) Hardcoded list of offerings of a provider (PoC)

    // Fn: Request an invoice <- can we triggered by the user through API
    // Note: currently works only for added network tools

    /// Request an invoice for a network tool
    ///
    /// # Arguments
    ///
    /// * `network_tool` - The network tool for which the invoice is requested.
    /// * `usage_type_inquiry` - The type of usage inquiry for the tool.
    ///
    /// # Returns
    ///
    /// * `Result<InternalInvoiceRequest, AgentOfferingManagerError>` - The internal invoice request or an error.
    pub async fn request_invoice(
        &self,
        network_tool: NetworkTool,
        usage_type_inquiry: UsageTypeInquiry,
    ) -> Result<InternalInvoiceRequest, AgentOfferingManagerError> {
        // Upgrade the database reference to a strong reference
        let db = self
            .db
            .upgrade()
            .ok_or_else(|| AgentOfferingManagerError::OperationFailed("Failed to upgrade db reference".to_string()))?;

        // Create a new InternalInvoiceRequest
        let internal_invoice_request = InternalInvoiceRequest::new(
            network_tool.provider.clone(),
            self.node_name.clone(),
            network_tool.tool_router_key(),
            usage_type_inquiry,
        );

        // Store the InternalInvoiceRequest in the database
        db.set_internal_invoice_request(&internal_invoice_request)
            .map_err(|e| {
                AgentOfferingManagerError::OperationFailed(format!("Failed to store internal invoice request: {:?}", e))
            })?;

        Ok(internal_invoice_request)
    }

    /// Request an invoice from the network
    ///
    /// # Arguments
    ///
    /// * `network_tool` - The network tool for which the invoice is requested.
    /// * `usage_type_inquiry` - The type of usage inquiry for the tool.
    ///
    /// # Returns
    ///
    /// * `Result<InternalInvoiceRequest, AgentOfferingManagerError>` - The internal invoice request or an error.
    pub async fn network_request_invoice(
        &self,
        network_tool: NetworkTool,
        usage_type_inquiry: UsageTypeInquiry,
    ) -> Result<InternalInvoiceRequest, AgentOfferingManagerError> {
        // Request the invoice
        let internal_invoice_request = self.request_invoice(network_tool.clone(), usage_type_inquiry).await?;

        // Create the payload for the invoice request
        let payload = internal_invoice_request.to_invoice_request();

        // Continue
        if let Some(identity_manager_arc) = self.identity_manager.upgrade() {
            let identity_manager = identity_manager_arc.lock().await;
            let standard_identity = identity_manager
                .external_profile_to_global_identity(&network_tool.provider.get_node_name_string())
                .await
                .map_err(|e| AgentOfferingManagerError::OperationFailed(e))?;
            drop(identity_manager);
            let receiver_public_key = standard_identity.node_encryption_public_key;
            let proxy_builder_info = self.get_proxy_builder_info(identity_manager_arc).await;

            // Generate the message to request the invoice
            let message = ShinkaiMessageBuilder::create_generic_invoice_message(
                payload,
                MessageSchemaType::InvoiceRequest,
                clone_static_secret_key(&self.my_encryption_secret_key),
                clone_signature_secret_key(&self.my_signature_secret_key),
                receiver_public_key,
                self.node_name.to_string(),
                "".to_string(),
                network_tool.provider.get_node_name_string(),
                "main".to_string(),
                proxy_builder_info,
            )
            .map_err(|e| AgentOfferingManagerError::OperationFailed(e.to_string()))?;

            send_message_to_peer(
                message,
                self.db.clone(),
                standard_identity,
                self.my_encryption_secret_key.clone(),
                self.identity_manager.clone(),
                self.proxy_connection_info.clone(),
            )
            .await?;
        }

        // Return the generated invoice request
        Ok(internal_invoice_request)
    }

    /// Verify an invoice
    ///
    /// # Arguments
    ///
    /// * `invoice` - The invoice to be verified.
    ///
    /// # Returns
    ///
    /// * `Result<bool, AgentOfferingManagerError>` - True if the invoice is valid (and even if we asked for it) false otherwise.
    pub async fn verify_invoice(&self, invoice: &Invoice) -> Result<bool, AgentOfferingManagerError> {
        // Upgrade the database reference to a strong reference
        let db = self
            .db
            .upgrade()
            .ok_or_else(|| AgentOfferingManagerError::OperationFailed("Failed to upgrade db reference".to_string()))?;

        // Try to retrieve the corresponding InternalInvoiceRequest from the database
        let internal_invoice_request = match db.get_internal_invoice_request(&invoice.invoice_id) {
            Ok(request) => request,
            Err(_) => {
                // If no corresponding InternalInvoiceRequest is found, the invoice is invalid
                return Ok(false);
            }
        };

        eprintln!("internal_invoice_request: {:?}", internal_invoice_request);

        // Additional logic could be added here to check any rules for auto-payment.
        // For example, checking if the invoice matches certain criteria or thresholds
        // for automatic approval/payment.

        // If we found the corresponding InternalInvoiceRequest, the invoice is valid
        Ok(true)
    }

    /// Pay an invoice and wait for the blockchain update of it
    ///
    /// # Arguments
    ///
    /// * `invoice` - The invoice to be paid.
    ///
    /// # Returns
    ///
    /// * `Result<Payment, AgentOfferingManagerError>` - The payment information or an error.
    pub async fn pay_invoice(
        &self,
        invoice: &Invoice,
        node_name: ShinkaiName,
    ) -> Result<Payment, AgentOfferingManagerError> {
        // Mocking the payment process
        println!("Initiating payment for invoice ID: {}", invoice.invoice_id);

        let wallet_manager = self.wallet_manager.upgrade().ok_or_else(|| {
            AgentOfferingManagerError::OperationFailed("Failed to upgrade wallet_manager reference".to_string())
        })?;

        let wallet_manager_lock = wallet_manager.lock().await;

        // Check that wallet_manager is not None
        if wallet_manager_lock.is_none() {
            return Err(AgentOfferingManagerError::OperationFailed(
                "Wallet manager is None".to_string(),
            ));
        }

        let wallet = wallet_manager_lock.as_ref().ok_or_else(|| {
            AgentOfferingManagerError::OperationFailed("Failed to get wallet manager lock".to_string())
        })?;

        // Get the price for the usage type
        let usage_type_inquiry = UsageTypeInquiry::PerUse; // or UsageTypeInquiry::Downloadable based on your context
        let price = invoice
            .shinkai_offering
            .get_price_for_usage(&usage_type_inquiry)
            .ok_or_else(|| {
                AgentOfferingManagerError::OperationFailed("Failed to get price for usage type".to_string())
            })?;

        // Assuming the price is of type ToolPrice::Payment
        let asset_payment = match price {
            ToolPrice::Payment(payments) => payments.first().ok_or_else(|| {
                AgentOfferingManagerError::OperationFailed("No payments found in ToolPrice".to_string())
            })?,
            _ => {
                return Err(AgentOfferingManagerError::OperationFailed(
                    "Unsupported ToolPrice type".to_string(),
                ))
            }
        };

        let my_address = wallet.payment_wallet.get_address();

        // Check the balance before attempting to pay
        let balance = match wallet
            .check_balance_payment_wallet(
                my_address.clone().into(),
                asset_payment.asset.clone(),
                node_name.clone(),
            )
            .await
        {
            Ok(balance) => balance,
            Err(e) => {
                eprintln!("Error checking balance: {:?}", e);
                return Err(AgentOfferingManagerError::OperationFailed(format!(
                    "Error checking balance: {:?}",
                    e
                )));
            }
        };
        println!("wallet {} balance: {:?}", my_address.address_id.clone(), balance);

        let required_amount = asset_payment.amount.parse::<u128>().map_err(|e| {
            AgentOfferingManagerError::OperationFailed(format!("Failed to parse required amount: {}", e))
        })?;
        println!("required_amount: {:?}", required_amount);

        let available_amount = balance.amount.split('.').next().unwrap().parse::<u128>().map_err(|e| {
            AgentOfferingManagerError::OperationFailed(format!("Failed to parse available amount: {}", e))
        })?;

        if available_amount < required_amount {
            return Err(AgentOfferingManagerError::OperationFailed(
                "Insufficient balance to pay the invoice".to_string(),
            ));
        }

        let payment = match wallet.pay_invoice(invoice.clone(), node_name.clone()).await {
            Ok(payment) => {
                println!("Payment successful: {:?}", payment);
                payment
            }
            Err(e) => {
                eprintln!("Error paying invoice: {:?}", e);
                return Err(AgentOfferingManagerError::OperationFailed(format!(
                    "Error paying invoice: {:?}",
                    e
                )));
            }
        };

        println!("Payment: {:?}", payment);

        Ok(payment)
    }

    /// Store the quote invoice (this invoice doesn't contain the result -- it's just the quote)
    ///
    /// # Arguments
    ///
    /// * `invoice` - The invoice to be stored.
    ///
    /// # Returns
    ///
    /// * `Result<(), AgentOfferingManagerError>` - Ok if successful, otherwise an error.
    pub async fn store_invoice(&self, invoice: &Invoice) -> Result<(), AgentOfferingManagerError> {
        let db = self
            .db
            .upgrade()
            .ok_or_else(|| AgentOfferingManagerError::OperationFailed("Failed to upgrade db reference".to_string()))?;
        let db_write = db;

        db_write
            .set_invoice(invoice)
            .map_err(|e| AgentOfferingManagerError::OperationFailed(format!("Failed to store invoice: {:?}", e)))
    }

    /// Store the invoice result (from the external agent's work)
    ///
    /// # Arguments
    ///
    /// * `invoice` - The invoice result to be stored.
    ///
    /// # Returns
    ///
    /// * `Result<(), AgentOfferingManagerError>` - Ok if successful, otherwise an error.
    pub async fn store_invoice_result(&self, invoice: &Invoice) -> Result<(), AgentOfferingManagerError> {
        let db = self
            .db
            .upgrade()
            .ok_or_else(|| AgentOfferingManagerError::OperationFailed("Failed to upgrade db reference".to_string()))?;
        let db_write = db;

        db_write
            .set_invoice(invoice)
            .map_err(|e| AgentOfferingManagerError::OperationFailed(format!("Failed to store invoice: {:?}", e)))
    }

    /// Pay an invoice and send receipt and data to provider
    ///
    /// # Arguments
    ///
    /// * `invoice_id` - The ID of the invoice to be paid.
    /// * `tool_data` - The data related to the tool.
    ///
    /// # Returns
    ///
    /// * `Result<Invoice, AgentOfferingManagerError>` - The updated invoice or an error.
    pub async fn pay_invoice_and_send_receipt(
        &self,
        invoice_id: String,
        tool_data: Value,
        node_name: ShinkaiName,
    ) -> Result<Invoice, AgentOfferingManagerError> {
        // TODO: check that the invoice is valid (exists) and still valid (not expired)

        // Step 0: Get the invoice from the database
        let db = self
            .db
            .upgrade()
            .ok_or_else(|| AgentOfferingManagerError::OperationFailed("Failed to upgrade db reference".to_string()))?;

        let invoice = db
            .get_invoice(&invoice_id)
            .map_err(|e| AgentOfferingManagerError::OperationFailed(format!("Failed to get invoice: {:?}", e)))?;

        // Step 1: Verify the invoice
        let is_valid = self.verify_invoice(&invoice).await?;
        if !is_valid {
            return Err(AgentOfferingManagerError::OperationFailed(
                "Invoice verification failed".to_string(),
            ));
        }

        // Step 2: Pay the invoice
        let payment = self.pay_invoice(&invoice, node_name.clone()).await?;

        // Create a new updated invoice with the payment information
        let mut updated_invoice = invoice.clone();
        updated_invoice.payment = Some(payment);
        updated_invoice.update_status(InvoiceStatusEnum::Paid);
        updated_invoice.tool_data = Some(tool_data);

        // Store the paid invoice in the database
        let db = self
            .db
            .upgrade()
            .ok_or_else(|| AgentOfferingManagerError::OperationFailed("Failed to upgrade db reference".to_string()))?;
        db.set_invoice(&updated_invoice).map_err(|e| {
            AgentOfferingManagerError::OperationFailed(format!("Failed to store paid invoice: {:?}", e))
        })?;

        // Step 3: Send receipt and data to provider
        self.send_receipt_and_data_to_provider(&updated_invoice).await?;

        Ok(updated_invoice)
    }

    // Note: Only For Testing (!!!)
    // TODO: it could be re-purposed for auto-payment if we have a preset of rules and whitelisted tools
    // We want to have a way to confirm payment from the user perspective
    // Fn: Automatically verify and pay an invoice, then send receipt and data to the provider
    pub async fn auto_pay_invoice(
        &self,
        invoice: Invoice,
        node_name: ShinkaiName,
    ) -> Result<(), AgentOfferingManagerError> {
        // Step 1: Verify the invoice
        let is_valid = self.verify_invoice(&invoice).await?;
        if !is_valid {
            return Err(AgentOfferingManagerError::OperationFailed(
                "Invoice verification failed".to_string(),
            ));
        }

        // Step 2: Pay the invoice
        let payment = self.pay_invoice(&invoice, node_name.clone()).await?;

        // Create a new updated invoice with the payment information
        let mut updated_invoice = invoice.clone();
        updated_invoice.payment = Some(payment);
        updated_invoice.update_status(InvoiceStatusEnum::Paid);

        // Store the paid invoice in the database
        let db = self
            .db
            .upgrade()
            .ok_or_else(|| AgentOfferingManagerError::OperationFailed("Failed to upgrade db reference".to_string()))?;
        db.set_invoice(&updated_invoice).map_err(|e| {
            AgentOfferingManagerError::OperationFailed(format!("Failed to store paid invoice: {:?}", e))
        })?;

        // Step 3: Send receipt and data to provider
        self.send_receipt_and_data_to_provider(&updated_invoice).await?;

        Ok(())
    }

    /// Send the receipt and the data for the job to the provider
    ///
    /// # Arguments
    ///
    /// * `invoice` - The invoice for which the receipt and data are to be sent.
    ///
    /// # Returns
    ///
    /// * `Result<(), AgentOfferingManagerError>` - Ok if successful, otherwise an error.
    pub async fn send_receipt_and_data_to_provider(&self, invoice: &Invoice) -> Result<(), AgentOfferingManagerError> {
        println!(
            "Sending receipt for invoice ID: {} to provider: {}",
            invoice.invoice_id, invoice.provider_name
        );

        if let Some(identity_manager_arc) = self.identity_manager.upgrade() {
            let identity_manager = identity_manager_arc.lock().await;
            let standard_identity = identity_manager
                .external_profile_to_global_identity(&invoice.provider_name.to_string())
                .await
                .map_err(|e| AgentOfferingManagerError::OperationFailed(e))?;
            drop(identity_manager);
            let receiver_public_key = standard_identity.node_encryption_public_key;
            let proxy_builder_info =
                get_proxy_builder_info_static(identity_manager_arc, self.proxy_connection_info.clone()).await;

            // Generate the message to send the receipt and data
            let message = ShinkaiMessageBuilder::create_generic_invoice_message(
                invoice.clone(),
                MessageSchemaType::PaidInvoice,
                clone_static_secret_key(&self.my_encryption_secret_key),
                clone_signature_secret_key(&self.my_signature_secret_key),
                receiver_public_key,
                self.node_name.to_string(),
                "".to_string(),
                invoice.provider_name.to_string(),
                "main".to_string(),
                proxy_builder_info,
            )
            .map_err(|e| AgentOfferingManagerError::OperationFailed(e.to_string()))?;

            send_message_to_peer(
                message,
                self.db.clone(),
                standard_identity,
                self.my_encryption_secret_key.clone(),
                self.identity_manager.clone(),
                self.proxy_connection_info.clone(),
            )
            .await?;
        }

        println!(
            "Receipt and data successfully sent for invoice ID: {}",
            invoice.invoice_id
        );

        Ok(())
    }
    /// Add a network tool
    ///
    /// # Arguments
    ///
    /// * `network_tool` - The network tool to be added.
    ///
    /// # Returns
    ///
    /// * `Result<(), AgentOfferingManagerError>` - Ok if successful, otherwise an error.
    pub async fn add_network_tool(&self, network_tool: NetworkTool) -> Result<(), AgentOfferingManagerError> {
        let tool_router = self.tool_router.upgrade().ok_or_else(|| {
            AgentOfferingManagerError::OperationFailed("Failed to upgrade tool_router reference".to_string())
        })?;

        let result = tool_router
            .add_network_tool(network_tool)
            .await
            .map_err(|e| AgentOfferingManagerError::OperationFailed(format!("Failed to add network tool: {:?}", e)));

        result
    }

    /// Create and add a NetworkTool
    ///
    /// # Arguments
    ///
    /// * `tool_header` - The header information for the tool.
    /// * `provider` - The provider of the tool.
    ///
    /// # Returns
    ///
    /// * `Result<(), AgentOfferingManagerError>` - Ok if successful, otherwise an error.
    pub async fn create_and_add_network_tool(
        &self,
        tool_header: ShinkaiToolHeader,
        provider: ShinkaiName,
    ) -> Result<(), AgentOfferingManagerError> {
        let tool_router = self.tool_router.upgrade().ok_or_else(|| {
            AgentOfferingManagerError::OperationFailed("Failed to upgrade tool_router reference".to_string())
        })?;

        // TODO: avoid the expects
        let network_tool = NetworkTool::new(
            tool_header.name,
            tool_header.toolkit_name,
            tool_header.description,
            tool_header.version,
            provider,
            tool_header.usage_type.expect("Usage type is required"),
            true, // Assuming the tool is activated by default
            tool_header.config.expect("Config is required"),
            Parameters::new(), // TODO: Fix input_args
            ToolOutputArg { json: "".to_string() },
            None,
            None,
        );

        tool_router
            .add_network_tool(network_tool)
            .await
            .map_err(|e| AgentOfferingManagerError::OperationFailed(format!("Failed to add network tool: {:?}", e)))
    }

    /// Get balances from the wallet manager
    ///
    /// # Returns
    ///
    /// * `Result<AddressBalanceList, AgentOfferingManagerError>` - The list of address balances or an error.
    pub async fn get_balances(&self, node_name: ShinkaiName) -> Result<AddressBalanceList, AgentOfferingManagerError> {
        let wallet_manager = self.wallet_manager.upgrade().ok_or_else(|| {
            AgentOfferingManagerError::OperationFailed("Failed to upgrade wallet_manager reference".to_string())
        })?;

        let wallet_manager_lock = wallet_manager.lock().await;

        // Check that wallet_manager is not None
        if wallet_manager_lock.is_none() {
            return Err(AgentOfferingManagerError::OperationFailed(
                "Wallet manager is None".to_string(),
            ));
        }

        let wallet = wallet_manager_lock.as_ref().ok_or_else(|| {
            AgentOfferingManagerError::OperationFailed("Failed to get wallet manager lock".to_string())
        })?;

        wallet
            .payment_wallet
            .check_balances(node_name.clone())
            .await
            .map_err(|e| AgentOfferingManagerError::OperationFailed(format!("Failed to get balances: {:?}", e)))
    }

    /// Get proxy builder info
    ///
    /// # Arguments
    ///
    /// * `identity_manager_lock` - The identity manager lock.
    ///
    /// # Returns
    ///
    /// * `Option<ShinkaiProxyBuilderInfo>` - The proxy builder info or None.
    async fn get_proxy_builder_info(
        &self,
        identity_manager_lock: Arc<Mutex<dyn IdentityManagerTrait + Send>>,
    ) -> Option<ShinkaiProxyBuilderInfo> {
        get_proxy_builder_info_static(identity_manager_lock, self.proxy_connection_info.clone()).await
    }
}

#[cfg(test)]
mod tests {
    use super::*;
    use crate::managers::identity_manager::IdentityManagerTrait;
    use async_trait::async_trait;

    use shinkai_message_primitives::{
        schemas::identity::{Identity, StandardIdentity, StandardIdentityType},
        shinkai_message::shinkai_message_schemas::IdentityPermissions,
        shinkai_utils::{
            encryption::unsafe_deterministic_encryption_keypair, signatures::unsafe_deterministic_signature_keypair,
        },
    };

    use std::{fs, path::Path};

    #[derive(Clone, Debug)]
    struct MockIdentityManager {
        dummy_standard_identity: Identity,
    }

    impl MockIdentityManager {
        pub fn new() -> Self {
            let (_, node1_identity_pk) = unsafe_deterministic_signature_keypair(0);
            let (_, node1_encryption_pk) = unsafe_deterministic_encryption_keypair(0);

            let dummy_standard_identity = Identity::Standard(StandardIdentity {
                full_identity_name: ShinkaiName::new("@@localhost.arb-sep-shinkai/main".to_string()).unwrap(),
                addr: None,
                node_encryption_public_key: node1_encryption_pk,
                node_signature_public_key: node1_identity_pk,
                profile_encryption_public_key: Some(node1_encryption_pk),
                profile_signature_public_key: Some(node1_identity_pk),
                identity_type: StandardIdentityType::Global,
                permission_type: IdentityPermissions::Admin,
            });

            Self {
                dummy_standard_identity,
            }
        }
    }

    #[async_trait]
    impl IdentityManagerTrait for MockIdentityManager {
        fn find_by_identity_name(&self, _full_profile_name: ShinkaiName) -> Option<&Identity> {
            if _full_profile_name.to_string() == "@@localhost.arb-sep-shinkai/main" {
                Some(&self.dummy_standard_identity)
            } else {
                None
            }
        }

        async fn search_identity(&self, full_identity_name: &str) -> Option<Identity> {
            if full_identity_name == "@@localhost.arb-sep-shinkai/main" {
                Some(self.dummy_standard_identity.clone())
            } else {
                None
            }
        }

        fn clone_box(&self) -> Box<dyn IdentityManagerTrait + Send> {
            Box::new(self.clone())
        }

        async fn external_profile_to_global_identity(
            &self,
            full_profile_name: &str,
        ) -> Result<StandardIdentity, String> {
            if full_profile_name == "@@localhost.arb-sep-shinkai" {
                if let Identity::Standard(identity) = &self.dummy_standard_identity {
                    Ok(identity.clone())
                } else {
                    Err("Identity is not of type Standard".to_string())
                }
            } else {
                Err("Profile not found".to_string())
            }
        }
    }

    fn setup() {
        let path = Path::new("lance_db_tests/");
        let _ = fs::remove_dir_all(path);

        let path = Path::new("shinkai_db_tests/");
        let _ = fs::remove_dir_all(path);
    }

    fn default_test_profile() -> ShinkaiName {
        ShinkaiName::new("@@localhost.arb-sep-shinkai/main".to_string()).unwrap()
    }

    fn node_name() -> ShinkaiName {
        ShinkaiName::new("@@localhost.arb-sep-shinkai".to_string()).unwrap()
    }

    // async fn setup_default_vector_fs() -> VectorFS {
    //     let generator = RemoteEmbeddingGenerator::new_default();
    //     let fs_db_path = format!("db_tests/{}", "vector_fs");
    //     let profile_list = vec![default_test_profile()];
    //     let supported_embedding_models = vec![EmbeddingModelType::OllamaTextEmbeddingsInference(
    //         OllamaTextEmbeddingsInference::SnowflakeArcticEmbed_M,
    //     )];

    //     VectorFS::new(
    //         generator,
    //         supported_embedding_models,
    //         profile_list,
    //         &fs_db_path,
    //         node_name(),
    //     )
    //     .await
    //     .unwrap()
    // }

    // TODO: fix
    // #[tokio::test]
    // async fn test_verify_invoice() -> Result<(), SqliteManagerError> {
    //     setup();

    //     // Setup the necessary components for MyAgentOfferingsManager
    //     let db = Arc::new(ShinkaiDB::new("shinkai_db_tests/shinkaidb").unwrap());
    //     let vector_fs = Arc::new(setup_default_vector_fs().await);
    //     let identity_manager: Arc<Mutex<dyn IdentityManagerTrait + Send>> =
    //         Arc::new(Mutex::new(MockIdentityManager::new()));
    //     let generator = RemoteEmbeddingGenerator::new_default();
    //     let embedding_model = generator.model_type().clone();
    //     let lance_db = Arc::new(RwLock::new(
    //         LanceShinkaiDb::new("lance_db_tests/lancedb", embedding_model.clone(), generator.clone()).await?,
    //     ));

    //     let tool_router = Arc::new(ToolRouter::new(lance_db.clone()));
    //     let node_name = ShinkaiName::new("@@localhost.arb-sep-shinkai/main".to_string()).unwrap();

    //     let (my_signature_secret_key, _) = unsafe_deterministic_signature_keypair(0);
    //     let (my_encryption_secret_key, _) = unsafe_deterministic_encryption_keypair(0);

    //     // Remove?
    //     // Create a real CryptoInvoiceManager with a provider using Base Sepolia
    //     // let provider_url = "https://sepolia.base.org";
    //     // let crypto_invoice_manager = Arc::new(CryptoInvoiceManager::new(provider_url).unwrap());

    //     let wallet_manager: Arc<Mutex<Option<WalletManager>>> = Arc::new(Mutex::new(None));

    //     let manager = MyAgentOfferingsManager::new(
    //         Arc::downgrade(&db),
    //         Arc::downgrade(&vector_fs),
    //         Arc::downgrade(&identity_manager),
    //         node_name,
    //         my_signature_secret_key,
    //         my_encryption_secret_key,
    //         Arc::downgrade(&Arc::new(Mutex::new(None))),
    //         Arc::downgrade(&tool_router),
    //         Arc::downgrade(&wallet_manager),
    //     )
    //     .await;

    //     // Create a mock network tool
    //     let network_tool = NetworkTool::new(
    //         "Test Tool".to_string(),
    //         "shinkai_toolkit".to_string(),
    //         "A tool for testing".to_string(),
    //         "1.0".to_string(),
    //         ShinkaiName::new("@@localhost.arb-sep-shinkai".to_string()).unwrap(),
    //         UsageType::PerUse(ToolPrice::DirectDelegation("0.01".to_string())),
    //         true,
    //         vec![],
    //         vec![],
    //         None,
    //         None,
    //     );

    //     // Create a usage type inquiry
    //     let usage_type_inquiry = UsageTypeInquiry::PerUse;

    //     // Call request_invoice to generate an invoice request
    //     let internal_invoice_request = manager.request_invoice(network_tool, usage_type_inquiry).await.unwrap();

    //     // Simulate receiving an invoice from the server
    //     let invoice = Invoice {
    //         invoice_id: internal_invoice_request.unique_id.clone(),
    //         requester_name: internal_invoice_request.provider_name.clone(),
    //         provider_name: internal_invoice_request.provider_name.clone(),
    //         usage_type_inquiry: UsageTypeInquiry::PerUse,
    //         shinkai_offering: ShinkaiToolOffering {
    //             tool_key: internal_invoice_request.tool_key_name.clone(),
    //             usage_type: UsageType::PerUse(ToolPrice::DirectDelegation("0.01".to_string())),
    //             meta_description: Some("A tool for testing".to_string()),
    //         },
    //         expiration_time: Utc::now() + chrono::Duration::hours(1), // Example expiration time
    //         status: InvoiceStatusEnum::Pending,
    //         payment: None,
    //         address: PublicAddress {
    //             network_id: NetworkIdentifier::BaseSepolia,
    //             address_id: "0x1234567890123456789012345678901234567890".to_string(),
    //         },
    //         request_date_time: Utc::now(),
    //         invoice_date_time: Utc::now(),
    //         tool_data: None,
    //         response_date_time: None,
    //         result_str: None,
    //     };

    //     // Call verify_invoice
    //     let result = manager.verify_invoice(&invoice).await;
    //     assert!(result.is_ok());

    //     Ok(())
    // }

    #[tokio::test]
    async fn test_parse_available_amount() {
        struct MockBalance {
            amount: String,
        }

        let balance = MockBalance {
            amount: "4999000.000".to_string(),
        };

        let available_amount = balance
            .amount
            .split('.')
            .next()
            .unwrap()
            .parse::<u128>()
            .map_err(|e| AgentOfferingManagerError::OperationFailed(format!("Failed to parse available amount: {}", e)))
            .unwrap();

        assert_eq!(available_amount, 4999000);
    }
}<|MERGE_RESOLUTION|>--- conflicted
+++ resolved
@@ -36,12 +36,7 @@
 use super::external_agent_offerings_manager::AgentOfferingManagerError;
 
 pub struct MyAgentOfferingsManager {
-<<<<<<< HEAD
-    pub db: Weak<RwLock<SqliteManager>>,
-=======
     pub db: Weak<SqliteManager>,
-    pub vector_fs: Weak<VectorFS>,
->>>>>>> 218b18d2
     pub identity_manager: Weak<Mutex<dyn IdentityManagerTrait + Send>>,
     pub node_name: ShinkaiName,
     // The secret key used for signing operations.
@@ -60,12 +55,7 @@
 impl MyAgentOfferingsManager {
     #[allow(clippy::too_many_arguments)]
     pub async fn new(
-<<<<<<< HEAD
-        db: Weak<RwLock<SqliteManager>>,
-=======
         db: Weak<SqliteManager>,
-        vector_fs: Weak<VectorFS>,
->>>>>>> 218b18d2
         identity_manager: Weak<Mutex<dyn IdentityManagerTrait + Send>>,
         node_name: ShinkaiName,
         my_signature_secret_key: SigningKey,
