--- conflicted
+++ resolved
@@ -1013,7 +1013,6 @@
     //     assert!(!invoice_request.unique_id.is_empty());
     // }
 
-<<<<<<< HEAD
     // TODO: Fix it
     // #[tokio::test]
     // async fn test_agent_offerings_manager() -> Result<(), SqliteManagerError> {
@@ -1073,6 +1072,20 @@
     //                 .await
     //                 .unwrap();
     //             shinkai_tool.set_embedding(embedding);
+
+    // --- merge conflict of commented code ---
+        // // Add tools to the database
+        // for (name, definition) in tools {
+        //     let toolkit = JSToolkit::new(&name, vec![definition.clone()]);
+        //     for tool in toolkit.tools {
+        //         let mut shinkai_tool = ShinkaiTool::Deno(tool.clone(), true);
+        //         eprintln!("shinkai_tool name: {:?}", shinkai_tool.name());
+        //         let embedding = generator
+        //             .generate_embedding_default(&shinkai_tool.format_embedding_string())
+        //             .await
+        //             .unwrap();
+        //         shinkai_tool.set_embedding(embedding);
+        // --- 
 
     //             lance_db
     //                 .write()
@@ -1111,106 +1124,6 @@
     //     assert!(
     //         available_tools.contains(&"local:::shinkai-tool-weather-by-city:::shinkai__weather_by_city".to_string())
     //     );
-=======
-    #[tokio::test]
-    async fn test_agent_offerings_manager() -> Result<(), ShinkaiLanceDBError> {
-        setup();
-
-        let generator = RemoteEmbeddingGenerator::new_default();
-        let embedding_model = generator.model_type().clone();
-
-        // Initialize ShinkaiDB
-        let shinkai_db = match ShinkaiDB::new("shinkai_db_tests/shinkaidb") {
-            Ok(db) => Arc::new(db),
-            Err(e) => return Err(ShinkaiLanceDBError::ShinkaiDBError(e.to_string())),
-        };
-
-        let lance_db = Arc::new(RwLock::new(
-            LanceShinkaiDb::new("lance_db_tests/lancedb", embedding_model.clone(), generator.clone()).await?,
-        ));
-
-        let tools = built_in_tools::get_tools();
-
-        // Generate crypto keys
-        let (my_signature_secret_key, _) = unsafe_deterministic_signature_keypair(0);
-        let (my_encryption_secret_key, _) = unsafe_deterministic_encryption_keypair(0);
-
-        // Create ToolRouter
-        let tool_router = Arc::new(ToolRouter::new(lance_db.clone()));
-
-        // Create AgentOfferingsManager
-        let node_name = node_name();
-        let identity_manager: Arc<Mutex<dyn IdentityManagerTrait + Send>> =
-            Arc::new(Mutex::new(MockIdentityManager::new()));
-        let proxy_connection_info = Arc::new(Mutex::new(None));
-        let vector_fs = Arc::new(setup_default_vector_fs().await);
-
-        // Wallet Manager
-        let wallet_manager = Arc::new(Mutex::new(None));
-
-        let mut agent_offerings_manager = ExtAgentOfferingsManager::new(
-            Arc::downgrade(&shinkai_db),
-            Arc::downgrade(&vector_fs),
-            Arc::downgrade(&identity_manager),
-            node_name.clone(),
-            my_signature_secret_key.clone(),
-            my_encryption_secret_key.clone(),
-            Arc::downgrade(&proxy_connection_info),
-            Arc::downgrade(&tool_router),
-            Arc::downgrade(&wallet_manager),
-        )
-        .await;
-
-        // Add tools to the database
-        for (name, definition) in tools {
-            let toolkit = JSToolkit::new(&name, vec![definition.clone()]);
-            for tool in toolkit.tools {
-                let mut shinkai_tool = ShinkaiTool::Deno(tool.clone(), true);
-                eprintln!("shinkai_tool name: {:?}", shinkai_tool.name());
-                let embedding = generator
-                    .generate_embedding_default(&shinkai_tool.format_embedding_string())
-                    .await
-                    .unwrap();
-                shinkai_tool.set_embedding(embedding);
-
-                lance_db
-                    .write()
-                    .await
-                    .set_tool(&shinkai_tool)
-                    .await
-                    .map_err(|e| ShinkaiLanceDBError::ToolError(e.to_string()))?;
-
-                // Check if the tool is "shinkai__weather_by_city" and make it shareable
-                if shinkai_tool.name() == "shinkai__weather_by_city" {
-                    let shinkai_offering = ShinkaiToolOffering {
-                        tool_key: shinkai_tool.tool_router_key(),
-                        usage_type: UsageType::PerUse(ToolPrice::Payment(vec![AssetPayment {
-                            asset: Asset {
-                                network_id: NetworkIdentifier::Anvil,
-                                asset_id: "ETH".to_string(),
-                                decimals: Some(18),
-                                contract_address: None,
-                            },
-                            amount: "0.01".to_string(),
-                        }])),
-                        meta_description: None,
-                    };
-
-                    agent_offerings_manager
-                        .make_tool_shareable(shinkai_offering)
-                        .await
-                        .unwrap();
-                }
-            }
-        }
-
-        // Check available tools
-        let available_tools = agent_offerings_manager.available_tools().await.unwrap();
-        eprintln!("available_tools: {:?}", available_tools);
-        assert!(
-            available_tools.contains(&"local:::shinkai-tool-weather-by-city:::shinkai__weather_by_city".to_string())
-        );
->>>>>>> 2a33b8e5
 
     //     Ok(())
     // }
