use crate::{
    llm_provider::job_manager::JobManager,
<<<<<<< HEAD
    managers::{tool_router, IdentityManager},
=======
    managers::{tool_router, tool_router::ToolRouter, IdentityManager},
>>>>>>> e6cea363
    network::{node_error::NodeError, node_shareable_logic::download_zip_file, Node},
    tools::{
        tool_definitions::definition_generation::{generate_tool_definitions, get_all_deno_tools},
        tool_execution::execution_coordinator::{execute_code, execute_tool_cmd},
        tool_generation::v2_create_and_send_job_message,
        tool_prompts::{generate_code_prompt, tool_metadata_implementation_prompt},
    },
    utils::environment::NodeEnvironment,
};
use async_channel::Sender;
use chrono::Utc;
use ed25519_dalek::{ed25519::signature::SignerMut, SigningKey};
use reqwest::StatusCode;
use serde_json::{json, Map, Value};
use shinkai_http_api::node_api_router::{APIError, SendResponseBodyData};
use shinkai_message_primitives::{
    schemas::{
        inbox_name::InboxName, indexable_version::IndexableVersion, job::JobLike, job_config::JobConfig,
        shinkai_name::ShinkaiSubidentityType, tool_router_key::ToolRouterKey,
    },
    shinkai_message::shinkai_message_schemas::{CallbackAction, JobCreationInfo, MessageSchemaType},
    shinkai_utils::{
        job_scope::MinimalJobScope, shinkai_message_builder::ShinkaiMessageBuilder,
        signatures::clone_signature_secret_key,
    },
};
use shinkai_message_primitives::{
    schemas::{
        shinkai_name::ShinkaiName,
        shinkai_tools::{CodeLanguage, DynamicToolType},
    },
    shinkai_message::shinkai_message_schemas::JobMessage,
};
use shinkai_sqlite::{errors::SqliteManagerError, SqliteManager};
use shinkai_tools_primitives::tools::{
    deno_tools::DenoTool,
    error::ToolError,
    python_tools::PythonTool,
    shinkai_tool::{ShinkaiTool, ShinkaiToolWithAssets},
    tool_config::{OAuth, ToolConfig},
    tool_output_arg::ToolOutputArg,
    tool_playground::{ToolPlayground, ToolPlaygroundMetadata},
};
use shinkai_tools_primitives::tools::{
    shinkai_tool::ShinkaiToolHeader,
    tool_types::{OperatingSystem, RunnerType, ToolResult},
};
use std::path::PathBuf;
use std::{
    collections::HashMap,
    env,
    fs::File,
    io::{Read, Write},
    result,
    sync::Arc,
    time::Instant,
};
use tokio::fs;
use tokio::{process::Command, sync::Mutex};
use x25519_dalek::PublicKey as EncryptionPublicKey;
use x25519_dalek::StaticSecret as EncryptionStaticKey;
use zip::{write::FileOptions, ZipWriter};

impl Node {
    /// Searches for Shinkai tools using both vector and full-text search (FTS)
    /// methods.
    ///
    /// The function returns a total of 10 results based on the following logic:
    /// 1. All FTS results are added first.
    /// 2. If there is a vector search result with a score under 0.2, it is added as the second result.
    /// 3. Remaining FTS results are added.
    /// 4. If there are remaining slots after adding FTS results, they are filled with additional vector search results.
    ///
    /// # Arguments
    ///
    /// * `db` - A reference-counted, read-write lock on the SqliteManager.
    /// * `bearer` - A string representing the bearer token for authentication.
    /// * `query` - A string containing the search query.
    /// * `res` - A channel sender for sending the search results or errors.
    ///
    /// # Returns
    ///
    /// A `Result` indicating success or failure of the search operation.
    pub async fn v2_api_search_shinkai_tool(
        db: Arc<SqliteManager>,
        bearer: String,
        query: String,
        agent_or_llm: Option<String>,
        res: Sender<Result<Value, APIError>>,
    ) -> Result<(), NodeError> {
        // Validate the bearer token
        if Self::validate_bearer_token(&bearer, db.clone(), &res).await.is_err() {
            return Ok(());
        }

        // Sanitize the query to handle special characters
        let sanitized_query = query.replace(|c: char| !c.is_alphanumeric() && c != ' ', " ");

        // Attempt to get the agent's tools if agent_or_llm is provided
        let allowed_tools = if let Some(agent_id) = agent_or_llm {
            match db.get_agent(&agent_id) {
                Ok(Some(agent)) => Some(agent.tools),
                Ok(None) | Err(_) => None,
            }
        } else {
            None
        };

        // Start the timer for logging purposes
        let start_time = Instant::now();

        // Start the timer for vector search
        let vector_start_time = Instant::now();

        // Use different search method based on whether we have allowed_tools
        let vector_search_result = if let Some(tools) = allowed_tools {
            // First generate the embedding from the query
            let embedding = db
                .generate_embeddings(&sanitized_query)
                .await
                .map_err(|e| ToolError::DatabaseError(e.to_string()))?;

            // Then use the embedding with the limited search
            let tool_names = tools
                .iter()
                .map(|tool| tool.to_string_without_version())
                .collect::<Vec<String>>();
            db.tool_vector_search_with_vector_limited(embedding, 5, tool_names)
        } else {
            db.tool_vector_search(&sanitized_query, 5, false, true).await
        };

        let vector_elapsed_time = vector_start_time.elapsed();
        println!("Time taken for vector search: {:?}", vector_elapsed_time);

        // Start the timer for FTS search
        let fts_start_time = Instant::now();
        let fts_search_result = db.search_tools_fts(&sanitized_query);
        let fts_elapsed_time = fts_start_time.elapsed();
        println!("Time taken for FTS search: {:?}", fts_elapsed_time);

        match (vector_search_result, fts_search_result) {
            (Ok(vector_tools), Ok(fts_tools)) => {
                let mut combined_tools = Vec::new();
                let mut seen_ids = std::collections::HashSet::new();

                // Always add the first FTS result
                if let Some(first_fts_tool) = fts_tools.first() {
                    if seen_ids.insert(first_fts_tool.tool_router_key.clone()) {
                        combined_tools.push(first_fts_tool.clone());
                    }
                }

                // Check if the top vector search result has a score under 0.2
                if let Some((tool, score)) = vector_tools.first() {
                    if *score < 0.2 {
                        if seen_ids.insert(tool.tool_router_key.clone()) {
                            combined_tools.push(tool.clone());
                        }
                    }
                }

                // Add remaining FTS results
                for tool in fts_tools.iter().skip(1) {
                    if seen_ids.insert(tool.tool_router_key.clone()) {
                        combined_tools.push(tool.clone());
                    }
                }

                // Add remaining vector search results
                for (tool, _) in vector_tools.iter().skip(1) {
                    if seen_ids.insert(tool.tool_router_key.clone()) {
                        combined_tools.push(tool.clone());
                    }
                }

                // Serialize the combined results to JSON
                let tools_json = serde_json::to_value(combined_tools).map_err(|err| NodeError {
                    message: format!("Failed to serialize tools: {}", err),
                })?;

                // Log the elapsed time and result count if LOG_ALL is set to 1
                if std::env::var("LOG_ALL").unwrap_or_default() == "1" {
                    let elapsed_time = start_time.elapsed();
                    let result_count = tools_json.as_array().map_or(0, |arr| arr.len());
                    println!("Time taken for tool search: {:?}", elapsed_time);
                    println!("Number of tool results: {}", result_count);
                }
                let _ = res.send(Ok(tools_json)).await;
                Ok(())
            }
            (Err(err), _) | (_, Err(err)) => {
                let api_error = APIError {
                    code: StatusCode::INTERNAL_SERVER_ERROR.as_u16(),
                    error: "Internal Server Error".to_string(),
                    message: format!("Failed to search tools: {}", err),
                };
                let _ = res.send(Err(api_error)).await;
                Ok(())
            }
        }
    }

    pub async fn v2_api_list_all_shinkai_tools(
        db: Arc<SqliteManager>,
        bearer: String,
        node_name: ShinkaiName,
        category: Option<String>,
        tool_router: Option<Arc<ToolRouter>>,
        res: Sender<Result<Value, APIError>>,
    ) -> Result<(), NodeError> {
        // Validate the bearer token
        if Self::validate_bearer_token(&bearer, db.clone(), &res).await.is_err() {
            return Ok(());
        }

        // List all tools
        match db.get_all_tool_headers() {
            Ok(tools) => {
                // Group tools by their base key (without version)
                use std::collections::HashMap;
                let mut tool_groups: HashMap<String, Vec<ShinkaiToolHeader>> = HashMap::new();

                for tool in tools {
                    let tool_router_key = tool.tool_router_key.clone();
                    tool_groups.entry(tool_router_key).or_default().push(tool);
                }

                // For each group, keep only the tool with the highest version
                let mut latest_tools = Vec::new();
                for (_, mut group) in tool_groups {
                    if group.len() == 1 {
                        latest_tools.push(group.pop().unwrap());
                    } else {
                        // Sort by version in descending order
                        group.sort_by(|a, b| {
                            let a_version = IndexableVersion::from_string(&a.version.clone())
                                .unwrap_or(IndexableVersion::from_number(0));
                            let b_version = IndexableVersion::from_string(&b.version.clone())
                                .unwrap_or(IndexableVersion::from_number(0));
                            b_version.cmp(&a_version)
                        });

                        // Take the first one (highest version)
                        latest_tools.push(group.remove(0));
                    }
                }

                // Filter by category if provided
                // Downloaded -> anything else
                // Default Tools -> is default
                // System Tools -> Rust tools
                // My Tools -> author localhost.* or author == MY_ID
                let filtered_tools = if let Some(category) = category {
                    match category.to_lowercase().as_str() {
                        "downloaded" => {
                            // Get default tool keys as a HashSet for O(1) lookups if ToolRouter is provided
                            let default_tool_keys = if let Some(router) = &tool_router {
                                Some(router.get_default_tool_router_keys_as_set().await)
                            } else {
                                None
                            };

                            let node_name_string = node_name.get_node_name_string();

                            latest_tools
                                .into_iter()
                                .filter(|tool| {
                                    // Not default
                                    let is_not_default = if let Some(default_keys) = &default_tool_keys {
                                        !default_keys.contains(&tool.tool_router_key)
                                    } else {
                                        true // If we can't determine default tools, assume it's not default
                                    };

                                    // Author doesn't start with "localhost."
                                    let is_not_localhost = !tool.author.starts_with("localhost.");

                                    // Author is not the same as node_name.get_node_name_string()
                                    let is_not_node_name = tool.author != node_name_string;

                                    // Not a Rust tool
                                    let is_not_rust = !matches!(tool.tool_type.to_lowercase().as_str(), "rust");

                                    is_not_default && is_not_localhost && is_not_node_name && is_not_rust
                                })
                                .collect()
                        }
                        "default" => {
                            // Get default tool keys as a HashSet for O(1) lookups if ToolRouter is provided
                            let default_tool_keys = if let Some(router) = &tool_router {
                                Some(router.get_default_tool_router_keys_as_set().await)
                            } else {
                                None
                            };

                            if let Some(default_keys) = &default_tool_keys {
                                // Use O(1) lookup with HashSet
                                latest_tools
                                    .into_iter()
                                    .filter(|tool| default_keys.contains(&tool.tool_router_key))
                                    .collect()
                            } else {
                                // Fallback if ToolRouter not provided
                                latest_tools
                            }
                        }
                        "system" => latest_tools
                            .into_iter()
                            .filter(|tool| matches!(tool.tool_type.to_lowercase().as_str(), "rust"))
                            .collect(),
                        "my_tools" => {
                            let node_name_string = node_name.get_node_name_string();
                            latest_tools
                                .into_iter()
                                .filter(|tool| tool.author.starts_with("localhost.") || tool.author == node_name_string)
                                .collect()
                        }
                        _ => latest_tools, // If an unknown category is provided, return all tools
                    }
                } else {
                    latest_tools
                };

                let t = filtered_tools.iter().map(|tool| json!(tool)).collect();
                let _ = res.send(Ok(t)).await;
                Ok(())
            }
            Err(err) => {
                let api_error = APIError {
                    code: StatusCode::INTERNAL_SERVER_ERROR.as_u16(),
                    error: "Internal Server Error".to_string(),
                    message: format!("Failed to list tools: {}", err),
                };
                let _ = res.send(Err(api_error)).await;
                Ok(())
            }
        }
    }

    pub async fn v2_api_set_shinkai_tool(
        db: Arc<SqliteManager>,
        bearer: String,
        tool_router_key: String,
        input_value: Value,
        res: Sender<Result<ShinkaiTool, APIError>>,
    ) -> Result<(), NodeError> {
        // Validate the bearer token
        if Self::validate_bearer_token(&bearer, db.clone(), &res).await.is_err() {
            return Ok(());
        }

        // Get the full tool from db
        let existing_tool = match db.get_tool_by_key(&tool_router_key) {
            Ok(tool) => tool,
            Err(SqliteManagerError::ToolNotFound(_)) => {
                let api_error = APIError {
                    code: StatusCode::NOT_FOUND.as_u16(),
                    error: "Not Found".to_string(),
                    message: "Tool not found in LanceShinkaiDb".to_string(),
                };
                let _ = res.send(Err(api_error)).await;
                return Ok(());
            }
            Err(err) => {
                let api_error = APIError {
                    code: StatusCode::INTERNAL_SERVER_ERROR.as_u16(),
                    error: "Internal Server Error".to_string(),
                    message: format!("Failed to fetch tool from LanceShinkaiDb: {}", err),
                };
                let _ = res.send(Err(api_error)).await;
                return Ok(());
            }
        };

        // Convert existing_tool to Value
        let existing_tool_value = match serde_json::to_value(&existing_tool) {
            Ok(value) => value,
            Err(err) => {
                let api_error = APIError {
                    code: StatusCode::INTERNAL_SERVER_ERROR.as_u16(),
                    error: "Internal Server Error".to_string(),
                    message: format!("Failed to convert existing tool to Value: {}", err),
                };
                let _ = res.send(Err(api_error)).await;
                return Ok(());
            }
        };

        // Merge existing_tool_value with input_value
        let merged_value = Self::merge_json(existing_tool_value, input_value);

        // Convert merged_value to ShinkaiTool
        let merged_tool: ShinkaiTool = match serde_json::from_value(merged_value) {
            Ok(tool) => tool,
            Err(err) => {
                let api_error = APIError {
                    code: StatusCode::BAD_REQUEST.as_u16(),
                    error: "Bad Request".to_string(),
                    message: format!("Failed to convert merged Value to ShinkaiTool: {}", err),
                };
                let _ = res.send(Err(api_error)).await;
                return Ok(());
            }
        };

        // Save the tool to the LanceShinkaiDb
        let save_result = db.update_tool(merged_tool).await;

        match save_result {
            Ok(tool) => {
                let _ = res.send(Ok(tool)).await;
                Ok(())
            }
            Err(err) => {
                let api_error = APIError {
                    code: StatusCode::INTERNAL_SERVER_ERROR.as_u16(),
                    error: "Internal Server Error".to_string(),
                    message: format!("Failed to add tool to LanceShinkaiDb: {}", err),
                };
                let _ = res.send(Err(api_error)).await;
                Ok(())
            }
        }
    }

    pub async fn v2_api_add_shinkai_tool(
        db: Arc<SqliteManager>,
        bearer: String,
        node_env: NodeEnvironment,
        new_tool_with_assets: ShinkaiToolWithAssets,
        res: Sender<Result<Value, APIError>>,
    ) -> Result<(), NodeError> {
        // Validate the bearer token
        if Self::validate_bearer_token(&bearer, db.clone(), &res).await.is_err() {
            return Ok(());
        }

        let new_tool = new_tool_with_assets.tool;
        let dependencies = new_tool.get_tools();
        for dependency in dependencies {
            let tool = db.get_tool_by_key(&dependency.to_string_without_version());
            if tool.is_err() {
                let api_error = APIError {
                    code: StatusCode::BAD_REQUEST.as_u16(),
                    error: "Bad Request".to_string(),
                    message: format!("Tool not found: {}", dependency.to_string_without_version()),
                };
                let _ = res.send(Err(api_error)).await;
                return Ok(());
            }
        }

        let save_result = db.add_tool(new_tool).await;

        match save_result {
            Ok(tool) => {
                let tool_key = tool.tool_router_key();

                if let Some(assets) = new_tool_with_assets.assets {
                    if !assets.is_empty() {
                        let file_path = PathBuf::from(&node_env.node_storage_path.clone().unwrap_or_default())
                            .join(".tools_storage")
                            .join("tools")
                            .join(tool.tool_router_key().convert_to_path());
                        if !file_path.exists() {
                            let s = std::fs::create_dir_all(&file_path);
                            if s.is_err() {
                                let api_error = APIError {
                                    code: StatusCode::INTERNAL_SERVER_ERROR.as_u16(),
                                    error: "Failed to create directory".to_string(),
                                    message: format!("Failed to create directory: {}", s.err().unwrap()),
                                };
                                let _ = res.send(Err(api_error)).await;
                                return Ok(());
                            }
                        }
                        // Create the assets
                        for asset in assets {
                            let asset_path = file_path.join(asset.file_name);
                            let asset_content = base64::decode(asset.data).unwrap();
                            let status = fs::write(asset_path, asset_content).await;
                            if status.is_err() {
                                let api_error = APIError {
                                    code: StatusCode::INTERNAL_SERVER_ERROR.as_u16(),
                                    error: "Failed to create directory".to_string(),
                                    message: format!("Failed to create directory: {}", status.err().unwrap()),
                                };
                                let _ = res.send(Err(api_error)).await;
                                return Ok(());
                            }
                        }
                    }
                }

                let response = json!({ "status": "success", "message": format!("Tool added with key: {}", tool_key.to_string_without_version()) });
                let _ = res.send(Ok(response)).await;
                Ok(())
            }
            Err(err) => {
                let api_error = APIError {
                    code: StatusCode::INTERNAL_SERVER_ERROR.as_u16(),
                    error: "Internal Server Error".to_string(),
                    message: format!("Failed to add tool to LanceShinkaiDb: {}", err),
                };
                let _ = res.send(Err(api_error)).await;
                Ok(())
            }
        }
    }

    pub async fn v2_api_get_shinkai_tool(
        db: Arc<SqliteManager>,
        bearer: String,
        payload: String,
        res: Sender<Result<Value, APIError>>,
    ) -> Result<(), NodeError> {
        // Validate the bearer token
        if Self::validate_bearer_token(&bearer, db.clone(), &res).await.is_err() {
            return Ok(());
        }

        // Get the tool from the database using get_tool_by_key
        match db.get_tool_by_key(&payload) {
            Ok(tool) => {
                let response = json!(tool);
                let _ = res.send(Ok(response)).await;
                Ok(())
            }
            Err(SqliteManagerError::ToolNotFound(_)) => {
                let api_error = APIError {
                    code: StatusCode::NOT_FOUND.as_u16(),
                    error: "Not Found".to_string(),
                    message: "Tool not found".to_string(),
                };
                let _ = res.send(Err(api_error)).await;
                Ok(())
            }
            Err(err) => {
                let api_error = APIError {
                    code: StatusCode::INTERNAL_SERVER_ERROR.as_u16(),
                    error: "Internal Server Error".to_string(),
                    message: format!("Failed to get tool: {:?}", err),
                };
                let _ = res.send(Err(api_error)).await;
                Ok(())
            }
        }
    }

    pub fn merge_json(existing: Value, input: Value) -> Value {
        match (existing, input) {
            (Value::Object(mut existing_map), Value::Object(input_map)) => {
                for (key, input_value) in input_map {
                    let existing_value = existing_map.remove(&key).unwrap_or(Value::Null);
                    existing_map.insert(key, Self::merge_json(existing_value, input_value));
                }
                Value::Object(existing_map)
            }
            (Value::Array(mut existing_array), Value::Array(input_array)) => {
                for (i, input_value) in input_array.into_iter().enumerate() {
                    if i < existing_array.len() {
                        existing_array[i] = Self::merge_json(existing_array[i].take(), input_value);
                    } else {
                        existing_array.push(input_value);
                    }
                }
                Value::Array(existing_array)
            }
            (_, input) => input,
        }
    }

    pub async fn v2_api_set_playground_tool(
        db: Arc<SqliteManager>,
        bearer: String,
        payload: ToolPlayground,
        node_env: NodeEnvironment,
        _tool_id: String,
        app_id: String,
        original_tool_key_path: Option<String>,
        res: Sender<Result<Value, APIError>>,
    ) -> Result<(), NodeError> {
        // Validate the bearer token
        if Self::validate_bearer_token(&bearer, db.clone(), &res).await.is_err() {
            return Ok(());
        }

        let result = Self::set_playground_tool(db, payload, node_env, app_id, original_tool_key_path).await;
        let _ = match result {
            Ok(result) => res.send(Ok(result)).await,
            Err(err) => res.send(Err(err)).await,
        };
        return Ok(());
    }

    async fn set_playground_tool(
        db: Arc<SqliteManager>,
        payload: ToolPlayground,
        node_env: NodeEnvironment,
        app_id: String,
        original_tool_key_path: Option<String>,
    ) -> Result<Value, APIError> {
        let mut updated_payload = payload.clone();
        let dependencies = updated_payload.metadata.tools.clone().unwrap_or_default();
        for dependency in dependencies {
            let _ = db
                .get_tool_by_key(&dependency.to_string_without_version())
                .map_err(|e| APIError {
                    code: StatusCode::INTERNAL_SERVER_ERROR.as_u16(),
                    error: "Internal Server Error".to_string(),
                    message: format!("Failed to get tool: {}", e),
                })?;
        }

        let shinkai_tool = match payload.language {
            CodeLanguage::Typescript => {
                let tool = DenoTool {
                    name: payload.metadata.name.clone(),
                    homepage: payload.metadata.homepage.clone(),
                    author: payload.metadata.author.clone(),
                    version: payload.metadata.version.clone(),
                    js_code: payload.code.clone(),
                    tools: payload.metadata.tools.clone().unwrap_or_default(),
                    config: payload.metadata.configurations.clone(),
                    oauth: payload.metadata.oauth.clone(),
                    description: payload.metadata.description.clone(),
                    keywords: payload.metadata.keywords.clone(),
                    input_args: payload.metadata.parameters.clone(),
                    output_arg: ToolOutputArg { json: "".to_string() },
                    activated: false, // TODO: maybe we want to add this as an option in the UI?
                    embedding: None,
                    result: payload.metadata.result,
                    sql_tables: Some(payload.metadata.sql_tables),
                    sql_queries: Some(payload.metadata.sql_queries),
                    file_inbox: None,
                    assets: payload.assets.clone(),
                    runner: payload.metadata.runner,
                    operating_system: payload.metadata.operating_system,
                    tool_set: payload.metadata.tool_set,
                };
                ShinkaiTool::Deno(tool, false)
            }
            CodeLanguage::Python => {
                let tool = PythonTool {
                    name: payload.metadata.name.clone(),
                    homepage: payload.metadata.homepage.clone(),
                    version: payload.metadata.version.clone(),
                    author: payload.metadata.author.clone(),
                    py_code: payload.code.clone(),
                    tools: payload.metadata.tools.clone().unwrap_or_default(),
                    config: payload.metadata.configurations.clone(),
                    oauth: payload.metadata.oauth.clone(),
                    description: payload.metadata.description.clone(),
                    keywords: payload.metadata.keywords.clone(),
                    input_args: payload.metadata.parameters.clone(),
                    output_arg: ToolOutputArg { json: "".to_string() },
                    activated: false, // TODO: maybe we want to add this as an option in the UI?
                    embedding: None,
                    result: payload.metadata.result,
                    sql_tables: Some(payload.metadata.sql_tables),
                    sql_queries: Some(payload.metadata.sql_queries),
                    file_inbox: None,
                    assets: payload.assets.clone(),
                    runner: payload.metadata.runner,
                    operating_system: payload.metadata.operating_system,
                    tool_set: payload.metadata.tool_set,
                };
                ShinkaiTool::Python(tool, false)
            }
        };

        updated_payload.tool_router_key = Some(shinkai_tool.tool_router_key().to_string_without_version());

        let mut delete_old_tool = false;
        if let Some(original_tool_key_path) = original_tool_key_path.clone() {
            let original_tool_key = ToolRouterKey::from_string(&original_tool_key_path)?;
            println!("old tool_key: {:?}", original_tool_key);
            delete_old_tool = original_tool_key.to_string_without_version()
                != shinkai_tool.tool_router_key().to_string_without_version();
        }
        println!("new tool_key: {:?}", updated_payload.tool_router_key);
        println!("delete_old_tool: {:?}", delete_old_tool);

        let storage_path = node_env.node_storage_path.unwrap_or_default();
        // Check all asset files exist in the {storage}/tool_storage/assets/{app_id}/
        let mut origin_path: PathBuf = PathBuf::from(storage_path.clone());
        origin_path.push(".tools_storage");
        origin_path.push("playground");
        origin_path.push(app_id);
        // Read all files from origin directory
        let origin_files = if origin_path.exists() {
            Some(std::fs::read_dir(&origin_path).map_err(|e| APIError {
                code: StatusCode::INTERNAL_SERVER_ERROR.as_u16(),
                error: "Internal Server Error".to_string(),
                message: format!("Failed to read origin directory: {}", e),
            })?)
        } else {
            None
        };
        // Create destination directory path
        let mut perm_file_path = PathBuf::from(storage_path.clone());
        perm_file_path.push(".tools_storage");
        perm_file_path.push("tools");
        perm_file_path.push(shinkai_tool.tool_router_key().convert_to_path());

        // Clear destination directory if it exists
        if perm_file_path.exists() {
            std::fs::remove_dir_all(&perm_file_path).map_err(|e| APIError {
                code: StatusCode::INTERNAL_SERVER_ERROR.as_u16(),
                error: "Internal Server Error".to_string(),
                message: format!("Failed to clear destination directory: {}", e),
            })?;
        }

        // Create destination directory
        std::fs::create_dir_all(&perm_file_path).map_err(|e| APIError {
            code: StatusCode::INTERNAL_SERVER_ERROR.as_u16(),
            error: "Internal Server Error".to_string(),
            message: format!("Failed to create permanent storage directory: {}", e),
        })?;

        // Copy all files from origin to destination
        if let Some(origin_files) = origin_files {
            for entry in origin_files {
                let entry = entry.map_err(|e| APIError {
                    code: StatusCode::INTERNAL_SERVER_ERROR.as_u16(),
                    error: "Internal Server Error".to_string(),
                    message: format!("Failed to read directory entry: {}", e),
                })?;

                let file_name = entry.file_name();
                let mut dest_path = perm_file_path.clone();
                dest_path.push(&file_name);

                println!(
                    "copying {} to {}",
                    entry.path().to_string_lossy(),
                    dest_path.to_string_lossy()
                );

                std::fs::copy(entry.path(), dest_path).map_err(|e| APIError {
                    code: StatusCode::INTERNAL_SERVER_ERROR.as_u16(),
                    error: "Internal Server Error".to_string(),
                    message: format!("Failed to copy file {}: {}", file_name.to_string_lossy(), e),
                })?;
            }
        }

        // Create a longer-lived binding for the db clone
        let version = shinkai_tool.version_indexable()?;
        let version = Some(version);
        let exists = db
            .tool_exists(&shinkai_tool.tool_router_key().to_string_without_version(), version)
            .map_err(|e| APIError {
                code: StatusCode::INTERNAL_SERVER_ERROR.as_u16(),
                error: "Internal Server Error".to_string(),
                message: format!("Failed to check if tool exists: {}", e),
            })?;

        let tool = match exists {
            // Tool already exists, update it
            true => db.update_tool(shinkai_tool).await,
            // Add the tool to the LanceShinkaiDb
            false => db.add_tool(shinkai_tool.clone()).await,
        }
        .map_err(|e| APIError {
            code: StatusCode::INTERNAL_SERVER_ERROR.as_u16(),
            error: "Internal Server Error".to_string(),
            message: format!("Failed to add tool to SqliteManager: {}", e),
        })?;

        db.set_tool_playground(&updated_payload).map_err(|e| APIError {
            code: StatusCode::INTERNAL_SERVER_ERROR.as_u16(),
            error: "Internal Server Error".to_string(),
            message: format!("Failed to save playground tool: {}", e),
        })?;

        // Let's delete the old tool if it exists
        if delete_old_tool {
            if let Some(original_tool_key_path) = original_tool_key_path {
                let original_tool_key = ToolRouterKey::from_string(&original_tool_key_path)?;
                println!(
                    "removing tool with key: {:?}",
                    original_tool_key.to_string_without_version()
                );
                let delete_tool_playground = db.remove_tool_playground(&original_tool_key.to_string_without_version());
                let delete_tool = db.remove_tool(&original_tool_key.to_string_without_version(), None);
                println!("remove tool playground: {:?}", delete_tool_playground);
                println!("remove tool: {:?}", delete_tool);
            }
        }
        // Return playground as Value
        let tool_json = serde_json::to_value(&tool).map_err(|e| APIError {
            code: StatusCode::INTERNAL_SERVER_ERROR.as_u16(),
            error: "Internal Server Error".to_string(),
            message: format!("Failed to serialize tool to JSON: {}", e),
        })?;

        return Ok(json!({
            "shinkai_tool": tool_json,
            "metadata": updated_payload
        }));
    }

    pub async fn v2_api_list_playground_tools(
        db: Arc<SqliteManager>,
        bearer: String,
        res: Sender<Result<Value, APIError>>,
    ) -> Result<(), NodeError> {
        // Validate the bearer token
        if Self::validate_bearer_token(&bearer, db.clone(), &res).await.is_err() {
            return Ok(());
        }

        // List all playground tools
        match db.get_all_tool_playground() {
            Ok(tools) => {
                let response = json!(tools);
                let _ = res.send(Ok(response)).await;
                Ok(())
            }
            Err(err) => {
                let api_error = APIError {
                    code: StatusCode::INTERNAL_SERVER_ERROR.as_u16(),
                    error: "Internal Server Error".to_string(),
                    message: format!("Failed to list playground tools: {}", err),
                };
                let _ = res.send(Err(api_error)).await;
                Ok(())
            }
        }
    }

    pub async fn v2_api_remove_playground_tool(
        db: Arc<SqliteManager>,
        bearer: String,
        tool_key: String,
        res: Sender<Result<Value, APIError>>,
    ) -> Result<(), NodeError> {
        // Validate the bearer token
        if Self::validate_bearer_token(&bearer, db.clone(), &res).await.is_err() {
            return Ok(());
        }

        // Remove the playground tool from the SqliteManager
        let db_write = db;
        match db_write.remove_tool_playground(&tool_key) {
            Ok(_) => {
                // Also remove the underlying tool from the SqliteManager
                match db_write.remove_tool(&tool_key, None) {
                    Ok(_) => {
                        let response =
                            json!({ "status": "success", "message": "Tool and underlying data removed successfully" });
                        let _ = res.send(Ok(response)).await;
                        Ok(())
                    }
                    Err(err) => {
                        let api_error = APIError {
                            code: StatusCode::INTERNAL_SERVER_ERROR.as_u16(),
                            error: "Internal Server Error".to_string(),
                            message: format!("Failed to remove underlying tool: {}", err),
                        };
                        let _ = res.send(Err(api_error)).await;
                        Ok(())
                    }
                }
            }
            Err(err) => {
                let api_error = APIError {
                    code: StatusCode::INTERNAL_SERVER_ERROR.as_u16(),
                    error: "Internal Server Error".to_string(),
                    message: format!("Failed to remove playground tool: {}", err),
                };
                let _ = res.send(Err(api_error)).await;
                Ok(())
            }
        }
    }

    pub async fn v2_api_get_playground_tool(
        db: Arc<SqliteManager>,
        bearer: String,
        tool_key: String,
        res: Sender<Result<Value, APIError>>,
    ) -> Result<(), NodeError> {
        // Validate the bearer token
        if Self::validate_bearer_token(&bearer, db.clone(), &res).await.is_err() {
            return Ok(());
        }

        // Get the playground tool
        match db.get_tool_playground(&tool_key) {
            Ok(tool) => {
                let response = json!(tool);
                let _ = res.send(Ok(response)).await;
                Ok(())
            }
            Err(SqliteManagerError::ToolPlaygroundNotFound(_)) => {
                let api_error = APIError {
                    code: StatusCode::NOT_FOUND.as_u16(),
                    error: "Not Found".to_string(),
                    message: "Playground tool not found".to_string(),
                };
                let _ = res.send(Err(api_error)).await;
                Ok(())
            }
            Err(err) => {
                let api_error = APIError {
                    code: StatusCode::INTERNAL_SERVER_ERROR.as_u16(),
                    error: "Internal Server Error".to_string(),
                    message: format!("Failed to get playground tool: {}", err),
                };
                let _ = res.send(Err(api_error)).await;
                Ok(())
            }
        }
    }

    // ------------------------------------------------------------
    // TOOLS
    // ------------------------------------------------------------

    pub async fn get_tool_definitions(
        bearer: String,
        db: Arc<SqliteManager>,
        language: CodeLanguage,
        tools: Vec<ToolRouterKey>,
        res: Sender<Result<Value, APIError>>,
    ) -> Result<(), NodeError> {
        if Self::validate_bearer_token(&bearer, db.clone(), &res).await.is_err() {
            return Ok(());
        }

        let definitions = generate_tool_definitions(tools, language, db, false).await;
        match definitions {
            Ok(definitions) => {
                let mut map: Map<String, Value> = Map::new();
                definitions.into_iter().for_each(|(key, value)| {
                    map.insert(key, Value::String(value));
                });

                let _ = res.send(Ok(Value::Object(map))).await;
            }
            Err(e) => {
                let _ = res.send(Err(e)).await;
            }
        }
        Ok(())
    }

    pub async fn execute_tool(
        bearer: String,
        node_name: ShinkaiName,
        db: Arc<SqliteManager>,
        tool_router_key: String,
        parameters: Map<String, Value>,
        tool_id: String,
        app_id: String,
        llm_provider: String,
        extra_config: Map<String, Value>,
        identity_manager: Arc<Mutex<IdentityManager>>,
        job_manager: Arc<Mutex<JobManager>>,
        encryption_secret_key: EncryptionStaticKey,
        encryption_public_key: EncryptionPublicKey,
        signing_secret_key: SigningKey,
        mounts: Option<Vec<String>>,
        res: Sender<Result<Value, APIError>>,
    ) -> Result<(), NodeError> {
        if Self::validate_bearer_token(&bearer, db.clone(), &res).await.is_err() {
            return Ok(());
        }

        // Convert extra_config to Vec<ToolConfig> using basic_config_from_value
        let tool_configs = ToolConfig::basic_config_from_value(&Value::Object(extra_config));

        // Execute the tool directly
        let result = execute_tool_cmd(
            bearer,
            node_name,
            db,
            // vector_fs,
            tool_router_key.clone(),
            parameters,
            tool_id,
            app_id,
            llm_provider,
            tool_configs,
            identity_manager,
            job_manager,
            encryption_secret_key,
            encryption_public_key,
            signing_secret_key,
            mounts,
        )
        .await;

        match result {
            Ok(result) => {
                println!("[execute_command] Tool execution successful: {}", tool_router_key);
                let _ = res.send(Ok(result)).await;
            }
            Err(e) => {
                println!("[execute_command] Tool execution failed {}: {}", tool_router_key, e);
                let _ = res
                    .send(Err(APIError {
                        code: StatusCode::INTERNAL_SERVER_ERROR.as_u16(),
                        error: "Internal Server Error".to_string(),
                        message: format!("Error executing tool: {}", e),
                    }))
                    .await;
            }
        }

        Ok(())
    }

    pub async fn run_execute_code(
        bearer: String,
        db: Arc<SqliteManager>,
        tool_type: DynamicToolType,
        code: String,
        tools: Vec<ToolRouterKey>,
        parameters: Map<String, Value>,
        extra_config: Map<String, Value>,
        oauth: Option<Vec<OAuth>>,
        tool_id: String,
        app_id: String,
        llm_provider: String,
        node_name: ShinkaiName,
        mounts: Option<Vec<String>>,
        runner: Option<RunnerType>,
        operating_system: Option<Vec<OperatingSystem>>,
        res: Sender<Result<Value, APIError>>,
    ) -> Result<(), NodeError> {
        if Self::validate_bearer_token(&bearer, db.clone(), &res).await.is_err() {
            return Ok(());
        }

        // Convert extra_config to Vec<ToolConfig> using basic_config_from_value
        let tool_configs = ToolConfig::basic_config_from_value(&Value::Object(extra_config));

        // Convert oauth to Vec<ToolConfig> if you have a similar method for OAuth
        // let oauth_configs = ToolConfig::oauth_from_value(&Value::Object(oauth));

        // Execute the tool directly
        let result = execute_code(
            tool_type.clone(),
            code,
            tools,
            parameters,
            tool_configs,
            oauth,
            db,
            tool_id,
            app_id,
            llm_provider,
            bearer,
            node_name,
            mounts,
            runner,
            operating_system,
        )
        .await;

        match result {
            Ok(result) => {
                println!("[execute_command] Tool execution successful: {}", tool_type);
                let _ = res.send(Ok(result)).await;
            }
            Err(e) => {
                let _ = res
                    .send(Err(APIError {
                        code: StatusCode::INTERNAL_SERVER_ERROR.as_u16(),
                        error: "Internal Server Error".to_string(),
                        message: format!("Error executing tool: {}", e),
                    }))
                    .await;
            }
        }

        Ok(())
    }

    pub async fn generate_tool_fetch_query(
        bearer: String,
        db: Arc<SqliteManager>,
        language: CodeLanguage,
        tools: Vec<ToolRouterKey>,
        code: String,
        identity_manager: Arc<Mutex<IdentityManager>>,
        res: Sender<Result<Value, APIError>>,
    ) -> Result<(), NodeError> {
        if Self::validate_bearer_token(&bearer, db.clone(), &res).await.is_err() {
            return Ok(());
        }

        let tool_definitions = match generate_tool_definitions(tools.clone(), language.clone(), db.clone(), true).await
        {
            Ok(definitions) => definitions,
            Err(err) => {
                let api_error = APIError {
                    code: StatusCode::INTERNAL_SERVER_ERROR.as_u16(),
                    error: "Internal Server Error".to_string(),
                    message: format!("Failed to generate tool definitions: {:?}", err),
                };
                let _ = res.send(Err(api_error)).await;
                return Ok(());
            }
        };

        let is_memory_required = tools.iter().any(|tool| {
            tool.to_string_without_version() == "local:::__official_shinkai:::shinkai_sqlite_query_executor"
        });
        let code_prompt =
            match generate_code_prompt(language.clone(), is_memory_required, "".to_string(), tool_definitions).await {
                Ok(prompt) => prompt,
                Err(err) => {
                    let api_error = APIError {
                        code: StatusCode::INTERNAL_SERVER_ERROR.as_u16(),
                        error: "Internal Server Error".to_string(),
                        message: format!("Failed to generate code prompt: {:?}", err),
                    };
                    let _ = res.send(Err(api_error)).await;
                    return Ok(());
                }
            };

        let metadata_prompt = match tool_metadata_implementation_prompt(
            language.clone(),
            code.clone(),
            tools.clone(),
            identity_manager.clone(),
        )
        .await
        {
            Ok(prompt) => prompt,
            Err(err) => {
                let api_error = APIError {
                    code: StatusCode::INTERNAL_SERVER_ERROR.as_u16(),
                    error: "Internal Server Error".to_string(),
                    message: format!("Failed to generate tool definitions: {:?}", err),
                };
                let _ = res.send(Err(api_error)).await;
                return Ok(());
            }
        };

        let library_code = match generate_tool_definitions(tools.clone(), language.clone(), db.clone(), false).await {
            Ok(code) => code,
            Err(err) => {
                let api_error = APIError {
                    code: StatusCode::INTERNAL_SERVER_ERROR.as_u16(),
                    error: "Internal Server Error".to_string(),
                    message: format!("Failed to generate tool definitions: {:?}", err),
                };
                let _ = res.send(Err(api_error)).await;
                return Ok(());
            }
        };

        let header_code = match generate_tool_definitions(tools.clone(), language.clone(), db.clone(), true).await {
            Ok(code) => code,
            Err(err) => {
                let api_error = APIError {
                    code: StatusCode::INTERNAL_SERVER_ERROR.as_u16(),
                    error: "Internal Server Error".to_string(),
                    message: format!("Failed to generate tool definitions: {:?}", err),
                };
                let _ = res.send(Err(api_error)).await;
                return Ok(());
            }
        };

        let _ = res
            .send(Ok(json!({
                "availableTools": get_all_deno_tools(db.clone()).await.into_iter().map(|tool| tool.tool_router_key).collect::<Vec<String>>(),
                "libraryCode": library_code.clone(),
                "headers": header_code.clone(),
                "codePrompt": code_prompt.clone(),
                "metadataPrompt": metadata_prompt.clone(),
            })))
            .await;
        Ok(())
    }

    pub async fn generate_tool_implementation(
        bearer: String,
        db: Arc<SqliteManager>,
        job_message: JobMessage,
        language: CodeLanguage,
        tools: Vec<ToolRouterKey>,
        node_name_clone: ShinkaiName,
        identity_manager_clone: Arc<Mutex<IdentityManager>>,
        job_manager_clone: Arc<Mutex<JobManager>>,
        encryption_secret_key_clone: EncryptionStaticKey,
        encryption_public_key_clone: EncryptionPublicKey,
        signing_secret_key_clone: SigningKey,
        post_check: bool,
        raw: bool,
        res: Sender<Result<SendResponseBodyData, APIError>>,
    ) -> Result<(), NodeError> {
        // Note: Later (inside v2_job_message), we validate the bearer token again,
        // we do it here to make sure we have a valid bearer token at this point
        if Self::validate_bearer_token(&bearer, db.clone(), &res).await.is_err() {
            return Ok(());
        }
        // Generate tool definitions
        let tool_definitions = match generate_tool_definitions(tools.clone(), language.clone(), db.clone(), true).await
        {
            Ok(definitions) => definitions,
            Err(err) => {
                let api_error = APIError {
                    code: StatusCode::INTERNAL_SERVER_ERROR.as_u16(),
                    error: "Internal Server Error".to_string(),
                    message: format!("Failed to generate tool definitions: {:?}", err),
                };
                let _ = res.send(Err(api_error)).await;
                return Ok(());
            }
        };

        let prompt = job_message.content.clone();
        let is_memory_required = tools.clone().iter().any(|tool| {
            tool.to_string_without_version() == "local:::__official_shinkai:::shinkai_sqlite_query_executor"
        });

        // Determine the code generation prompt so we can update the message with the
        // custom prompt if required
        let generate_code_prompt = match raw {
            true => prompt,
            false => match generate_code_prompt(language.clone(), is_memory_required, prompt, tool_definitions).await {
                Ok(prompt) => prompt,
                Err(err) => {
                    let api_error = APIError {
                        code: StatusCode::INTERNAL_SERVER_ERROR.as_u16(),
                        error: "Internal Server Error".to_string(),
                        message: format!("Failed to generate code prompt: {:?}", err),
                    };
                    let _ = res.send(Err(api_error)).await;
                    return Ok(());
                }
            },
        };

        // Disable tools for this job
        if let Err(err) = Self::disable_tools_for_job(db.clone(), bearer.clone(), job_message.job_id.clone()).await {
            let api_error = APIError {
                code: StatusCode::INTERNAL_SERVER_ERROR.as_u16(),
                error: "Internal Server Error".to_string(),
                message: err,
            };
            let _ = res.send(Err(api_error)).await;
            return Ok(());
        }

        // We copy the job message and update the content with the custom prompt
        let mut job_message_clone = job_message.clone();
        job_message_clone.content = generate_code_prompt;

        if post_check {
            let callback_action =
                CallbackAction::ImplementationCheck(language.to_dynamic_tool_type().unwrap(), tools.clone());
            job_message_clone.callback = Some(Box::new(callback_action));
        }

        Node::v2_job_message(
            db,
            node_name_clone,
            identity_manager_clone,
            job_manager_clone,
            bearer,
            job_message_clone,
            encryption_secret_key_clone,
            encryption_public_key_clone,
            signing_secret_key_clone,
            Some(true),
            res,
        )
        .await
    }

    pub async fn generate_tool_metadata_implementation(
        bearer: String,
        job_id: String,
        language: CodeLanguage,
        tools: Vec<ToolRouterKey>,
        db: Arc<SqliteManager>,
        node_name_clone: ShinkaiName,
        identity_manager: Arc<Mutex<IdentityManager>>,
        job_manager_clone: Arc<Mutex<JobManager>>,
        encryption_secret_key_clone: EncryptionStaticKey,
        encryption_public_key_clone: EncryptionPublicKey,
        signing_secret_key_clone: SigningKey,
        res: Sender<Result<Value, APIError>>,
    ) -> Result<(), NodeError> {
        if Self::validate_bearer_token(&bearer, db.clone(), &res).await.is_err() {
            return Ok(());
        }

        // We can automatically extract the code (last message from the AI in the job
        // inbox) using the job_id
        let job = match db.get_job_with_options(&job_id, true) {
            Ok(job) => job,
            Err(err) => {
                let api_error = APIError {
                    code: StatusCode::INTERNAL_SERVER_ERROR.as_u16(),
                    error: "Internal Server Error".to_string(),
                    message: format!("Failed to retrieve job: {}", err),
                };
                let _ = res.send(Err(api_error)).await;
                return Ok(());
            }
        };

        // Disable tools for this job
        if let Err(err) = Self::disable_tools_for_job(db.clone(), bearer.clone(), job_id.clone()).await {
            let api_error = APIError {
                code: StatusCode::INTERNAL_SERVER_ERROR.as_u16(),
                error: "Internal Server Error".to_string(),
                message: err,
            };
            let _ = res.send(Err(api_error)).await;
            return Ok(());
        }

        let last_message = {
            let inbox_name = InboxName::get_job_inbox_name_from_params(job_id.to_string())?;
            let messages = match db.get_last_messages_from_inbox(inbox_name.to_string(), 2, None) {
                Ok(messages) => messages,
                Err(err) => {
                    let api_error = APIError {
                        code: StatusCode::INTERNAL_SERVER_ERROR.as_u16(),
                        error: "Internal Server Error".to_string(),
                        message: format!("Failed to retrieve last messages from inbox: {}", err),
                    };
                    let _ = res.send(Err(api_error)).await;
                    return Ok(());
                }
            };
            if messages.len() < 2 {
                let api_error = APIError {
                    code: StatusCode::INTERNAL_SERVER_ERROR.as_u16(),
                    error: "Internal Server Error".to_string(),
                    message: "Most likely the LLM hasn't processed the code task yet".to_string(),
                };
                let _ = res.send(Err(api_error)).await;
                return Ok(());
            };

            // Handle the last message safely
            if let Some(last_message) = messages.last().and_then(|msg| msg.last()) {
                // Use last_message here
                last_message.clone()
            } else {
                let api_error = APIError {
                    code: StatusCode::INTERNAL_SERVER_ERROR.as_u16(),
                    error: "Internal Server Error".to_string(),
                    message: "Failed to retrieve the last message".to_string(),
                };
                let _ = res.send(Err(api_error)).await;
                return Ok(());
            }
        };

        let code = match last_message.get_message_content() {
            Ok(code) => code,
            Err(err) => {
                let api_error = APIError {
                    code: StatusCode::INTERNAL_SERVER_ERROR.as_u16(),
                    error: "Internal Server Error".to_string(),
                    message: format!("Failed to retrieve the last message content: {}", err),
                };
                let _ = res.send(Err(api_error)).await;
                return Ok(());
            }
        };

        let language_str = match language.clone() {
            CodeLanguage::Typescript => "typescript",
            CodeLanguage::Python => "python",
        };
        let start_pattern = &format!("```{}", language_str);
        let end_pattern = "```";
        // Extract code from triple backticks if present
        let code = if code.contains(start_pattern) {
            let start = code.find(start_pattern).unwrap_or(0);
            let end = code[(start + start_pattern.len())..]
                .find(end_pattern)
                .map(|i| i + start + start_pattern.len())
                .unwrap_or(code.len());

            // Skip language identifier if present
            let content_start = if code[start..].starts_with(start_pattern) {
                start + start_pattern.len()
            } else {
                start
            };

            code[content_start..end].trim().to_string()
        } else {
            code
        };

        // Generate the implementation
        let metadata =
            match tool_metadata_implementation_prompt(language.clone(), code, tools, identity_manager.clone()).await {
                Ok(metadata) => metadata,
                Err(err) => {
                    let _ = res.send(Err(err)).await;
                    return Ok(());
                }
            };

        // We auto create a new job with the same configuration as the one from job_id
        let job_creation_info = JobCreationInfo {
            scope: job.scope().clone(),
            is_hidden: Some(job.is_hidden()),
            associated_ui: None,
        };

        match v2_create_and_send_job_message(
            bearer,
            job_creation_info,
            job.parent_agent_or_llm_provider_id.clone(),
            metadata,
            None,
            db,
            node_name_clone,
            identity_manager,
            job_manager_clone,
            encryption_secret_key_clone,
            encryption_public_key_clone,
            signing_secret_key_clone,
        )
        .await
        {
            Ok(job_id) => {
                let _ = res
                    .send(Ok(json!({
                        "job_id": job_id,
                    })))
                    .await;
                return Ok(());
            }
            Err(err) => {
                let _ = res.send(Err(err)).await;
                return Ok(());
            }
        }
    }

    pub async fn v2_api_tool_implementation_undo_to(
        bearer: String,
        db: Arc<SqliteManager>,
        message_hash: String,
        job_id: String,
        res: Sender<Result<Value, APIError>>,
    ) -> Result<(), NodeError> {
        // Validate the bearer token
        if Self::validate_bearer_token(&bearer, db.clone(), &res).await.is_err() {
            return Ok(());
        }

        // Use the fetch_message_and_hash method to retrieve the message
        let (message, _hash) = match db.fetch_message_and_hash(&message_hash) {
            Ok(result) => result,
            Err(err) => {
                let api_error = APIError {
                    code: StatusCode::NOT_FOUND.as_u16(),
                    error: "Not Found".to_string(),
                    message: format!("Message not found: {}", err),
                };
                let _ = res.send(Err(api_error)).await;
                return Ok(());
            }
        };

        // Determine if it's an AI or user message, if it's a user message then we need
        // to return an error
        if message.is_receiver_subidentity_agent() {
            let api_error = APIError {
                code: StatusCode::BAD_REQUEST.as_u16(),
                error: "Bad Request".to_string(),
                message: "Undo operation not allowed for user messages".to_string(),
            };
            let _ = res.send(Err(api_error)).await;
            return Ok(());
        }

        let mut new_message = message.clone();
        // Update the scheduled time to now so the messages are content wise the same
        // but produce a different hash
        new_message.external_metadata.scheduled_time = Utc::now().to_rfc3339();

        let inbox_name = match InboxName::get_job_inbox_name_from_params(job_id.clone()) {
            Ok(inbox) => inbox.to_string(),
            Err(err) => {
                let api_error = APIError {
                    code: StatusCode::INTERNAL_SERVER_ERROR.as_u16(),
                    error: "Internal Server Error".to_string(),
                    message: format!("Failed to get job inbox name: {}", err),
                };
                let _ = res.send(Err(api_error)).await;
                return Ok(());
            }
        };

        // Add the message as a response to the job inbox
        let parent_hash = match db.get_parent_message_hash(&inbox_name, &message_hash) {
            Ok(hash) => {
                if let Some(hash) = hash {
                    hash
                } else {
                    let api_error = APIError {
                        code: StatusCode::INTERNAL_SERVER_ERROR.as_u16(),
                        error: "Internal Server Error".to_string(),
                        message: "Failed to get message parent key".to_string(),
                    };
                    let _ = res.send(Err(api_error)).await;
                    return Ok(());
                }
            }
            Err(err) => {
                let api_error = APIError {
                    code: StatusCode::INTERNAL_SERVER_ERROR.as_u16(),
                    error: "Internal Server Error".to_string(),
                    message: format!("Failed to get message parent key: {}", err),
                };
                let _ = res.send(Err(api_error)).await;
                return Ok(());
            }
        };

        let undo_result = db
            .add_message_to_job_inbox(&job_id, &new_message, Some(parent_hash), None)
            .await;

        match undo_result {
            Ok(_) => {
                let response = json!({ "status": "success", "message": "Undo operation successful" });
                let _ = res.send(Ok(response)).await;
            }
            Err(err) => {
                let api_error = APIError {
                    code: StatusCode::INTERNAL_SERVER_ERROR.as_u16(),
                    error: "Internal Server Error".to_string(),
                    message: format!("Failed to undo tool implementation: {}", err),
                };
                let _ = res.send(Err(api_error)).await;
            }
        }

        Ok(())
    }

    pub async fn v2_api_tool_implementation_code_update(
        bearer: String,
        db: Arc<SqliteManager>,
        job_id: String,
        code: String,
        identity_manager: Arc<Mutex<IdentityManager>>,
        node_name: ShinkaiName,
        node_encryption_sk: EncryptionStaticKey,
        node_encryption_pk: EncryptionPublicKey,
        node_signing_sk: SigningKey,
        res: Sender<Result<Value, APIError>>,
    ) -> Result<(), NodeError> {
        // Validate the bearer token
        if Self::validate_bearer_token(&bearer, db.clone(), &res).await.is_err() {
            return Ok(());
        }

        // Plan
        // Create the user message and add it
        // The user message should be something like: "Update the code to: <code>"

        // Create the AI message and add it
        // Updated code: <code>
        // Done

        // Get the main identity from the identity manager
        let main_identity = {
            let identity_manager = identity_manager.lock().await;
            match identity_manager.get_main_identity() {
                Some(identity) => identity.clone(),
                None => {
                    let api_error = APIError {
                        code: StatusCode::INTERNAL_SERVER_ERROR.as_u16(),
                        error: "Internal Server Error".to_string(),
                        message: "Failed to get main identity".to_string(),
                    };
                    let _ = res.send(Err(api_error)).await;
                    return Ok(());
                }
            }
        };

        // Retrieve the job to get the llm_provider
        let llm_provider = match db.get_job_with_options(&job_id, false) {
            Ok(job) => job.parent_agent_or_llm_provider_id.clone(),
            Err(err) => {
                let api_error = APIError {
                    code: StatusCode::INTERNAL_SERVER_ERROR.as_u16(),
                    error: "Internal Server Error".to_string(),
                    message: format!("Failed to retrieve job: {}", err),
                };
                let _ = res.send(Err(api_error)).await;
                return Ok(());
            }
        };

        // Create a new job message
        let sender = match ShinkaiName::new(main_identity.get_full_identity_name()) {
            Ok(name) => name,
            Err(err) => {
                let api_error = APIError {
                    code: StatusCode::INTERNAL_SERVER_ERROR.as_u16(),
                    error: "Internal Server Error".to_string(),
                    message: format!("Failed to create sender name: {}", err),
                };
                let _ = res.send(Err(api_error)).await;
                return Ok(());
            }
        };

        let recipient = match ShinkaiName::from_node_and_profile_names_and_type_and_name(
            node_name.node_name.clone(),
            "main".to_string(),
            ShinkaiSubidentityType::Agent,
            llm_provider,
        ) {
            Ok(name) => name,
            Err(err) => {
                let api_error = APIError {
                    code: StatusCode::INTERNAL_SERVER_ERROR.as_u16(),
                    error: "Internal Server Error".to_string(),
                    message: format!("Failed to create recipient name: {}", err),
                };
                let _ = res.send(Err(api_error)).await;
                return Ok(());
            }
        };

        let job_message = JobMessage {
            job_id: job_id.clone(),
            content: format!("<input_command>Update the code to: {}</input_command>", code),
            parent: None,
            sheet_job_data: None,
            callback: None,
            metadata: None,
            tool_key: None,
            fs_files_paths: vec![],
            job_filenames: vec![],
            tools: None,
        };

        let shinkai_message = match Self::api_v2_create_shinkai_message(
            sender,
            recipient,
            &serde_json::to_string(&job_message).unwrap(),
            MessageSchemaType::JobMessageSchema,
            node_encryption_sk,
            node_signing_sk.clone(),
            node_encryption_pk,
            Some(job_id.clone()),
        ) {
            Ok(message) => message,
            Err(err) => {
                let api_error = APIError {
                    code: StatusCode::INTERNAL_SERVER_ERROR.as_u16(),
                    error: "Internal Server Error".to_string(),
                    message: format!("Failed to create Shinkai message: {}", err),
                };
                let _ = res.send(Err(api_error)).await;
                return Ok(());
            }
        };

        // Add the Shinkai message to the job inbox
        let add_message_result = db.add_message_to_job_inbox(&job_id, &shinkai_message, None, None).await;

        if let Err(err) = add_message_result {
            let api_error = APIError {
                code: StatusCode::INTERNAL_SERVER_ERROR.as_u16(),
                error: "Internal Server Error".to_string(),
                message: format!("Failed to add Shinkai message to job inbox: {}", err),
            };
            let _ = res.send(Err(api_error)).await;
            return Ok(());
        }

        // Create the AI message
        let identity_secret_key_clone = clone_signature_secret_key(&node_signing_sk);
        // TODO This should be retrieved from the job (?) or from the endpoint
        let language = "typescript";
        let ai_message_content = format!("```{}\n{}\n```", language, code);
        let ai_shinkai_message = ShinkaiMessageBuilder::job_message_from_llm_provider(
            job_id.to_string(),
            ai_message_content,
            vec![],
            None,
            identity_secret_key_clone,
            node_name.node_name.clone(),
            node_name.node_name.clone(),
        )
        .expect("Failed to build AI message");

        // Add the AI message to the job inbox
        let add_ai_message_result = db
            .add_message_to_job_inbox(&job_id, &ai_shinkai_message, None, None)
            .await;

        if let Err(err) = add_ai_message_result {
            let api_error = APIError {
                code: StatusCode::INTERNAL_SERVER_ERROR.as_u16(),
                error: "Internal Server Error".to_string(),
                message: format!("Failed to add AI message to job inbox: {}", err),
            };
            let _ = res.send(Err(api_error)).await;
            return Ok(());
        }

        // Send success response
        let response = json!({ "status": "success", "message": "Code update operation successful" });
        let _ = res.send(Ok(response)).await;

        Ok(())
    }

    async fn get_tool_zip(tool: ShinkaiTool, node_env: NodeEnvironment) -> Result<Vec<u8>, NodeError> {
        let mut tool = tool;
        tool.sanitize_config();

        let tool_bytes = serde_json::to_vec(&tool).unwrap();

        let name = format!(
            "{}.zip",
            tool.tool_router_key().to_string_without_version().replace(':', "_")
        );
        let path = std::env::temp_dir().join(&name);
        let file = File::create(&path).map_err(|e| NodeError::from(e.to_string()))?;

        let mut zip = ZipWriter::new(file);

        let assets = PathBuf::from(&node_env.node_storage_path.unwrap_or_default())
            .join(".tools_storage")
            .join("tools")
            .join(tool.tool_router_key().convert_to_path());

        if assets.exists() {
            for entry in std::fs::read_dir(assets).unwrap() {
                let entry = entry.unwrap();
                let path = entry.path();
                if path.is_file() {
                    zip.start_file::<_, ()>(path.file_name().unwrap().to_str().unwrap(), FileOptions::default())
                        .unwrap();
                    zip.write_all(&fs::read(path).await.unwrap()).unwrap();
                }
            }
        }

        zip.start_file::<_, ()>("__tool.json", FileOptions::default())
            .map_err(|e| NodeError::from(e.to_string()))?;
        zip.write_all(&tool_bytes).map_err(|e| NodeError::from(e.to_string()))?;
        zip.finish().map_err(|e| NodeError::from(e.to_string()))?;

        println!("Zip file created successfully!");
        let file_bytes = fs::read(&path).await?;
        // Delete the zip file after reading it
        fs::remove_file(&path).await?;
        Ok(file_bytes)
    }

    pub async fn v2_api_export_tool(
        db: Arc<SqliteManager>,
        bearer: String,
        node_env: NodeEnvironment,
        tool_key_path: String,
        res: Sender<Result<Vec<u8>, APIError>>,
    ) -> Result<(), NodeError> {
        // Validate the bearer token
        if Self::validate_bearer_token(&bearer, db.clone(), &res).await.is_err() {
            return Ok(());
        }

        let sqlite_manager_read = db;
        match sqlite_manager_read.get_tool_by_key(&tool_key_path.clone()) {
            Ok(tool) => {
                let file_bytes = Self::get_tool_zip(tool, node_env).await;
                match file_bytes {
                    Ok(file_bytes) => {
                        let _ = res.send(Ok(file_bytes)).await;
                    }
                    Err(err) => {
                        let api_error = APIError {
                            code: StatusCode::INTERNAL_SERVER_ERROR.as_u16(),
                            error: "Internal Server Error".to_string(),
                            message: format!("Failed to generate tool zip: {}", err.message),
                        };
                        let _ = res.send(Err(api_error)).await;
                    }
                }
            }
            Err(err) => {
                let api_error = APIError {
                    code: StatusCode::INTERNAL_SERVER_ERROR.as_u16(),
                    error: "Internal Server Error".to_string(),
                    message: format!("Failed to export tool: {}", err),
                };
                let _ = res.send(Err(api_error)).await;
            }
        }
        Ok(())
    }

    pub async fn v2_api_publish_tool(
        db: Arc<SqliteManager>,
        bearer: String,
        node_env: NodeEnvironment,
        tool_key_path: String,
        identity_manager: Arc<Mutex<IdentityManager>>,
        signing_secret_key: SigningKey,
        res: Sender<Result<Value, APIError>>,
    ) -> Result<(), NodeError> {
        // Validate the bearer token
        if Self::validate_bearer_token(&bearer, db.clone(), &res).await.is_err() {
            return Ok(());
        }
        let response = Self::publish_tool(db, node_env, tool_key_path, identity_manager, signing_secret_key).await;

        match response {
            Ok(response) => {
                let _ = res.send(Ok(response)).await;
            }
            Err(err) => {
                let _ = res.send(Err(err)).await;
            }
        }
        Ok(())
    }

    async fn publish_tool(
        db: Arc<SqliteManager>,
        node_env: NodeEnvironment,
        tool_key_path: String,
        identity_manager: Arc<Mutex<IdentityManager>>,
        signing_secret_key: SigningKey,
    ) -> Result<Value, APIError> {
        // Generate zip file.
        let tool = db.get_tool_by_key(&tool_key_path.clone()).map_err(|e| APIError {
            code: StatusCode::INTERNAL_SERVER_ERROR.as_u16(),
            error: "Internal Server Error".to_string(),
            message: format!("Failed to get tool: {}", e),
        })?;

        let file_bytes: Vec<u8> = Self::get_tool_zip(tool, node_env).await.map_err(|e| APIError {
            code: StatusCode::INTERNAL_SERVER_ERROR.as_u16(),
            error: "Internal Server Error".to_string(),
            message: format!("Failed to get tool zip: {}", e),
        })?;

        let identity_manager = identity_manager.lock().await;
        let local_node_name = identity_manager.local_node_name.clone();
        let identity_name = local_node_name.to_string();
        drop(identity_manager);

        // Hash
        let hash_raw = blake3::hash(&file_bytes.clone());
        let hash_hex = hash_raw.to_hex();
        let hash = hash_hex.to_string();

        // Signature
        let signature = signing_secret_key
            .clone()
            .try_sign(hash_hex.as_bytes())
            .map_err(|e| APIError {
                code: StatusCode::INTERNAL_SERVER_ERROR.as_u16(),
                error: "Internal Server Error".to_string(),
                message: format!("Failed to sign tool: {}", e),
            })?;

        let signature_bytes = signature.to_bytes();
        let signature_hex = hex::encode(signature_bytes);

        // Publish the tool to the store.
        let client = reqwest::Client::new();
        let form = reqwest::multipart::Form::new()
            .part(
                "file",
                reqwest::multipart::Part::bytes(file_bytes)
                    .file_name(format!("{}.zip", tool_key_path.replace(':', "_"))),
            )
            .text("type", "Tool")
            .text("routerKey", tool_key_path.clone())
            .text("hash", hash.clone())
            .text("signature", signature_hex.clone())
            .text("identity", identity_name.clone());

        println!("[Publish Tool] Type: {}", "tool");
        println!("[Publish Tool] Router Key: {}", tool_key_path.clone());
        println!("[Publish Tool] Hash: {}", hash.clone());
        println!("[Publish Tool] Signature: {}", signature_hex.clone());
        println!("[Publish Tool] Identity: {}", identity_name.clone());

        let store_url = env::var("SHINKAI_STORE_URL").unwrap_or("https://store-api.shinkai.com".to_string());
        let response = client
            .post(format!("{}/store/revisions", store_url))
            .multipart(form)
            .send()
            .await
            .map_err(|e| APIError {
                code: StatusCode::INTERNAL_SERVER_ERROR.as_u16(),
                error: "Internal Server Error".to_string(),
                message: format!("Failed to publish tool: {}", e),
            })?;

        let status = response.status();
        let response_text = response.text().await.unwrap_or_default().clone();
        println!("Response: {:?}", response_text);
        if status.is_success() {
            let r = json!({
                "status": "success",
                "message": "Tool published successfully",
                "tool_key": tool_key_path.clone(),
            });
            let r: Value = match r {
                Value::Object(mut map) => {
                    let response_json = serde_json::from_str(&response_text).unwrap_or_default();
                    map.insert("response".to_string(), response_json);
                    Value::Object(map)
                }
                o => o,
            };
            return Ok(r);
        } else {
            let api_error = APIError {
                code: StatusCode::INTERNAL_SERVER_ERROR.as_u16(),
                error: "Store Upload Error".to_string(),
                message: format!("Failed to upload to store: {}: {}", status, response_text),
            };
            return Err(api_error);
        }
    }

    pub async fn v2_api_import_tool(
        db: Arc<SqliteManager>,
        bearer: String,
        node_env: NodeEnvironment,
        url: String,
        node_name: String,
        signing_secret_key: SigningKey,
        res: Sender<Result<Value, APIError>>,
    ) -> Result<(), NodeError> {
        // Validate the bearer token
        if Self::validate_bearer_token(&bearer, db.clone(), &res).await.is_err() {
            return Ok(());
        }

        let result = Self::v2_api_import_tool_internal(db, node_env, url, node_name, signing_secret_key).await;
        match result {
            Ok(response) => {
                let _ = res.send(Ok(response)).await;
            }
            Err(err) => {
                let _ = res.send(Err(err)).await;
            }
        }
        Ok(())
    }

    pub async fn v2_api_import_tool_internal(
        db: Arc<SqliteManager>,
        node_env: NodeEnvironment,
        url: String,
        node_name: String,
        signing_secret_key: SigningKey,
    ) -> Result<Value, APIError> {
        let mut zip_contents =
            match download_zip_file(url, "__tool.json".to_string(), node_name, signing_secret_key).await {
                Ok(contents) => contents,
                Err(err) => {
                    return Err(err);
                }
            };

        // Parse the JSON into a ShinkaiTool
        let tool: ShinkaiTool = match serde_json::from_slice(&zip_contents.buffer) {
            Ok(tool) => tool,
            Err(err) => {
                return Err(APIError {
                    code: StatusCode::BAD_REQUEST.as_u16(),
                    error: "Invalid Tool JSON".to_string(),
                    message: format!("Failed to parse tool.json: {}", err),
                });
            }
        };

        // Check if the tool can be enabled and enable it if possible
        let mut tool = tool.clone();
        if !tool.is_enabled() && tool.can_be_enabled() {
            tool.enable();
        }

        // check if any version of the tool exists in the database
        let db_tool = match db.get_tool_by_key(&tool.tool_router_key().to_string_without_version()) {
            Ok(tool) => Some(tool),
            Err(_) => None,
        };

        // if the tool exists in the database, check if the version is the same or newer
        if let Some(db_tool) = db_tool.clone() {
            let version_db = db_tool.version_number()?;
            let version_zip = tool.version_number()?;
            if version_db >= version_zip {
                // No need to update
                return Ok(json!({
                    "status": "success",
                    "message": "Tool already up-to-date",
                    "tool_key": tool.tool_router_key().to_string_without_version(),
                    "tool": tool.clone()
                }));
            }
        }

        // Save the tool to the database

        let tool = match db_tool {
            None => db.add_tool(tool).await.map_err(|e| APIError {
                code: StatusCode::INTERNAL_SERVER_ERROR.as_u16(),
                error: "Database Error".to_string(),
                message: format!("Failed to save tool to database: {}", e),
            })?,
            Some(_) => db.upgrade_tool(tool).await.map_err(|e| APIError {
                code: StatusCode::INTERNAL_SERVER_ERROR.as_u16(),
                error: "Database Error".to_string(),
                message: format!("Failed to upgrade tool: {}", e),
            })?,
        };

        let archive_clone = zip_contents.archive.clone();
        let files = archive_clone.file_names();
        for file in files {
            if file.contains("__MACOSX/") {
                continue;
            }
            if file == "__tool.json" {
                continue;
            }
            let mut buffer = Vec::new();
            {
                let file = zip_contents.archive.by_name(file);
                let mut tool_file = match file {
                    Ok(file) => file,
                    Err(_) => {
                        return Err(APIError {
                            code: StatusCode::BAD_REQUEST.as_u16(),
                            error: "Invalid Tool Archive".to_string(),
                            message: "Archive does not contain tool.json".to_string(),
                        });
                    }
                };

                // Read the tool file contents into a buffer
                if let Err(err) = tool_file.read_to_end(&mut buffer) {
                    return Err(APIError {
                        code: StatusCode::INTERNAL_SERVER_ERROR.as_u16(),
                        error: "Read Error".to_string(),
                        message: format!("Failed to read tool.json contents: {}", err),
                    });
                }
            } // `tool_file` goes out of scope here

            let mut file_path = PathBuf::from(&node_env.node_storage_path.clone().unwrap_or_default())
                .join(".tools_storage")
                .join("tools")
                .join(tool.tool_router_key().convert_to_path());
            if !file_path.exists() {
                let s = std::fs::create_dir_all(&file_path);
                if s.is_err() {
                    return Err(APIError {
                        code: StatusCode::INTERNAL_SERVER_ERROR.as_u16(),
                        error: "Failed to create directory".to_string(),
                        message: format!("Failed to create directory: {}", s.err().unwrap()),
                    });
                }
            }
            file_path.push(file);
            let s = std::fs::write(&file_path, &buffer);
            if s.is_err() {
                return Err(APIError {
                    code: StatusCode::INTERNAL_SERVER_ERROR.as_u16(),
                    error: "Failed to write file".to_string(),
                    message: format!("Failed to write file: {}", s.err().unwrap()),
                });
            }
        }

        Ok(json!({
            "status": "success",
            "message": "Tool imported successfully",
            "tool_key": tool.tool_router_key().to_string_without_version(),
            "tool": tool
        }))
    }

    /// Resolves a Shinkai file protocol URL into actual file bytes.
    ///
    /// The Shinkai file protocol follows the format:
    /// `shinkai://file/{node_name}/{app-id}/{full-path}` This function
    /// validates the protocol format, constructs the actual file path in the
    /// node's storage, and returns the file contents as bytes.
    ///
    /// # Arguments
    /// * `bearer` - Bearer token for authentication
    /// * `db` - SQLite database manager for token validation
    /// * `shinkai_file_protocol` - The Shinkai file protocol URL to resolve
    /// * `node_storage_path` - Base path where tool files are stored
    /// * `res` - Channel sender to return the result
    ///
    /// # Returns
    /// * `Ok(())` - Operation completed (result sent through res channel)
    /// * `Err(NodeError)` - If there was an error in the operation
    ///
    /// # Protocol Format Example
    /// ```text
    /// shinkai://file/node123/app-456/path/to/file.txt
    /// ```
    ///
    /// The function will look for this file in:
    /// `{node_storage_path}/tools_storage/app-456/path/to/file.txt`
    pub async fn v2_api_resolve_shinkai_file_protocol(
        bearer: String,
        db: Arc<SqliteManager>,
        shinkai_file_protocol: String,
        node_storage_path: String,
        res: Sender<Result<Vec<u8>, APIError>>,
    ) -> Result<(), NodeError> {
        // Validate the bearer token
        if Self::validate_bearer_token(&bearer, db.clone(), &res).await.is_err() {
            return Ok(());
        }

        // Parse the shinkai file protocol
        // Format: shinkai://file/{node_name}/{app-id}/{full-path}
        let parts: Vec<&str> = shinkai_file_protocol.split('/').collect();
        if parts.len() < 5 || !shinkai_file_protocol.starts_with("shinkai://file/") {
            let api_error = APIError {
                code: StatusCode::BAD_REQUEST.as_u16(),
                error: "Invalid Protocol".to_string(),
                message: "Invalid shinkai file protocol format".to_string(),
            };
            let _ = res.send(Err(api_error)).await;
            return Ok(());
        }

        // TODO This should be verified (?)
        let _user_name = parts[3];
        let app_id = parts[4];
        let remaining_path = parts[5..].join("/");

        // Construct the full file path
        let mut file_path = PathBuf::from(&node_storage_path);
        file_path.push("tools_storage");
        file_path.push(app_id);
        file_path.push(&remaining_path);

        // Read and return the file directly
        match fs::read(&file_path).await {
            Ok(contents) => {
                let _ = res.send(Ok(contents)).await;
            }
            Err(err) => {
                let api_error = APIError {
                    code: StatusCode::NOT_FOUND.as_u16(),
                    error: "File Not Found".to_string(),
                    message: format!("Failed to read file: {}", err),
                };
                let _ = res.send(Err(api_error)).await;
            }
        }

        Ok(())
    }

    pub async fn disable_tools_for_job(db: Arc<SqliteManager>, bearer: String, job_id: String) -> Result<(), String> {
        // Get the current job config
        let (config_res_sender, config_res_receiver) = async_channel::bounded(1);

        let _ = Node::v2_api_get_job_config(db.clone(), bearer.clone(), job_id.clone(), config_res_sender).await;

        let current_config = match config_res_receiver.recv().await {
            Ok(Ok(config)) => config,
            Ok(Err(api_error)) => {
                return Err(format!("API error while getting job config: {}", api_error.message));
            }
            Err(err) => {
                return Err(format!("Failed to receive job config: {}", err));
            }
        };

        // Update the config to disable tools
        let new_config = JobConfig {
            use_tools: Some(false),
            ..current_config
        };

        // if new_config.use_tools is already false, don't update the config
        if !new_config.use_tools.unwrap_or(true) {
            return Ok(());
        }

        // Update the job config
        let (update_res_sender, update_res_receiver) = async_channel::bounded(1);

        let _ = Node::v2_api_update_job_config(
            db.clone(),
            bearer.clone(),
            job_id.clone(),
            new_config,
            update_res_sender,
        )
        .await;

        match update_res_receiver.recv().await {
            Ok(Ok(_)) => Ok(()),
            Ok(Err(api_error)) => Err(format!("API error while updating job config: {}", api_error.message)),
            Err(err) => Err(format!("Failed to update job config: {}", err)),
        }
    }

    pub async fn v2_api_upload_tool_asset(
        db: Arc<SqliteManager>,
        bearer: String,
        _tool_id: String,
        app_id: String,
        file_name: String,
        file_data: Vec<u8>,
        node_env: NodeEnvironment,
        res: Sender<Result<Value, APIError>>,
    ) -> Result<(), NodeError> {
        // Validate the bearer token
        if Self::validate_bearer_token(&bearer, db.clone(), &res).await.is_err() {
            return Ok(());
        }

        let mut file_path = PathBuf::from(&node_env.node_storage_path.unwrap_or_default());
        file_path.push(".tools_storage");
        file_path.push("playground");
        file_path.push(app_id);
        // Create directories if they don't exist
        if !file_path.exists() {
            std::fs::create_dir_all(&file_path)?;
        }
        file_path.push(&file_name);
        std::fs::write(&file_path, &file_data)?;

        let response = json!({
            "status": "success",
            "message": "Tool asset uploaded successfully",
            "file": file_data.len(),
            "file_name": file_name
        });
        let _ = res.send(Ok(response)).await;
        Ok(())
    }

    pub async fn v2_api_list_tool_assets(
        db: Arc<SqliteManager>,
        bearer: String,
        _tool_id: String,
        app_id: String,
        node_env: NodeEnvironment,
        res: Sender<Result<Vec<String>, APIError>>,
    ) -> Result<(), NodeError> {
        // Validate the bearer token
        if Self::validate_bearer_token(&bearer, db.clone(), &res).await.is_err() {
            return Ok(());
        }

        let mut file_path = PathBuf::from(&node_env.node_storage_path.unwrap_or_default());
        file_path.push(".tools_storage");
        file_path.push("playground");
        file_path.push(app_id);
        let files = std::fs::read_dir(&file_path);
        if files.is_err() {
            let _ = res.send(Ok(vec![])).await;
            return Ok(());
        }
        let files = files.unwrap();
        let file_names = files
            .map(|file| file.unwrap().file_name().to_string_lossy().to_string())
            .collect();
        let _ = res.send(Ok(file_names)).await;
        Ok(())
    }

    pub async fn v2_api_delete_tool_asset(
        db: Arc<SqliteManager>,
        bearer: String,
        _tool_id: String,
        app_id: String,
        file_name: String,
        node_env: NodeEnvironment,
        res: Sender<Result<Value, APIError>>,
    ) -> Result<(), NodeError> {
        // Validate the bearer token
        if Self::validate_bearer_token(&bearer, db.clone(), &res).await.is_err() {
            return Ok(());
        }

        let mut file_path = PathBuf::from(&node_env.node_storage_path.unwrap_or_default());
        file_path.push(".tools_storage");
        file_path.push("playground");
        file_path.push(app_id);
        file_path.push(&file_name);
        let stat = std::fs::remove_file(&file_path).map_err(|err| APIError {
            code: StatusCode::INTERNAL_SERVER_ERROR.as_u16(),
            error: "Failed to delete file".to_string(),
            message: format!("Failed to delete file: {}", err),
        });
        match stat {
            Ok(_) => {
                let response = json!({
                    "status": "success",
                    "message": "Tool asset deleted successfully",
                    "file_name": file_name
                });
                let _ = res.send(Ok(response)).await;
            }
            Err(err) => {
                let _ = res.send(Err(err)).await;
            }
        }
        Ok(())
    }

    pub async fn v2_api_remove_tool(
        db: Arc<SqliteManager>,
        bearer: String,
        tool_key: String,
        res: Sender<Result<Value, APIError>>,
    ) -> Result<(), NodeError> {
        // Validate the bearer token
        if Self::validate_bearer_token(&bearer, db.clone(), &res).await.is_err() {
            return Ok(());
        }
        // Acquire a write lock on the database
        let db_write = db;

        let tool_router_key = ToolRouterKey::from_string(&tool_key);
        if tool_router_key.is_err() {
            let api_error = APIError {
                code: StatusCode::BAD_REQUEST.as_u16(),
                error: "Bad Request".to_string(),
                message: format!("Invalid tool key: {}", tool_router_key.err().unwrap()),
            };
            let _ = res.send(Err(api_error)).await;
            return Ok(());
        }
        let tool_router_key = tool_router_key.unwrap();
        let tool_key_name = tool_router_key.to_string_without_version();
        let version = tool_router_key.version;

        // Attempt to remove the playground tool first
        let _ = db_write.remove_tool_playground(&tool_key);

        // Remove the tool from the database
        match db_write.remove_tool(&tool_key_name, version) {
            Ok(_) => {
                let response = json!({ "status": "success", "message": "Tool and associated playground (if any) removed successfully" });
                let _ = res.send(Ok(response)).await;
                Ok(())
            }
            Err(err) => {
                let api_error = APIError {
                    code: StatusCode::INTERNAL_SERVER_ERROR.as_u16(),
                    error: "Internal Server Error".to_string(),
                    message: format!("Failed to remove tool: {}", err),
                };
                let _ = res.send(Err(api_error)).await;
                Ok(())
            }
        }
    }

    pub async fn v2_api_enable_all_tools(
        db: Arc<SqliteManager>,
        bearer: String,
        res: Sender<Result<Value, APIError>>,
    ) -> Result<(), NodeError> {
        // Validate the bearer token
        if Self::validate_bearer_token(&bearer, db.clone(), &res).await.is_err() {
            return Ok(());
        }

        // Get all tools
        match db.get_all_tool_headers() {
            Ok(tools) => {
                let mut tool_statuses: Vec<(String, bool)> = Vec::new();

                for tool in tools {
                    let version = match IndexableVersion::from_string(&tool.version) {
                        Ok(v) => v,
                        Err(_) => {
                            tool_statuses.push((tool.tool_router_key, false));
                            continue;
                        }
                    };

                    match db.get_tool_by_key_and_version(&tool.tool_router_key, Some(version)) {
                        Ok(mut shinkai_tool) => {
                            if shinkai_tool.can_be_enabled() {
                                shinkai_tool.enable();
                                if shinkai_tool.is_enabled() {
                                    let _ = db.update_tool(shinkai_tool.clone()).await.is_ok();
                                }
                            }
                            let activated = shinkai_tool.is_enabled();
                            tool_statuses.push((tool.tool_router_key, activated));
                        }
                        Err(_) => {
                            tool_statuses.push((tool.tool_router_key, false));
                        }
                    }
                }

                let response = json!(tool_statuses
                    .into_iter()
                    .map(|(key, activated)| { (key, json!({"activated": activated})) })
                    .collect::<Map<String, Value>>());
                let _ = res.send(Ok(response)).await;
                Ok(())
            }
            Err(err) => {
                let api_error = APIError {
                    code: StatusCode::INTERNAL_SERVER_ERROR.as_u16(),
                    error: "Internal Server Error".to_string(),
                    message: format!("Failed to list tools: {}", err),
                };
                let _ = res.send(Err(api_error)).await;
                Ok(())
            }
        }
    }

    pub async fn v2_api_disable_all_tools(
        db: Arc<SqliteManager>,
        bearer: String,
        res: Sender<Result<Value, APIError>>,
    ) -> Result<(), NodeError> {
        // Validate the bearer token
        if Self::validate_bearer_token(&bearer, db.clone(), &res).await.is_err() {
            return Ok(());
        }

        // Get all tools
        match db.get_all_tool_headers() {
            Ok(tools) => {
                let mut tool_statuses: Vec<(String, bool)> = Vec::new();

                for tool in tools {
                    let version = match IndexableVersion::from_string(&tool.version) {
                        Ok(v) => v,
                        Err(_) => {
                            tool_statuses.push((tool.tool_router_key, false));
                            continue;
                        }
                    };

                    match db.get_tool_by_key_and_version(&tool.tool_router_key, Some(version)) {
                        Ok(mut shinkai_tool) => {
                            shinkai_tool.disable();
                            if !shinkai_tool.is_enabled() {
                                let _ = db.update_tool(shinkai_tool.clone()).await.is_ok();
                            }

                            let activated = shinkai_tool.is_enabled();
                            tool_statuses.push((tool.tool_router_key, activated));
                        }
                        Err(_) => {
                            tool_statuses.push((tool.tool_router_key, false));
                        }
                    }
                }

                let response = json!(tool_statuses
                    .into_iter()
                    .map(|(key, activated)| { (key, json!({"activated": activated})) })
                    .collect::<Map<String, Value>>());
                let _ = res.send(Ok(response)).await;
                Ok(())
            }
            Err(err) => {
                let api_error = APIError {
                    code: StatusCode::INTERNAL_SERVER_ERROR.as_u16(),
                    error: "Internal Server Error".to_string(),
                    message: format!("Failed to list tools: {}", err),
                };
                let _ = res.send(Err(api_error)).await;
                Ok(())
            }
        }
    }

    pub async fn v2_api_duplicate_tool(
        db: Arc<SqliteManager>,
        bearer: String,
        tool_key_path: String,
        node_name: ShinkaiName,
        identity_manager: Arc<Mutex<IdentityManager>>,
        job_manager: Option<Arc<Mutex<JobManager>>>,
        encryption_secret_key: EncryptionStaticKey,
        encryption_public_key: EncryptionPublicKey,
        signing_secret_key: SigningKey,
        res: Sender<Result<Value, APIError>>,
    ) -> Result<(), NodeError> {
        // Validate the bearer token
        if Self::validate_bearer_token(&bearer, db.clone(), &res).await.is_err() {
            return Ok(());
        }
        let result = Self::duplicate_tool(
            db,
            tool_key_path,
            node_name,
            identity_manager,
            job_manager,
            bearer,
            encryption_secret_key,
            encryption_public_key,
            signing_secret_key,
        )
        .await;
        let _ = match result {
            Ok(result) => res.send(Ok(result)).await,
            Err(err) => res.send(Err(err)).await,
        };
        Ok(())
    }

    async fn create_job_for_duplicate_tool(
        db_clone: Arc<SqliteManager>,
        node_name_clone: ShinkaiName,
        identity_manager_clone: Arc<Mutex<IdentityManager>>,
        job_manager_clone: Option<Arc<Mutex<JobManager>>>,
        bearer: String,
        llm_provider: String,
        encryption_secret_key_clone: EncryptionStaticKey,
        encryption_public_key_clone: EncryptionPublicKey,
        signing_secret_key_clone: SigningKey,
    ) -> Result<String, APIError> {
        let (res_sender, res_receiver) = async_channel::bounded(1);

        let job_creation_info = JobCreationInfo {
            scope: MinimalJobScope::default(),
            is_hidden: Some(true),
            associated_ui: None,
        };
        let job_manager = match job_manager_clone {
            Some(job_manager) => job_manager,
            None => {
                return Err(APIError {
                    code: StatusCode::INTERNAL_SERVER_ERROR.as_u16(),
                    error: "Internal Server Error".to_string(),
                    message: "Job manager not found".to_string(),
                })
            }
        };
        let _ = Node::v2_create_new_job(
            db_clone.clone(),
            node_name_clone.clone(),
            identity_manager_clone.clone(),
            job_manager.clone(),
            bearer.clone(),
            job_creation_info,
            llm_provider,
            encryption_secret_key_clone.clone(),
            encryption_public_key_clone.clone(),
            signing_secret_key_clone.clone(),
            res_sender,
        )
        .await;

        let job_id = res_receiver
            .recv()
            .await
            .map_err(|e| Node::generic_api_error(&e.to_string()))
            .map_err(|_| APIError {
                code: StatusCode::INTERNAL_SERVER_ERROR.as_u16(),
                error: "Internal Server Error".to_string(),
                message: "Failed to create job".to_string(),
            })?;

        return job_id;
    }

    async fn duplicate_tool(
        db: Arc<SqliteManager>,
        tool_key_path: String,
        node_name: ShinkaiName,
        identity_manager: Arc<Mutex<IdentityManager>>,
        job_manager: Option<Arc<Mutex<JobManager>>>,
        bearer: String,
        encryption_secret_key: EncryptionStaticKey,
        encryption_public_key: EncryptionPublicKey,
        signing_secret_key: SigningKey,
    ) -> Result<Value, APIError> {
        // Get the original tool
        let original_tool = db.get_tool_by_key(&tool_key_path).map_err(|_| APIError {
            code: StatusCode::NOT_FOUND.as_u16(),
            error: "Not Found".to_string(),
            message: format!("Tool not found: {}", tool_key_path),
        })?;

        let llm_providers = db.get_all_llm_providers().map_err(|_| APIError {
            code: StatusCode::INTERNAL_SERVER_ERROR.as_u16(),
            error: "Internal Server Error".to_string(),
            message: "Failed to get all llm providers".to_string(),
        })?;
        if llm_providers.is_empty() {
            return Err(APIError {
                code: StatusCode::INTERNAL_SERVER_ERROR.as_u16(),
                error: "Internal Server Error".to_string(),
                message: "No LLM providers found".to_string(),
            });
        }
        let llm_provider = llm_providers[0].clone();

        // Create a copy of the tool with "_copy" appended to the name
        let mut new_tool = original_tool.clone();
        new_tool.update_name(format!(
            "{}_{}",
            original_tool.name(),
            chrono::Local::now().format("%Y%m%d_%H%M%S")
        ));
        new_tool.update_author(node_name.node_name.clone());

        // Try to get the original playground tool, or create one from the tool data
        let new_playground = match db.get_tool_playground(&tool_key_path) {
            Ok(playground) => {
                let mut new_playground = playground.clone();
                new_playground.metadata.name = new_tool.name();
                new_playground.metadata.author = new_tool.author();
                new_playground.job_id = Self::fork_job(
                    db.clone(),
                    node_name.clone(),
                    identity_manager.clone(),
                    playground.job_id,
                    None,
                    encryption_secret_key.clone(),
                    encryption_public_key.clone(),
                    signing_secret_key.clone(),
                )
                .await?;
                new_playground.job_id_history = vec![];
                new_playground.tool_router_key = Some(new_tool.tool_router_key().to_string_without_version());
                new_playground
            }
            Err(_) => {
                // Create a new playground from the tool data
                let output = new_tool.output_arg();
                let output_json = output.json;
                let result: ToolResult = ToolResult::new("object".to_string(), serde_json::Value::Null, vec![]);
                println!("output_json: {:?} | result: {:?}", output_json, result);

                ToolPlayground {
                    language: match original_tool {
                        ShinkaiTool::Deno(_, _) => CodeLanguage::Typescript,
                        ShinkaiTool::Python(_, _) => CodeLanguage::Python,
                        _ => CodeLanguage::Typescript, // Default to typescript for other types
                    },
                    metadata: ToolPlaygroundMetadata {
                        name: new_tool.name(),
                        homepage: new_tool.get_homepage(),
                        version: new_tool.version(),
                        description: new_tool.description(),
                        author: new_tool.author(),
                        keywords: new_tool.get_keywords(),
                        configurations: new_tool.get_config(),
                        parameters: new_tool.input_args(),
                        result,
                        sql_tables: new_tool.sql_tables(),
                        sql_queries: new_tool.sql_queries(),
                        tools: Some(new_tool.get_tools()),
                        oauth: new_tool.get_oauth(),
                        runner: new_tool.get_runner(),
                        operating_system: new_tool.get_operating_system(),
                        tool_set: new_tool.get_tool_set(),
                    },
                    tool_router_key: Some(new_tool.tool_router_key().to_string_without_version()),
                    job_id: Self::create_job_for_duplicate_tool(
                        db.clone(),
                        node_name.clone(),
                        identity_manager.clone(),
                        job_manager.clone(),
                        bearer,
                        llm_provider.id,
                        encryption_secret_key.clone(),
                        encryption_public_key.clone(),
                        signing_secret_key.clone(),
                    )
                    .await?,
                    job_id_history: vec![],
                    code: new_tool.get_code(),
                    assets: new_tool.get_assets(),
                }
            }
        };

        // Add the new tool to the database
        // Add the new tool to the database
        let new_tool = db.add_tool(new_tool).await.map_err(|_| APIError {
            code: StatusCode::INTERNAL_SERVER_ERROR.as_u16(),
            error: "Internal Server Error".to_string(),
            message: "Failed to add duplicated tool".to_string(),
        })?;
        // Add the new playground tool
        db.set_tool_playground(&new_playground).map_err(|_| APIError {
            code: StatusCode::INTERNAL_SERVER_ERROR.as_u16(),
            error: "Internal Server Error".to_string(),
            message: "Failed to add duplicated playground tool".to_string(),
        })?;

        // Return the new tool's router key
        let response = json!({
            "tool_router_key": new_tool.tool_router_key().to_string_without_version(),
            "version": new_tool.version(),
            "job_id": new_playground.job_id,
        });
        Ok(response)
    }

    pub async fn process_tool_zip(
        db: Arc<SqliteManager>,
        node_env: NodeEnvironment,
        zip_data: Vec<u8>,
    ) -> Result<Value, APIError> {
        // Create a cursor from the zip data
        let cursor = std::io::Cursor::new(zip_data);
        let mut archive = match zip::ZipArchive::new(cursor) {
            Ok(archive) => archive,
            Err(err) => {
                return Err(APIError {
                    code: StatusCode::BAD_REQUEST.as_u16(),
                    error: "Invalid Zip File".to_string(),
                    message: format!("Failed to read zip archive: {}", err),
                });
            }
        };

        // Extract and parse tool.json
        let mut buffer = Vec::new();
        {
            let mut file = match archive.by_name("__tool.json") {
                Ok(file) => file,
                Err(_) => {
                    return Err(APIError {
                        code: StatusCode::BAD_REQUEST.as_u16(),
                        error: "Invalid Zip File".to_string(),
                        message: "Archive does not contain __tool.json".to_string(),
                    });
                }
            };

            if let Err(err) = file.read_to_end(&mut buffer) {
                return Err(APIError {
                    code: StatusCode::BAD_REQUEST.as_u16(),
                    error: "Invalid Tool JSON".to_string(),
                    message: format!("Failed to read tool.json: {}", err),
                });
            }
        }

        // Parse the JSON into a ShinkaiTool
        let tool: ShinkaiTool = match serde_json::from_slice(&buffer) {
            Ok(tool) => tool,
            Err(err) => {
                return Err(APIError {
                    code: StatusCode::BAD_REQUEST.as_u16(),
                    error: "Invalid Tool JSON".to_string(),
                    message: format!("Failed to parse tool.json: {}", err),
                });
            }
        };

        // Save the tool to the database
        match db.add_tool(tool).await {
            Ok(tool) => {
                // Process all files except __tool.json
                let mut files_to_process = Vec::new();
                for i in 0..archive.len() {
                    if let Ok(mut file) = archive.by_index(i) {
                        let name = file.name().to_string();
                        if name != "__tool.json" {
                            // Read the file data into memory
                            let mut buffer = Vec::new();
                            if let Err(err) = file.read_to_end(&mut buffer) {
                                return Err(APIError {
                                    code: StatusCode::INTERNAL_SERVER_ERROR.as_u16(),
                                    error: "Read Error".to_string(),
                                    message: format!("Failed to read file {}: {}", name, err),
                                });
                            }
                            files_to_process.push((name, buffer));
                        }
                    }
                }

                // Process the files after reading them all into memory
                for (name, buffer) in files_to_process {
                    // Create the directory structure if it doesn't exist
                    let file_path = PathBuf::from(&node_env.node_storage_path.clone().unwrap_or_default())
                        .join(".tools_storage")
                        .join("tools")
                        .join(tool.tool_router_key().convert_to_path());
                    if !file_path.exists() {
                        if let Err(err) = std::fs::create_dir_all(&file_path) {
                            return Err(APIError {
                                code: StatusCode::INTERNAL_SERVER_ERROR.as_u16(),
                                error: "Failed to create directory".to_string(),
                                message: format!("Failed to create directory: {}", err),
                            });
                        }
                    }

                    // Write the file
                    let asset_path = file_path.join(&name);
                    if let Err(err) = std::fs::write(asset_path, buffer) {
                        return Err(APIError {
                            code: StatusCode::INTERNAL_SERVER_ERROR.as_u16(),
                            error: "Failed to write file".to_string(),
                            message: format!("Failed to write file {}: {}", name, err),
                        });
                    }
                }

                Ok(json!({
                    "status": "success",
                    "message": "Tool imported successfully",
                    "tool_key": tool.tool_router_key().to_string_without_version(),
                    "tool": tool
                }))
            }
            Err(err) => Err(APIError {
                code: StatusCode::INTERNAL_SERVER_ERROR.as_u16(),
                error: "Database Error".to_string(),
                message: format!("Failed to save tool to database: {}", err),
            }),
        }
    }

    pub async fn v2_api_import_tool_zip(
        db: Arc<SqliteManager>,
        bearer: String,
        node_env: NodeEnvironment,
        file_data: Vec<u8>,
        res: Sender<Result<Value, APIError>>,
    ) -> Result<(), NodeError> {
        // Validate the bearer token
        if Self::validate_bearer_token(&bearer, db.clone(), &res).await.is_err() {
            return Ok(());
        }

        let result = Self::process_tool_zip(db, node_env, file_data).await;
        let _ = res.send(result).await;
        Ok(())
    }

    pub async fn v2_api_store_proxy(
        db: Arc<SqliteManager>,
        bearer: String,
        tool_router_key: String,
        res: Sender<Result<Value, APIError>>,
    ) -> Result<(), NodeError> {
        // Validate the bearer token
        if Self::validate_bearer_token(&bearer, db.clone(), &res).await.is_err() {
            return Ok(());
        }

        let store_url = env::var("SHINKAI_STORE_URL").unwrap_or("https://store-api.shinkai.com".to_string());

        let client = reqwest::Client::new();

        // Make parallel requests using tokio::try_join!
        let assets_future = client
            .get(format!("{}/store/products/{}/assets", store_url, tool_router_key))
            .send();
        let product_future = client
            .get(format!("{}/store/products/{}", store_url, tool_router_key))
            .send();

        let (assets_response, product_response) = match tokio::try_join!(assets_future, product_future) {
            Ok((assets, product)) => (assets, product),
            Err(err) => {
                let api_error = APIError {
                    code: StatusCode::INTERNAL_SERVER_ERROR.as_u16(),
                    error: "Store Request Failed".to_string(),
                    message: format!("Failed to fetch from store: {}", err),
                };
                let _ = res.send(Err(api_error)).await;
                return Ok(());
            }
        };

        // Process responses
        let assets_json = match assets_response.json::<Value>().await {
            Ok(json) => json,
            Err(err) => {
                let api_error = APIError {
                    code: StatusCode::INTERNAL_SERVER_ERROR.as_u16(),
                    error: "Invalid Assets Response".to_string(),
                    message: format!("Failed to parse assets response: {}", err),
                };
                let _ = res.send(Err(api_error)).await;
                return Ok(());
            }
        };

        let product_json = match product_response.json::<Value>().await {
            Ok(json) => json,
            Err(err) => {
                let api_error = APIError {
                    code: StatusCode::INTERNAL_SERVER_ERROR.as_u16(),
                    error: "Invalid Product Response".to_string(),
                    message: format!("Failed to parse product response: {}", err),
                };
                let _ = res.send(Err(api_error)).await;
                return Ok(());
            }
        };

        // Combine responses
        let response = json!({
            "assets": assets_json,
            "product": product_json
        });

        let _ = res.send(Ok(response)).await;
        Ok(())
    }

    pub async fn v2_api_standalone_playground(
        db: Arc<SqliteManager>,
        bearer: String,
        node_env: NodeEnvironment,
        code: Option<String>,
        metadata: Option<Value>,
        assets: Option<Vec<String>>,
        language: CodeLanguage,
        tools: Option<Vec<ToolRouterKey>>,
        parameters: Option<Value>,
        config: Option<Value>,
        oauth: Option<Vec<OAuth>>,
        tool_id: String,
        app_id: String,
        llm_provider: String,
        res: Sender<Result<Value, APIError>>,
    ) -> Result<(), NodeError> {
        // Validate the bearer token
        if Self::validate_bearer_token(&bearer, db.clone(), &res).await.is_err() {
            return Ok(());
        }

        let result = Self::create_standalone_playground(
            code,
            metadata,
            assets,
            language,
            tools,
            parameters,
            config,
            oauth,
            tool_id,
            app_id,
            llm_provider,
            bearer,
            node_env,
            db.clone(),
        )
        .await;

        let _ = match result {
            Ok(result) => res.send(Ok(result)).await,
            Err(err) => res.send(Err(err)).await,
        };
        Ok(())
    }

    async fn create_standalone_playground(
        code: Option<String>,
        metadata: Option<Value>,
        assets: Option<Vec<String>>,
        language: CodeLanguage,
        tools: Option<Vec<ToolRouterKey>>,
        parameters: Option<Value>,
        config: Option<Value>,
        oauth: Option<Vec<OAuth>>,
        tool_id: String,
        app_id: String,
        llm_provider: String,
        bearer: String,
        node_env: NodeEnvironment,
        db: Arc<SqliteManager>,
    ) -> Result<Value, APIError> {
        let mut temp_dir = std::env::temp_dir();
        temp_dir.push(format!("shinkai_playground_{}", uuid::Uuid::new_v4()));
        let _ = fs::create_dir_all(&temp_dir).await.map_err(|e| APIError {
            code: 500,
            error: "Failed to create temporary directory".to_string(),
            message: e.to_string(),
        })?;

        // Download and extract template from GitHub
        println!(
            "[Step 1] Downloading template from GitHub to {}",
            temp_dir.to_string_lossy().to_string()
        );

        let zip_url =
            "https://pub-e508ac8b539c45edb9724730588f74cc.r2.dev/shinkai-tool-boilerplate-feature-user-template.zip";

        let response = reqwest::get(zip_url).await.map_err(|e| APIError {
            code: 500,
            error: "Failed to download template".to_string(),
            message: e.to_string(),
        })?;
        if !response.status().is_success() {
            return Err(APIError {
                code: 500,
                error: "Failed to download template".to_string(),
                message: format!("Failed to download template: {}", response.status()),
            });
        }

        let response_bytes = response.bytes().await.map_err(|e| APIError {
            code: 500,
            error: "Failed to read template bytes".to_string(),
            message: e.to_string(),
        })?;

        let zip_reader = std::io::Cursor::new(response_bytes);
        let mut archive = zip::ZipArchive::new(zip_reader).map_err(|e| APIError {
            code: 500,
            error: "Failed to read ZIP archive".to_string(),
            message: e.to_string(),
        })?;

        archive.extract(&temp_dir).map_err(|e| APIError {
            code: 500,
            error: "Failed to extract template".to_string(),
            message: e.to_string(),
        })?;

        // Move contents from the extracted subdirectory to temp_dir
        let extracted_dir = temp_dir.join("shinkai-tool-boilerplate-feature-user-template");
        for entry in std::fs::read_dir(&extracted_dir).map_err(|e| APIError {
            code: 500,
            error: "Failed to read extracted directory".to_string(),
            message: e.to_string(),
        })? {
            let entry = entry.map_err(|e| APIError {
                code: 500,
                error: "Failed to read directory entry".to_string(),
                message: e.to_string(),
            })?;
            let target = temp_dir.join(entry.file_name());
            if entry.path() != target {
                std::fs::rename(entry.path(), target).map_err(|e| APIError {
                    code: 500,
                    error: "Failed to move template files".to_string(),
                    message: e.to_string(),
                })?;
            }
        }
        std::fs::remove_dir_all(&extracted_dir).map_err(|e| APIError {
            code: 500,
            error: "Failed to cleanup extracted directory".to_string(),
            message: e.to_string(),
        })?;

        // Install dependencies
        println!(
            "[Step 3] Installing dependencies: npm ci @ {}",
            temp_dir.to_string_lossy().to_string()
        );

        let npm_binary = env::var("NPM_BINARY_LOCATION").unwrap_or_else(|_| "npm".to_string());
        let result = Command::new(npm_binary)
            .current_dir(&temp_dir)
            .args(["ci"])
            .output()
            .await;

        if let Ok(output) = result {
            println!("{}", String::from_utf8_lossy(&output.stdout));
            println!("{}", String::from_utf8_lossy(&output.stderr));
        } else {
            println!("Failed to install dependencies (npm ci)");
        }

        // Get all tool-key-paths
        let tool_list: Vec<ToolRouterKey> = db
            .get_all_tool_headers()
            .map_err(|e| APIError {
                code: 500,
                error: "Failed to get tool headers".to_string(),
                message: e.to_string(),
            })?
            .into_iter()
            .map(|tool| ToolRouterKey::from_string(&tool.tool_router_key))
            .filter(|tool| tool.is_ok())
            .map(|tool| tool.unwrap())
            .collect::<Vec<ToolRouterKey>>();

        println!("[Step 4] Updating shinkai-local-tools & shinkai-local-support files");
        // Update shinkai-local-tools & shinkai-local-support files
        let tool_definitions = generate_tool_definitions(tool_list.clone(), language.clone(), db, false).await?;
        for (tool_key, tool_definition) in tool_definitions {
            match language.clone() {
                CodeLanguage::Typescript => {
                    let tool_file_path = temp_dir
                        .clone()
                        .join(PathBuf::from("my-tool-typescript"))
                        .join(format!("{}.ts", tool_key));
                    fs::write(&tool_file_path, tool_definition.clone())
                        .await
                        .map_err(|e| APIError {
                            code: 500,
                            error: "Failed to write tool file".to_string(),
                            message: e.to_string(),
                        })?;
                }
                CodeLanguage::Python => {
                    let tool_file_path = temp_dir
                        .clone()
                        .join(PathBuf::from("my-tool-python"))
                        .join(format!("{}.py", tool_key));
                    fs::write(&tool_file_path, tool_definition.clone())
                        .await
                        .map_err(|e| APIError {
                            code: 500,
                            error: "Failed to write tool file".to_string(),
                            message: e.to_string(),
                        })?;
                }
            }
        }

        println!("[Step 5] Removing folder based on language");
        // Remove folder based on language
        match language {
            CodeLanguage::Python => {
                let _ = std::fs::remove_dir_all(temp_dir.join("my-tool-typescript"));
            }
            CodeLanguage::Typescript => {
                let _ = std::fs::remove_dir_all(temp_dir.join("my-tool-python"));
            }
        }
        let _ = std::fs::remove_file(temp_dir.join(".env.example"));

        println!("[Step 6] Creating .env file");

        let api_url = format!(
            "http://{}:{}",
            node_env.api_listen_address.ip(),
            node_env.api_listen_address.port()
        );
        // Create .env file with environment variables
        let env_content = format!(
            "NODE_URL={}\nAPI_KEY={}\nLLM_PROVIDER={}\nDEBUG_HTTP_REQUESTS=false",
            api_url, bearer, llm_provider
        );
        fs::write(temp_dir.join(".env"), env_content)
            .await
            .map_err(|e| APIError {
                code: 500,
                error: "Failed to create .env file".to_string(),
                message: e.to_string(),
            })?;

        println!("[Step 7] Writing tool keys to .tool-key-path file");
        // Write tool keys to .tool-key-path file
        let tool_key_path = temp_dir.join(".tool-key-path");
        std::fs::write(
            &tool_key_path,
            tool_list
                .iter()
                .map(|tool| tool.to_string_without_version())
                .collect::<Vec<String>>()
                .join("\n"),
        )
        .map_err(|e| APIError {
            code: 500,
            error: "Failed to write tool keys".to_string(),
            message: e.to_string(),
        })?;

        println!(
            "Playground created successfully: {}",
            temp_dir.to_string_lossy().to_string()
        );

        println!("[Step 8] Launching IDE");
        // Finally launch the playground
        // First try to open with cursor
        let cursor_open = Command::new("cursor").arg(temp_dir.clone()).spawn();
        if cursor_open.is_err() {
            // If cursor fails try with the "code" command
            let code_open = Command::new("code").arg(temp_dir.clone()).spawn();
            if code_open.is_err() {
                // If cursor and code fails, try with open
                // Ignore error if any.
                let _ = open::that(temp_dir.clone());
            }
        }

        Ok(json!({
            "status": "success",
            "playground_path": temp_dir.to_string_lossy().to_string(),
        }))
    }

    pub async fn v2_api_list_all_shinkai_tools_versions(
        db: Arc<SqliteManager>,
        bearer: String,
        res: Sender<Result<Value, APIError>>,
    ) -> Result<(), NodeError> {
        // Validate the bearer token
        if Self::validate_bearer_token(&bearer, db.clone(), &res).await.is_err() {
            return Ok(());
        }

        // List all tools
        match db.get_all_tool_headers() {
            Ok(tools) => {
                // Group tools by their base key (without version)
                use std::collections::HashMap;
                let mut tool_groups: HashMap<String, Vec<ShinkaiToolHeader>> = HashMap::new();

                for tool in tools {
                    let tool_router_key = tool.tool_router_key.clone();
                    tool_groups.entry(tool_router_key).or_default().push(tool);
                }

                // For each group, sort versions and create the response structure
                let mut result = Vec::new();
                for (key, mut group) in tool_groups {
                    // Sort by version in descending order
                    group.sort_by(|a, b| {
                        let a_version = IndexableVersion::from_string(&a.version.clone())
                            .unwrap_or(IndexableVersion::from_number(0));
                        let b_version = IndexableVersion::from_string(&b.version.clone())
                            .unwrap_or(IndexableVersion::from_number(0));
                        b_version.cmp(&a_version)
                    });

                    // Extract versions
                    let versions: Vec<String> = group.iter().map(|tool| tool.version.clone()).collect();

                    result.push(json!({
                        "tool_router_key": key,
                        "versions": versions,
                    }));
                }

                let _ = res.send(Ok(json!(result))).await;
                Ok(())
            }
            Err(err) => {
                let api_error = APIError {
                    code: StatusCode::INTERNAL_SERVER_ERROR.as_u16(),
                    error: "Internal Server Error".to_string(),
                    message: format!("Failed to list tools: {}", err),
                };
                let _ = res.send(Err(api_error)).await;
                Ok(())
            }
        }
    }

    pub async fn v2_api_set_tool_enabled(
        db: Arc<SqliteManager>,
        bearer: String,
        tool_router_key: String,
        enabled: bool,
        res: Sender<Result<Value, APIError>>,
    ) -> Result<(), NodeError> {
        // Validate the bearer token
        if Self::validate_bearer_token(&bearer, db.clone(), &res).await.is_err() {
            return Ok(());
        }

        // Get the tool first to verify it exists
        match db.get_tool_by_key(&tool_router_key) {
            Ok(mut tool) => {
                // Update the enabled status using the appropriate method
                if enabled {
                    tool.enable();
                } else {
                    tool.disable();
                }

                // Save the updated tool
                match db.update_tool(tool).await {
                    Ok(_) => {
                        let response = json!({
                            "tool_router_key": tool_router_key,
                            "enabled": enabled,
                            "success": true
                        });
                        let _ = res.send(Ok(response)).await;
                    }
                    Err(e) => {
                        let _ = res
                            .send(Err(APIError {
                                code: 500,
                                error: "Failed to update tool".to_string(),
                                message: format!("Failed to update tool: {}", e),
                            }))
                            .await;
                    }
                }
            }
            Err(_) => {
                let _ = res
                    .send(Err(APIError {
                        code: 404,
                        error: "Tool not found".to_string(),
                        message: format!("Tool with key '{}' not found", tool_router_key),
                    }))
                    .await;
            }
        }

        Ok(())
    }

    pub async fn v2_api_copy_tool_assets(
        db: Arc<SqliteManager>,
        bearer: String,
        node_env: NodeEnvironment,
        is_first_playground: bool,
        first_path: String,
        is_second_playground: bool,
        second_path: String,
        res: Sender<Result<Value, APIError>>,
    ) -> Result<(), NodeError> {
        if Self::validate_bearer_token(&bearer, db.clone(), &res).await.is_err() {
            return Ok(());
        }

        let response = Self::v2_api_copy_tool_assets_internal(
            node_env,
            is_first_playground,
            first_path,
            is_second_playground,
            second_path,
        )
        .await;

        let _ = res.send(response).await;

        Ok(())
    }

    async fn v2_api_copy_tool_assets_internal(
        node_env: NodeEnvironment,
        is_first_playground: bool,
        first_path: String,
        is_second_playground: bool,
        second_path: String,
    ) -> Result<Value, APIError> {
        let storage_path = node_env.node_storage_path.unwrap_or_default();

        // Create source path
        let mut source_path = PathBuf::from(storage_path.clone());
        source_path.push(".tools_storage");
        if is_first_playground {
            source_path.push("playground");
            source_path.push(first_path);
        } else {
            source_path.push("tools");
            source_path.push(ToolRouterKey::from_string(&first_path)?.convert_to_path());
        }

        // Create destination path
        let mut dest_path = PathBuf::from(storage_path);
        dest_path.push(".tools_storage");
        if is_second_playground {
            dest_path.push("playground");
            dest_path.push(second_path);
        } else {
            dest_path.push("tools");
            dest_path.push(ToolRouterKey::from_string(&second_path)?.convert_to_path());
        }

        // Verify source exists
        if !source_path.exists() {
            return Ok(json!({
                "success": false,
                "message": "Nothing to copy. Source path does not exist"
            }));
        }

        if dest_path.exists() {
            std::fs::remove_dir_all(&dest_path).map_err(|e| APIError {
                code: StatusCode::INTERNAL_SERVER_ERROR.as_u16(),
                error: "Failed to remove destination directory".to_string(),
                message: format!("Error removing destination directory: {}", e),
            })?;
        }

        std::fs::create_dir_all(&dest_path).map_err(|e| APIError {
            code: StatusCode::INTERNAL_SERVER_ERROR.as_u16(),
            error: "Failed to create destination directory".to_string(),
            message: format!("Error creating destination directory: {}", e),
        })?;

        // Copy all files from source to destination
        let entries = std::fs::read_dir(&source_path).map_err(|e| APIError {
            code: StatusCode::INTERNAL_SERVER_ERROR.as_u16(),
            error: "Failed to read source directory".to_string(),
            message: format!("Error reading source directory: {}", e),
        })?;

        for entry_result in entries {
            let entry = match entry_result {
                Ok(entry) => entry,
                Err(e) => {
                    return Err(APIError {
                        code: StatusCode::INTERNAL_SERVER_ERROR.as_u16(),
                        error: "Failed to read directory entry".to_string(),
                        message: format!("Error reading directory entry: {}", e),
                    });
                }
            };

            let file_name = entry.file_name();
            let mut dest_file = dest_path.clone();
            dest_file.push(file_name);

            match entry.file_type() {
                Ok(file_type) if file_type.is_file() => {
                    std::fs::copy(entry.path(), dest_file).map_err(|e| APIError {
                        code: StatusCode::INTERNAL_SERVER_ERROR.as_u16(),
                        error: "Failed to copy file".to_string(),
                        message: format!("Error copying file: {}", e),
                    })?;
                }
                Ok(_) => continue, // Skip if not a file
                Err(e) => {
                    return Err(APIError {
                        code: StatusCode::INTERNAL_SERVER_ERROR.as_u16(),
                        error: "Failed to get file type".to_string(),
                        message: format!("Error getting file type: {}", e),
                    });
                }
            }
        }

        Ok(json!({
            "success": true,
            "message": "Tool assets copied successfully"
        }))
    }
}

#[cfg(test)]
mod tests {
    use super::*;
    use serde_json::json;

    use shinkai_embedding::model_type::EmbeddingModelType;
    use shinkai_embedding::model_type::OllamaTextEmbeddingsInference;
    use std::path::PathBuf;
    use tempfile::NamedTempFile;

    // TODO: update to not use workflow
    #[test]
    fn test_merge_json() {
        let existing_tool_value = json!({
            "content": [{
                "embedding": {
                    "id": "",
                    "vector": [0.1, 0.2, 0.3]
                },
                "workflow": {
                    "author": "@@official.shinkai",
                    "description": "Reviews in depth all the content to generate a summary.",
                    "name": "Extensive_summary",
                    "raw": "workflow Extensive_summary v0.1 { ... }",
                    "steps": [
                        {
                            "body": [
                                {
                                    "type": "composite",
                                    "value": [
                                        {
                                            "type": "registeroperation",
                                            "value": {
                                                "register": "$PROMPT",
                                                "value": "Summarize this: "
                                            }
                                        },
                                        {
                                            "type": "registeroperation",
                                            "value": {
                                                "register": "$EMBEDDINGS",
                                                "value": {
                                                    "args": [],
                                                    "name": "process_embeddings_in_job_scope"
                                                }
                                            }
                                        }
                                    ]
                                }
                            ],
                            "name": "Initialize"
                        },
                        {
                            "body": [
                                {
                                    "type": "registeroperation",
                                    "value": {
                                        "register": "$RESULT",
                                        "value": {
                                            "args": ["$PROMPT", "$EMBEDDINGS"],
                                            "name": "multi_inference"
                                        }
                                    }
                                }
                            ],
                            "name": "Summarize"
                        }
                    ],
                    "sticky": true,
                    "version": "0.1"
                }
            }],
            "type": "Workflow"
        });

        let input_value = json!({
            "content": [{
                "workflow": {
                    "description": "New description"
                }
            }],
            "type": "Workflow"
        });

        let expected_merged_value = json!({
            "content": [{
                "embedding": {
                    "id": "",
                    "vector": [0.1, 0.2, 0.3]
                },
                "workflow": {
                    "author": "@@official.shinkai",
                    "description": "New description",
                    "name": "Extensive_summary",
                    "raw": "workflow Extensive_summary v0.1 { ... }",
                    "steps": [
                        {
                            "body": [
                                {
                                    "type": "composite",
                                    "value": [
                                        {
                                            "type": "registeroperation",
                                            "value": {
                                                "register": "$PROMPT",
                                                "value": "Summarize this: "
                                            }
                                        },
                                        {
                                            "type": "registeroperation",
                                            "value": {
                                                "register": "$EMBEDDINGS",
                                                "value": {
                                                    "args": [],
                                                    "name": "process_embeddings_in_job_scope"
                                                }
                                            }
                                        }
                                    ]
                                }
                            ],
                            "name": "Initialize"
                        },
                        {
                            "body": [
                                {
                                    "type": "registeroperation",
                                    "value": {
                                        "register": "$RESULT",
                                        "value": {
                                            "args": ["$PROMPT", "$EMBEDDINGS"],
                                            "name": "multi_inference"
                                        }
                                    }
                                }
                            ],
                            "name": "Summarize"
                        }
                    ],
                    "sticky": true,
                    "version": "0.1"
                }
            }],
            "type": "Workflow"
        });

        let merged_value = Node::merge_json(existing_tool_value, input_value);
        assert_eq!(merged_value, expected_merged_value);
    }
}<|MERGE_RESOLUTION|>--- conflicted
+++ resolved
@@ -1,10 +1,6 @@
 use crate::{
     llm_provider::job_manager::JobManager,
-<<<<<<< HEAD
-    managers::{tool_router, IdentityManager},
-=======
     managers::{tool_router, tool_router::ToolRouter, IdentityManager},
->>>>>>> e6cea363
     network::{node_error::NodeError, node_shareable_logic::download_zip_file, Node},
     tools::{
         tool_definitions::definition_generation::{generate_tool_definitions, get_all_deno_tools},
