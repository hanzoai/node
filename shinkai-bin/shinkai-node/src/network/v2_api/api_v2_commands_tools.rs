use crate::{
    llm_provider::job_manager::JobManager,
    managers::IdentityManager,
    network::{node_error::NodeError, node_shareable_logic::download_zip_file, Node},
    tools::{
        tool_definitions::definition_generation::{generate_tool_definitions, get_all_deno_tools},
        tool_execution::execution_coordinator::{execute_code, execute_tool_cmd},
        tool_generation::v2_create_and_send_job_message,
        tool_prompts::{generate_code_prompt, tool_metadata_implementation_prompt},
    },
    utils::environment::NodeEnvironment,
};

use async_channel::Sender;
use ed25519_dalek::{ed25519::signature::SignerMut, SigningKey};
use reqwest::StatusCode;
use serde_json::{json, Map, Value};

use shinkai_http_api::node_api_router::{APIError, SendResponseBodyData};
use shinkai_message_primitives::{
    schemas::{
        inbox_name::InboxName, indexable_version::IndexableVersion, job::JobLike, job_config::JobConfig,
        shinkai_name::ShinkaiSubidentityType, tool_router_key::ToolRouterKey,
    },
    shinkai_message::shinkai_message_schemas::{CallbackAction, JobCreationInfo, MessageSchemaType},
    shinkai_utils::{shinkai_message_builder::ShinkaiMessageBuilder, signatures::clone_signature_secret_key},
};
use shinkai_message_primitives::{
    schemas::{
        shinkai_name::ShinkaiName,
        shinkai_tools::{CodeLanguage, DynamicToolType},
    },
    shinkai_message::shinkai_message_schemas::JobMessage,
};
use shinkai_sqlite::{errors::SqliteManagerError, SqliteManager};
use shinkai_tools_primitives::tools::{
    deno_tools::DenoTool,
    error::ToolError,
    python_tools::PythonTool,
    shinkai_tool::{ShinkaiTool, ShinkaiToolWithAssets},
    tool_config::{OAuth, ToolConfig},
    tool_output_arg::ToolOutputArg,
    tool_playground::ToolPlayground,
};

<<<<<<< HEAD
use std::{
    env,
    fs::File,
    io::{Read, Write},
    sync::Arc,
    time::Instant,
};
=======
use std::{fs::File, io::Read, io::Write, sync::Arc, time::Instant};
>>>>>>> 28916377
use tokio::sync::Mutex;
use zip::{write::FileOptions, ZipWriter};

use x25519_dalek::PublicKey as EncryptionPublicKey;
use x25519_dalek::StaticSecret as EncryptionStaticKey;

use chrono::Utc;

use std::path::PathBuf;
use tokio::fs;

impl Node {
    /// Searches for Shinkai tools using both vector and full-text search (FTS) methods.
    ///
    /// The function returns a total of 10 results based on the following logic:
    /// 1. All FTS results are added first.
    /// 2. If there is a vector search result with a score under 0.2, it is added as the second result.
    /// 3. Remaining FTS results are added.
    /// 4. If there are remaining slots after adding FTS results, they are filled with additional vector search results.
    ///
    /// # Arguments
    ///
    /// * `db` - A reference-counted, read-write lock on the SqliteManager.
    /// * `bearer` - A string representing the bearer token for authentication.
    /// * `query` - A string containing the search query.
    /// * `res` - A channel sender for sending the search results or errors.
    ///
    /// # Returns
    ///
    /// A `Result` indicating success or failure of the search operation.
    pub async fn v2_api_search_shinkai_tool(
        db: Arc<SqliteManager>,
        bearer: String,
        query: String,
        agent_or_llm: Option<String>,
        res: Sender<Result<Value, APIError>>,
    ) -> Result<(), NodeError> {
        // Validate the bearer token
        if Self::validate_bearer_token(&bearer, db.clone(), &res).await.is_err() {
            return Ok(());
        }

        // Sanitize the query to handle special characters
        let sanitized_query = query.replace(|c: char| !c.is_alphanumeric() && c != ' ', " ");

        // Attempt to get the agent's tools if agent_or_llm is provided
        let allowed_tools = if let Some(agent_id) = agent_or_llm {
            match db.get_agent(&agent_id) {
                Ok(Some(agent)) => Some(agent.tools),
                Ok(None) | Err(_) => None,
            }
        } else {
            None
        };

        // Start the timer for logging purposes
        let start_time = Instant::now();

        // Start the timer for vector search
        let vector_start_time = Instant::now();

        // Use different search method based on whether we have allowed_tools
        let vector_search_result = if let Some(tools) = allowed_tools {
            // First generate the embedding from the query
            let embedding = db
                .generate_embeddings(&sanitized_query)
                .await
                .map_err(|e| ToolError::DatabaseError(e.to_string()))?;

            // Then use the embedding with the limited search
            let tool_names = tools
                .iter()
                .map(|tool| tool.to_string_without_version())
                .collect::<Vec<String>>();
            db.tool_vector_search_with_vector_limited(embedding, 5, tool_names)
        } else {
            db.tool_vector_search(&sanitized_query, 5, false, true).await
        };

        let vector_elapsed_time = vector_start_time.elapsed();
        println!("Time taken for vector search: {:?}", vector_elapsed_time);

        // Start the timer for FTS search
        let fts_start_time = Instant::now();
        let fts_search_result = db.search_tools_fts(&sanitized_query);
        let fts_elapsed_time = fts_start_time.elapsed();
        println!("Time taken for FTS search: {:?}", fts_elapsed_time);

        match (vector_search_result, fts_search_result) {
            (Ok(vector_tools), Ok(fts_tools)) => {
                let mut combined_tools = Vec::new();
                let mut seen_ids = std::collections::HashSet::new();

                // Always add the first FTS result
                if let Some(first_fts_tool) = fts_tools.first() {
                    if seen_ids.insert(first_fts_tool.tool_router_key.clone()) {
                        combined_tools.push(first_fts_tool.clone());
                    }
                }

                // Check if the top vector search result has a score under 0.2
                if let Some((tool, score)) = vector_tools.first() {
                    if *score < 0.2 {
                        if seen_ids.insert(tool.tool_router_key.clone()) {
                            combined_tools.push(tool.clone());
                        }
                    }
                }

                // Add remaining FTS results
                for tool in fts_tools.iter().skip(1) {
                    if seen_ids.insert(tool.tool_router_key.clone()) {
                        combined_tools.push(tool.clone());
                    }
                }

                // Add remaining vector search results
                for (tool, _) in vector_tools.iter().skip(1) {
                    if seen_ids.insert(tool.tool_router_key.clone()) {
                        combined_tools.push(tool.clone());
                    }
                }

                // Serialize the combined results to JSON
                let tools_json = serde_json::to_value(combined_tools).map_err(|err| NodeError {
                    message: format!("Failed to serialize tools: {}", err),
                })?;

                // Log the elapsed time and result count if LOG_ALL is set to 1
                if std::env::var("LOG_ALL").unwrap_or_default() == "1" {
                    let elapsed_time = start_time.elapsed();
                    let result_count = tools_json.as_array().map_or(0, |arr| arr.len());
                    println!("Time taken for tool search: {:?}", elapsed_time);
                    println!("Number of tool results: {}", result_count);
                }
                let _ = res.send(Ok(tools_json)).await;
                Ok(())
            }
            (Err(err), _) | (_, Err(err)) => {
                let api_error = APIError {
                    code: StatusCode::INTERNAL_SERVER_ERROR.as_u16(),
                    error: "Internal Server Error".to_string(),
                    message: format!("Failed to search tools: {}", err),
                };
                let _ = res.send(Err(api_error)).await;
                Ok(())
            }
        }
    }

    pub async fn v2_api_list_all_shinkai_tools(
        db: Arc<SqliteManager>,
        bearer: String,
        res: Sender<Result<Value, APIError>>,
    ) -> Result<(), NodeError> {
        // Validate the bearer token
        if Self::validate_bearer_token(&bearer, db.clone(), &res).await.is_err() {
            return Ok(());
        }

        // List all tools
        match db.get_all_tool_headers() {
            Ok(tools) => {
                let response = json!(tools);
                let _ = res.send(Ok(response)).await;
                Ok(())
            }
            Err(err) => {
                let api_error = APIError {
                    code: StatusCode::INTERNAL_SERVER_ERROR.as_u16(),
                    error: "Internal Server Error".to_string(),
                    message: format!("Failed to list tools: {}", err),
                };
                let _ = res.send(Err(api_error)).await;
                Ok(())
            }
        }
    }

    pub async fn v2_api_set_shinkai_tool(
        db: Arc<SqliteManager>,
        bearer: String,
        tool_router_key: String,
        input_value: Value,
        res: Sender<Result<ShinkaiTool, APIError>>,
    ) -> Result<(), NodeError> {
        // Validate the bearer token
        if Self::validate_bearer_token(&bearer, db.clone(), &res).await.is_err() {
            return Ok(());
        }

        // Get the full tool from db
        let existing_tool = match db.get_tool_by_key(&tool_router_key) {
            Ok(tool) => tool,
            Err(SqliteManagerError::ToolNotFound(_)) => {
                let api_error = APIError {
                    code: StatusCode::NOT_FOUND.as_u16(),
                    error: "Not Found".to_string(),
                    message: "Tool not found in LanceShinkaiDb".to_string(),
                };
                let _ = res.send(Err(api_error)).await;
                return Ok(());
            }
            Err(err) => {
                let api_error = APIError {
                    code: StatusCode::INTERNAL_SERVER_ERROR.as_u16(),
                    error: "Internal Server Error".to_string(),
                    message: format!("Failed to fetch tool from LanceShinkaiDb: {}", err),
                };
                let _ = res.send(Err(api_error)).await;
                return Ok(());
            }
        };

        // Convert existing_tool to Value
        let existing_tool_value = match serde_json::to_value(&existing_tool) {
            Ok(value) => value,
            Err(err) => {
                let api_error = APIError {
                    code: StatusCode::INTERNAL_SERVER_ERROR.as_u16(),
                    error: "Internal Server Error".to_string(),
                    message: format!("Failed to convert existing tool to Value: {}", err),
                };
                let _ = res.send(Err(api_error)).await;
                return Ok(());
            }
        };

        // Merge existing_tool_value with input_value
        let merged_value = Self::merge_json(existing_tool_value, input_value);

        // Convert merged_value to ShinkaiTool
        let merged_tool: ShinkaiTool = match serde_json::from_value(merged_value) {
            Ok(tool) => tool,
            Err(err) => {
                let api_error = APIError {
                    code: StatusCode::BAD_REQUEST.as_u16(),
                    error: "Bad Request".to_string(),
                    message: format!("Failed to convert merged Value to ShinkaiTool: {}", err),
                };
                let _ = res.send(Err(api_error)).await;
                return Ok(());
            }
        };

        // Save the tool to the LanceShinkaiDb
        let save_result = db.update_tool(merged_tool).await;

        match save_result {
            Ok(tool) => {
                let _ = res.send(Ok(tool)).await;
                Ok(())
            }
            Err(err) => {
                let api_error = APIError {
                    code: StatusCode::INTERNAL_SERVER_ERROR.as_u16(),
                    error: "Internal Server Error".to_string(),
                    message: format!("Failed to add tool to LanceShinkaiDb: {}", err),
                };
                let _ = res.send(Err(api_error)).await;
                Ok(())
            }
        }
    }

    pub async fn v2_api_add_shinkai_tool(
        db: Arc<SqliteManager>,
        bearer: String,
        node_env: NodeEnvironment,
        new_tool_with_assets: ShinkaiToolWithAssets,
        res: Sender<Result<Value, APIError>>,
    ) -> Result<(), NodeError> {
        // Validate the bearer token
        if Self::validate_bearer_token(&bearer, db.clone(), &res).await.is_err() {
            return Ok(());
        }

        let new_tool = new_tool_with_assets.tool;
        let dependencies = new_tool.get_tools();
        for dependency in dependencies {
            let tool = db.get_tool_by_key(&dependency.to_string_without_version());
            if tool.is_err() {
                let api_error = APIError {
                    code: StatusCode::BAD_REQUEST.as_u16(),
                    error: "Bad Request".to_string(),
                    message: format!("Tool not found: {}", dependency.to_string_without_version()),
                };
                let _ = res.send(Err(api_error)).await;
                return Ok(());
            }
        }

        let save_result = db.add_tool(new_tool).await;

        match save_result {
            Ok(tool) => {
                let tool_key = tool.tool_router_key();

                if let Some(assets) = new_tool_with_assets.assets {
                    if !assets.is_empty() {
                        let file_path = PathBuf::from(&node_env.node_storage_path.clone().unwrap_or_default())
                            .join(".tools_storage")
                            .join("tools")
                            .join(tool.tool_router_key().convert_to_path());
                        if !file_path.exists() {
                            let s = std::fs::create_dir_all(&file_path);
                            if s.is_err() {
                                let api_error = APIError {
                                    code: StatusCode::INTERNAL_SERVER_ERROR.as_u16(),
                                    error: "Failed to create directory".to_string(),
                                    message: format!("Failed to create directory: {}", s.err().unwrap()),
                                };
                                res.send(Err(api_error)).await;
                                return Ok(());
                            }
                        }
                        // Create the assets
                        for asset in assets {
                            let asset_path = file_path.join(asset.file_name);
                            let asset_content = base64::decode(asset.data).unwrap();
                            let status = fs::write(asset_path, asset_content).await;
                            if status.is_err() {
                                let api_error = APIError {
                                    code: StatusCode::INTERNAL_SERVER_ERROR.as_u16(),
                                    error: "Failed to create directory".to_string(),
                                    message: format!("Failed to create directory: {}", status.err().unwrap()),
                                };
                                res.send(Err(api_error)).await;
                                return Ok(());
                            }
                        }
                    }
                }

                let response = json!({ "status": "success", "message": format!("Tool added with key: {}", tool_key.to_string_without_version()) });
                let _ = res.send(Ok(response)).await;
                Ok(())
            }
            Err(err) => {
                let api_error = APIError {
                    code: StatusCode::INTERNAL_SERVER_ERROR.as_u16(),
                    error: "Internal Server Error".to_string(),
                    message: format!("Failed to add tool to LanceShinkaiDb: {}", err),
                };
                let _ = res.send(Err(api_error)).await;
                Ok(())
            }
        }
    }

    pub async fn v2_api_get_shinkai_tool(
        db: Arc<SqliteManager>,
        bearer: String,
        payload: String,
        res: Sender<Result<Value, APIError>>,
    ) -> Result<(), NodeError> {
        // Validate the bearer token
        if Self::validate_bearer_token(&bearer, db.clone(), &res).await.is_err() {
            return Ok(());
        }

        // Get the tool from the database using get_tool_by_key
        match db.get_tool_by_key(&payload) {
            Ok(tool) => {
                let response = json!(tool);
                let _ = res.send(Ok(response)).await;
                Ok(())
            }
            Err(SqliteManagerError::ToolNotFound(_)) => {
                let api_error = APIError {
                    code: StatusCode::NOT_FOUND.as_u16(),
                    error: "Not Found".to_string(),
                    message: "Tool not found".to_string(),
                };
                let _ = res.send(Err(api_error)).await;
                Ok(())
            }
            Err(err) => {
                let api_error = APIError {
                    code: StatusCode::INTERNAL_SERVER_ERROR.as_u16(),
                    error: "Internal Server Error".to_string(),
                    message: format!("Failed to get tool: {:?}", err),
                };
                let _ = res.send(Err(api_error)).await;
                Ok(())
            }
        }
    }

    pub fn merge_json(existing: Value, input: Value) -> Value {
        match (existing, input) {
            (Value::Object(mut existing_map), Value::Object(input_map)) => {
                for (key, input_value) in input_map {
                    let existing_value = existing_map.remove(&key).unwrap_or(Value::Null);
                    existing_map.insert(key, Self::merge_json(existing_value, input_value));
                }
                Value::Object(existing_map)
            }
            (Value::Array(mut existing_array), Value::Array(input_array)) => {
                for (i, input_value) in input_array.into_iter().enumerate() {
                    if i < existing_array.len() {
                        existing_array[i] = Self::merge_json(existing_array[i].take(), input_value);
                    } else {
                        existing_array.push(input_value);
                    }
                }
                Value::Array(existing_array)
            }
            (_, input) => input,
        }
    }

    pub async fn v2_api_set_playground_tool(
        db: Arc<SqliteManager>,
        bearer: String,
        payload: ToolPlayground,
        node_env: NodeEnvironment,
        _tool_id: String,
        app_id: String,
        res: Sender<Result<Value, APIError>>,
    ) -> Result<(), NodeError> {
        // Validate the bearer token
        if Self::validate_bearer_token(&bearer, db.clone(), &res).await.is_err() {
            return Ok(());
        }
        let mut updated_payload = payload.clone();

        let dependencies = updated_payload.metadata.tools.clone().unwrap_or_default();
        for dependency in dependencies {
            let tool = db.get_tool_by_key(&dependency.to_string_without_version());
            if tool.is_err() {
                let api_error = APIError {
                    code: StatusCode::BAD_REQUEST.as_u16(),
                    error: "Bad Request".to_string(),
                    message: format!("Tool not found: {}", dependency.to_string_without_version()),
                };
                let _ = res.send(Err(api_error)).await;
                return Ok(());
            }
        }

        let shinkai_tool = match payload.language {
            CodeLanguage::Typescript => {
                let tool = DenoTool {
                    name: payload.metadata.name.clone(),
                    homepage: payload.metadata.homepage.clone(),
                    author: payload.metadata.author.clone(),
                    version: payload.metadata.version.clone(),
                    js_code: payload.code.clone(),
                    tools: payload.metadata.tools.clone().unwrap_or_default(),
                    config: payload.metadata.configurations.clone(),
                    oauth: payload.metadata.oauth.clone(),
                    description: payload.metadata.description.clone(),
                    keywords: payload.metadata.keywords.clone(),
                    input_args: payload.metadata.parameters.clone(),
                    output_arg: ToolOutputArg { json: "".to_string() },
                    activated: false, // TODO: maybe we want to add this as an option in the UI?
                    embedding: None,
                    result: payload.metadata.result,
                    sql_tables: Some(payload.metadata.sql_tables),
                    sql_queries: Some(payload.metadata.sql_queries),
                    file_inbox: None,
                    assets: payload.assets.clone(),
                };
                ShinkaiTool::Deno(tool, false)
            }
            CodeLanguage::Python => {
                let tool = PythonTool {
                    name: payload.metadata.name.clone(),
                    homepage: payload.metadata.homepage.clone(),
                    version: payload.metadata.version.clone(),
                    author: payload.metadata.author.clone(),
                    py_code: payload.code.clone(),
                    tools: payload.metadata.tools.clone().unwrap_or_default(),
                    config: payload.metadata.configurations.clone(),
                    oauth: payload.metadata.oauth.clone(),
                    description: payload.metadata.description.clone(),
                    keywords: payload.metadata.keywords.clone(),
                    input_args: payload.metadata.parameters.clone(),
                    output_arg: ToolOutputArg { json: "".to_string() },
                    activated: false, // TODO: maybe we want to add this as an option in the UI?
                    embedding: None,
                    result: payload.metadata.result,
                    sql_tables: Some(payload.metadata.sql_tables),
                    sql_queries: Some(payload.metadata.sql_queries),
                    file_inbox: None,
                    assets: payload.assets.clone(),
                };
                ShinkaiTool::Python(tool, false)
            }
        };

        updated_payload.tool_router_key = Some(shinkai_tool.tool_router_key().to_string_without_version());

        let storage_path = node_env.node_storage_path.unwrap_or_default();
        // Check all asset files exist in the {storage}/tool_storage/assets/{app_id}/
        let mut origin_path: PathBuf = PathBuf::from(storage_path.clone());
        origin_path.push(".tools_storage");
        origin_path.push("playground");
        origin_path.push(app_id);
        if let Some(assets) = payload.assets.clone() {
            for file_name in assets {
                let mut asset_path: PathBuf = origin_path.clone();
                asset_path.push(file_name.clone());
                if !asset_path.exists() {
                    let api_error = APIError {
                        code: StatusCode::BAD_REQUEST.as_u16(),
                        error: "Bad Request".to_string(),
                        message: format!("Asset file {} does not exist", file_name.clone()),
                    };
                    let _ = res.send(Err(api_error)).await;
                    return Ok(());
                }
            }
        }

        // Copy asset to permanent tool_storage folder {storage}/tool_storage/{tool_key}.assets/
        let mut perm_file_path = PathBuf::from(storage_path.clone());
        perm_file_path.push(".tools_storage");
        perm_file_path.push("tools");
        perm_file_path.push(shinkai_tool.tool_router_key().convert_to_path());
        if let Err(err) = std::fs::create_dir_all(&perm_file_path) {
            let api_error = APIError {
                code: StatusCode::INTERNAL_SERVER_ERROR.as_u16(),
                error: "Internal Server Error".to_string(),
                message: format!("Failed to create permanent storage directory: {}", err),
            };
            let _ = res.send(Err(api_error)).await;
            return Ok(());
        }
        if let Some(assets) = payload.assets.clone() {
            for file_name in assets {
                let mut tool_path = origin_path.clone();
                tool_path.push(file_name.clone());
                let mut perm_path = perm_file_path.clone();
                perm_path.push(file_name.clone());
                println!(
                    "copying {} to {}",
                    tool_path.to_string_lossy(),
                    perm_path.to_string_lossy()
                );
                let copy_res = std::fs::copy(tool_path, perm_path);
                if copy_res.is_err() {
                    let api_error = APIError {
                        code: StatusCode::INTERNAL_SERVER_ERROR.as_u16(),
                        error: "Internal Server Error".to_string(),
                        message: format!(
                            "Failed to copy asset file {} to permanent storage: {}",
                            file_name.clone(),
                            copy_res.err().unwrap()
                        ),
                    };
                    let _ = res.send(Err(api_error)).await;
                    return Ok(());
                }
            }
        }

        // Function to handle saving metadata and sending response
        async fn save_metadata_and_respond(
            db: Arc<SqliteManager>,
            res: &Sender<Result<Value, APIError>>,
            updated_payload: ToolPlayground,
            tool: ShinkaiTool,
        ) -> Result<(), NodeError> {
            // Acquire a write lock on the db
            let db_write = db;

            if let Err(err) = db_write.set_tool_playground(&updated_payload) {
                let api_error = APIError {
                    code: StatusCode::INTERNAL_SERVER_ERROR.as_u16(),
                    error: "Internal Server Error".to_string(),
                    message: format!("Failed to save playground tool: {}", err),
                };
                let _ = res.send(Err(api_error)).await;
                return Ok(());
            }

            match serde_json::to_value(&tool) {
                Ok(tool_json) => {
                    let response = json!({
                        "shinkai_tool": tool_json,
                        "metadata": updated_payload
                    });
                    let _ = res.send(Ok(response)).await;
                }
                Err(_) => {
                    let api_error = APIError {
                        code: StatusCode::INTERNAL_SERVER_ERROR.as_u16(),
                        error: "Internal Server Error".to_string(),
                        message: "Failed to serialize tool to JSON".to_string(),
                    };
                    let _ = res.send(Err(api_error)).await;
                }
            }

            Ok(())
        }

        // Create a longer-lived binding for the db clone
        let version = shinkai_tool.version_indexable();
        if version.is_err() {
            let api_error = APIError {
                code: StatusCode::INTERNAL_SERVER_ERROR.as_u16(),
                error: "Internal Server Error".to_string(),
                message: format!("Failed to get version: {}", version.err().unwrap()),
            };
            let _ = res.send(Err(api_error)).await;
            return Ok(());
        }
        let version = Some(version.unwrap());
        match db.tool_exists(&shinkai_tool.tool_router_key().to_string_without_version(), version) {
            Ok(true) => {
                // Tool already exists, update it
                match db.update_tool(shinkai_tool).await {
                    Ok(tool) => save_metadata_and_respond(db, &res, updated_payload, tool).await,
                    Err(err) => {
                        let api_error = APIError {
                            code: StatusCode::INTERNAL_SERVER_ERROR.as_u16(),
                            error: "Internal Server Error".to_string(),
                            message: format!("Failed to update tool in SqliteManager: {}", err),
                        };
                        let _ = res.send(Err(api_error)).await;
                        Ok(())
                    }
                }
            }
            Ok(false) => {
                // Add the tool to the LanceShinkaiDb
                match db.add_tool(shinkai_tool.clone()).await {
                    Ok(tool) => save_metadata_and_respond(db, &res, updated_payload, tool).await,
                    Err(err) => {
                        let api_error = APIError {
                            code: StatusCode::INTERNAL_SERVER_ERROR.as_u16(),
                            error: "Internal Server Error".to_string(),
                            message: format!("Failed to add tool to SqliteManager: {}", err),
                        };
                        let _ = res.send(Err(api_error)).await;
                        Ok(())
                    }
                }
            }
            Err(err) => {
                let api_error = APIError {
                    code: StatusCode::INTERNAL_SERVER_ERROR.as_u16(),
                    error: "Internal Server Error".to_string(),
                    message: format!("Failed to check if tool exists: {}", err),
                };
                let _ = res.send(Err(api_error)).await;
                Ok(())
            }
        }
    }

    pub async fn v2_api_list_playground_tools(
        db: Arc<SqliteManager>,
        bearer: String,
        res: Sender<Result<Value, APIError>>,
    ) -> Result<(), NodeError> {
        // Validate the bearer token
        if Self::validate_bearer_token(&bearer, db.clone(), &res).await.is_err() {
            return Ok(());
        }

        // List all playground tools
        match db.get_all_tool_playground() {
            Ok(tools) => {
                let response = json!(tools);
                let _ = res.send(Ok(response)).await;
                Ok(())
            }
            Err(err) => {
                let api_error = APIError {
                    code: StatusCode::INTERNAL_SERVER_ERROR.as_u16(),
                    error: "Internal Server Error".to_string(),
                    message: format!("Failed to list playground tools: {}", err),
                };
                let _ = res.send(Err(api_error)).await;
                Ok(())
            }
        }
    }

    pub async fn v2_api_remove_playground_tool(
        db: Arc<SqliteManager>,
        bearer: String,
        tool_key: String,
        res: Sender<Result<Value, APIError>>,
    ) -> Result<(), NodeError> {
        // Validate the bearer token
        if Self::validate_bearer_token(&bearer, db.clone(), &res).await.is_err() {
            return Ok(());
        }

        // Remove the playground tool from the SqliteManager
        let db_write = db;
        match db_write.remove_tool_playground(&tool_key) {
            Ok(_) => {
                // Also remove the underlying tool from the SqliteManager
                match db_write.remove_tool(&tool_key, None) {
                    Ok(_) => {
                        let response =
                            json!({ "status": "success", "message": "Tool and underlying data removed successfully" });
                        let _ = res.send(Ok(response)).await;
                        Ok(())
                    }
                    Err(err) => {
                        let api_error = APIError {
                            code: StatusCode::INTERNAL_SERVER_ERROR.as_u16(),
                            error: "Internal Server Error".to_string(),
                            message: format!("Failed to remove underlying tool: {}", err),
                        };
                        let _ = res.send(Err(api_error)).await;
                        Ok(())
                    }
                }
            }
            Err(err) => {
                let api_error = APIError {
                    code: StatusCode::INTERNAL_SERVER_ERROR.as_u16(),
                    error: "Internal Server Error".to_string(),
                    message: format!("Failed to remove playground tool: {}", err),
                };
                let _ = res.send(Err(api_error)).await;
                Ok(())
            }
        }
    }

    pub async fn v2_api_get_playground_tool(
        db: Arc<SqliteManager>,
        bearer: String,
        tool_key: String,
        res: Sender<Result<Value, APIError>>,
    ) -> Result<(), NodeError> {
        // Validate the bearer token
        if Self::validate_bearer_token(&bearer, db.clone(), &res).await.is_err() {
            return Ok(());
        }

        // Get the playground tool
        match db.get_tool_playground(&tool_key) {
            Ok(tool) => {
                let response = json!(tool);
                let _ = res.send(Ok(response)).await;
                Ok(())
            }
            Err(SqliteManagerError::ToolPlaygroundNotFound(_)) => {
                let api_error = APIError {
                    code: StatusCode::NOT_FOUND.as_u16(),
                    error: "Not Found".to_string(),
                    message: "Playground tool not found".to_string(),
                };
                let _ = res.send(Err(api_error)).await;
                Ok(())
            }
            Err(err) => {
                let api_error = APIError {
                    code: StatusCode::INTERNAL_SERVER_ERROR.as_u16(),
                    error: "Internal Server Error".to_string(),
                    message: format!("Failed to get playground tool: {}", err),
                };
                let _ = res.send(Err(api_error)).await;
                Ok(())
            }
        }
    }

    // ------------------------------------------------------------
    // TOOLS
    // ------------------------------------------------------------

    pub async fn get_tool_definitions(
        bearer: String,
        db: Arc<SqliteManager>,
        language: CodeLanguage,
        tools: Vec<ToolRouterKey>,
        res: Sender<Result<Value, APIError>>,
    ) -> Result<(), NodeError> {
        if Self::validate_bearer_token(&bearer, db.clone(), &res).await.is_err() {
            return Ok(());
        }

        let definitions = generate_tool_definitions(tools, language, db, false).await;
        match definitions {
            Ok(definitions) => {
                let mut map: Map<String, Value> = Map::new();
                definitions.into_iter().for_each(|(key, value)| {
                    map.insert(key, Value::String(value));
                });

                let _ = res.send(Ok(Value::Object(map))).await;
            }
            Err(e) => {
                let _ = res.send(Err(e)).await;
            }
        }
        Ok(())
    }

    pub async fn execute_tool(
        bearer: String,
        node_name: ShinkaiName,
        db: Arc<SqliteManager>,
        tool_router_key: String,
        parameters: Map<String, Value>,
        tool_id: String,
        app_id: String,
        llm_provider: String,
        extra_config: Map<String, Value>,
        identity_manager: Arc<Mutex<IdentityManager>>,
        job_manager: Arc<Mutex<JobManager>>,
        encryption_secret_key: EncryptionStaticKey,
        encryption_public_key: EncryptionPublicKey,
        signing_secret_key: SigningKey,
        mounts: Option<Vec<String>>,
        res: Sender<Result<Value, APIError>>,
    ) -> Result<(), NodeError> {
        if Self::validate_bearer_token(&bearer, db.clone(), &res).await.is_err() {
            return Ok(());
        }

        // Convert extra_config to Vec<ToolConfig> using basic_config_from_value
        let tool_configs = ToolConfig::basic_config_from_value(&Value::Object(extra_config));

        // Execute the tool directly
        let result = execute_tool_cmd(
            bearer,
            node_name,
            db,
            // vector_fs,
            tool_router_key.clone(),
            parameters,
            tool_id,
            app_id,
            llm_provider,
            tool_configs,
            identity_manager,
            job_manager,
            encryption_secret_key,
            encryption_public_key,
            signing_secret_key,
            mounts,
        )
        .await;

        match result {
            Ok(result) => {
                println!("[execute_command] Tool execution successful: {}", tool_router_key);
                let _ = res.send(Ok(result)).await;
            }
            Err(e) => {
                println!("[execute_command] Tool execution failed {}: {}", tool_router_key, e);
                let _ = res
                    .send(Err(APIError {
                        code: StatusCode::INTERNAL_SERVER_ERROR.as_u16(),
                        error: "Internal Server Error".to_string(),
                        message: format!("Error executing tool: {}", e),
                    }))
                    .await;
            }
        }

        Ok(())
    }

    pub async fn run_execute_code(
        bearer: String,
        db: Arc<SqliteManager>,
        tool_type: DynamicToolType,
        code: String,
        tools: Vec<ToolRouterKey>,
        parameters: Map<String, Value>,
        extra_config: Map<String, Value>,
        oauth: Option<Vec<OAuth>>,
        tool_id: String,
        app_id: String,
        llm_provider: String,
        node_name: ShinkaiName,
        mounts: Option<Vec<String>>,
        res: Sender<Result<Value, APIError>>,
    ) -> Result<(), NodeError> {
        if Self::validate_bearer_token(&bearer, db.clone(), &res).await.is_err() {
            return Ok(());
        }

        // Convert extra_config to Vec<ToolConfig> using basic_config_from_value
        let tool_configs = ToolConfig::basic_config_from_value(&Value::Object(extra_config));

        // Convert oauth to Vec<ToolConfig> if you have a similar method for OAuth
        // let oauth_configs = ToolConfig::oauth_from_value(&Value::Object(oauth));

        // Execute the tool directly
        let result = execute_code(
            tool_type.clone(),
            code,
            tools,
            parameters,
            tool_configs,
            oauth,
            db,
            tool_id,
            app_id,
            llm_provider,
            bearer,
            node_name,
            mounts,
        )
        .await;

        match result {
            Ok(result) => {
                println!("[execute_command] Tool execution successful: {}", tool_type);
                let _ = res.send(Ok(result)).await;
            }
            Err(e) => {
                let _ = res
                    .send(Err(APIError {
                        code: StatusCode::INTERNAL_SERVER_ERROR.as_u16(),
                        error: "Internal Server Error".to_string(),
                        message: format!("Error executing tool: {}", e),
                    }))
                    .await;
            }
        }

        Ok(())
    }

    pub async fn generate_tool_fetch_query(
        bearer: String,
        db: Arc<SqliteManager>,
        language: CodeLanguage,
        tools: Vec<ToolRouterKey>,
        code: String,
        res: Sender<Result<Value, APIError>>,
    ) -> Result<(), NodeError> {
        if Self::validate_bearer_token(&bearer, db.clone(), &res).await.is_err() {
            return Ok(());
        }

        let tool_definitions = match generate_tool_definitions(tools.clone(), language.clone(), db.clone(), true).await
        {
            Ok(definitions) => definitions,
            Err(err) => {
                let api_error = APIError {
                    code: StatusCode::INTERNAL_SERVER_ERROR.as_u16(),
                    error: "Internal Server Error".to_string(),
                    message: format!("Failed to generate tool definitions: {:?}", err),
                };
                let _ = res.send(Err(api_error)).await;
                return Ok(());
            }
        };

        let is_memory_required = tools.iter().any(|tool| {
            tool.to_string_without_version() == "local:::__official_shinkai:::shinkai_sqlite_query_executor"
        });
        let code_prompt =
            match generate_code_prompt(language.clone(), is_memory_required, "".to_string(), tool_definitions).await {
                Ok(prompt) => prompt,
                Err(err) => {
                    let api_error = APIError {
                        code: StatusCode::INTERNAL_SERVER_ERROR.as_u16(),
                        error: "Internal Server Error".to_string(),
                        message: format!("Failed to generate code prompt: {:?}", err),
                    };
                    let _ = res.send(Err(api_error)).await;
                    return Ok(());
                }
            };

        let metadata_prompt =
            match tool_metadata_implementation_prompt(language.clone(), code.clone(), tools.clone()).await {
                Ok(prompt) => prompt,
                Err(err) => {
                    let api_error = APIError {
                        code: StatusCode::INTERNAL_SERVER_ERROR.as_u16(),
                        error: "Internal Server Error".to_string(),
                        message: format!("Failed to generate tool definitions: {:?}", err),
                    };
                    let _ = res.send(Err(api_error)).await;
                    return Ok(());
                }
            };

        let library_code = match generate_tool_definitions(tools.clone(), language.clone(), db.clone(), false).await {
            Ok(code) => code,
            Err(err) => {
                let api_error = APIError {
                    code: StatusCode::INTERNAL_SERVER_ERROR.as_u16(),
                    error: "Internal Server Error".to_string(),
                    message: format!("Failed to generate tool definitions: {:?}", err),
                };
                let _ = res.send(Err(api_error)).await;
                return Ok(());
            }
        };

        let header_code = match generate_tool_definitions(tools.clone(), language.clone(), db.clone(), true).await {
            Ok(code) => code,
            Err(err) => {
                let api_error = APIError {
                    code: StatusCode::INTERNAL_SERVER_ERROR.as_u16(),
                    error: "Internal Server Error".to_string(),
                    message: format!("Failed to generate tool definitions: {:?}", err),
                };
                let _ = res.send(Err(api_error)).await;
                return Ok(());
            }
        };

        let _ = res
            .send(Ok(json!({
                "availableTools": get_all_deno_tools(db.clone()).await.into_iter().map(|tool| tool.tool_router_key).collect::<Vec<String>>(),
                "libraryCode": library_code.clone(),
                "headers": header_code.clone(),
                "codePrompt": code_prompt.clone(),
                "metadataPrompt": metadata_prompt.clone(),
            })))
            .await;
        Ok(())
    }

    pub async fn generate_tool_implementation(
        bearer: String,
        db: Arc<SqliteManager>,
        job_message: JobMessage,
        language: CodeLanguage,
        tools: Vec<ToolRouterKey>,
        node_name_clone: ShinkaiName,
        identity_manager_clone: Arc<Mutex<IdentityManager>>,
        job_manager_clone: Arc<Mutex<JobManager>>,
        encryption_secret_key_clone: EncryptionStaticKey,
        encryption_public_key_clone: EncryptionPublicKey,
        signing_secret_key_clone: SigningKey,
        post_check: bool,
        raw: bool,
        res: Sender<Result<SendResponseBodyData, APIError>>,
    ) -> Result<(), NodeError> {
        // Note: Later (inside v2_job_message), we validate the bearer token again,
        // we do it here to make sure we have a valid bearer token at this point
        if Self::validate_bearer_token(&bearer, db.clone(), &res).await.is_err() {
            return Ok(());
        }
        // Generate tool definitions
        let tool_definitions = match generate_tool_definitions(tools.clone(), language.clone(), db.clone(), true).await
        {
            Ok(definitions) => definitions,
            Err(err) => {
                let api_error = APIError {
                    code: StatusCode::INTERNAL_SERVER_ERROR.as_u16(),
                    error: "Internal Server Error".to_string(),
                    message: format!("Failed to generate tool definitions: {:?}", err),
                };
                let _ = res.send(Err(api_error)).await;
                return Ok(());
            }
        };

        let prompt = job_message.content.clone();
        let is_memory_required = tools.clone().iter().any(|tool| {
            tool.to_string_without_version() == "local:::__official_shinkai:::shinkai_sqlite_query_executor"
        });

        // Determine the code generation prompt so we can update the message with the custom prompt if required
        let generate_code_prompt = match raw {
            true => prompt,
            false => match generate_code_prompt(language.clone(), is_memory_required, prompt, tool_definitions).await {
                Ok(prompt) => prompt,
                Err(err) => {
                    let api_error = APIError {
                        code: StatusCode::INTERNAL_SERVER_ERROR.as_u16(),
                        error: "Internal Server Error".to_string(),
                        message: format!("Failed to generate code prompt: {:?}", err),
                    };
                    let _ = res.send(Err(api_error)).await;
                    return Ok(());
                }
            },
        };

        // Disable tools for this job
        if let Err(err) = Self::disable_tools_for_job(db.clone(), bearer.clone(), job_message.job_id.clone()).await {
            let api_error = APIError {
                code: StatusCode::INTERNAL_SERVER_ERROR.as_u16(),
                error: "Internal Server Error".to_string(),
                message: err,
            };
            let _ = res.send(Err(api_error)).await;
            return Ok(());
        }

        // We copy the job message and update the content with the custom prompt
        let mut job_message_clone = job_message.clone();
        job_message_clone.content = generate_code_prompt;

        if post_check {
            let callback_action =
                CallbackAction::ImplementationCheck(language.to_dynamic_tool_type().unwrap(), tools.clone());
            job_message_clone.callback = Some(Box::new(callback_action));
        }

        Node::v2_job_message(
            db,
            node_name_clone,
            identity_manager_clone,
            job_manager_clone,
            bearer,
            job_message_clone,
            encryption_secret_key_clone,
            encryption_public_key_clone,
            signing_secret_key_clone,
            res,
        )
        .await
    }

    pub async fn generate_tool_metadata_implementation(
        bearer: String,
        job_id: String,
        language: CodeLanguage,
        tools: Vec<ToolRouterKey>,
        db: Arc<SqliteManager>,
        node_name_clone: ShinkaiName,
        identity_manager_clone: Arc<Mutex<IdentityManager>>,
        job_manager_clone: Arc<Mutex<JobManager>>,
        encryption_secret_key_clone: EncryptionStaticKey,
        encryption_public_key_clone: EncryptionPublicKey,
        signing_secret_key_clone: SigningKey,
        res: Sender<Result<Value, APIError>>,
    ) -> Result<(), NodeError> {
        if Self::validate_bearer_token(&bearer, db.clone(), &res).await.is_err() {
            return Ok(());
        }

        // We can automatically extract the code (last message from the AI in the job inbox) using the job_id
        let job = match db.get_job_with_options(&job_id, true) {
            Ok(job) => job,
            Err(err) => {
                let api_error = APIError {
                    code: StatusCode::INTERNAL_SERVER_ERROR.as_u16(),
                    error: "Internal Server Error".to_string(),
                    message: format!("Failed to retrieve job: {}", err),
                };
                let _ = res.send(Err(api_error)).await;
                return Ok(());
            }
        };

        // Disable tools for this job
        if let Err(err) = Self::disable_tools_for_job(db.clone(), bearer.clone(), job_id.clone()).await {
            let api_error = APIError {
                code: StatusCode::INTERNAL_SERVER_ERROR.as_u16(),
                error: "Internal Server Error".to_string(),
                message: err,
            };
            let _ = res.send(Err(api_error)).await;
            return Ok(());
        }

        let last_message = {
            let inbox_name = InboxName::get_job_inbox_name_from_params(job_id.to_string())?;
            let messages = match db.get_last_messages_from_inbox(inbox_name.to_string(), 2, None) {
                Ok(messages) => messages,
                Err(err) => {
                    let api_error = APIError {
                        code: StatusCode::INTERNAL_SERVER_ERROR.as_u16(),
                        error: "Internal Server Error".to_string(),
                        message: format!("Failed to retrieve last messages from inbox: {}", err),
                    };
                    let _ = res.send(Err(api_error)).await;
                    return Ok(());
                }
            };
            if messages.len() < 2 {
                let api_error = APIError {
                    code: StatusCode::INTERNAL_SERVER_ERROR.as_u16(),
                    error: "Internal Server Error".to_string(),
                    message: "Most likely the LLM hasn't processed the code task yet".to_string(),
                };
                let _ = res.send(Err(api_error)).await;
                return Ok(());
            };

            // Handle the last message safely
            if let Some(last_message) = messages.last().and_then(|msg| msg.last()) {
                // Use last_message here
                last_message.clone()
            } else {
                let api_error = APIError {
                    code: StatusCode::INTERNAL_SERVER_ERROR.as_u16(),
                    error: "Internal Server Error".to_string(),
                    message: "Failed to retrieve the last message".to_string(),
                };
                let _ = res.send(Err(api_error)).await;
                return Ok(());
            }
        };

        let code = match last_message.get_message_content() {
            Ok(code) => code,
            Err(err) => {
                let api_error = APIError {
                    code: StatusCode::INTERNAL_SERVER_ERROR.as_u16(),
                    error: "Internal Server Error".to_string(),
                    message: format!("Failed to retrieve the last message content: {}", err),
                };
                let _ = res.send(Err(api_error)).await;
                return Ok(());
            }
        };

        // Generate the implementation
        let metadata = match tool_metadata_implementation_prompt(language, code, tools).await {
            Ok(metadata) => metadata,
            Err(err) => {
                let _ = res.send(Err(err)).await;
                return Ok(());
            }
        };

        // We auto create a new job with the same configuration as the one from job_id
        let job_creation_info = JobCreationInfo {
            scope: job.scope().clone(),
            is_hidden: Some(job.is_hidden()),
            associated_ui: None,
        };

        match v2_create_and_send_job_message(
            bearer,
            job_creation_info,
            job.parent_agent_or_llm_provider_id.clone(),
            metadata,
            db,
            node_name_clone,
            identity_manager_clone,
            job_manager_clone,
            encryption_secret_key_clone,
            encryption_public_key_clone,
            signing_secret_key_clone,
        )
        .await
        {
            Ok(job_id) => {
                let _ = res
                    .send(Ok(json!({
                        "job_id": job_id,
                    })))
                    .await;
                return Ok(());
            }
            Err(err) => {
                let _ = res.send(Err(err)).await;
                return Ok(());
            }
        }
    }

    pub async fn v2_api_tool_implementation_undo_to(
        bearer: String,
        db: Arc<SqliteManager>,
        message_hash: String,
        job_id: String,
        res: Sender<Result<Value, APIError>>,
    ) -> Result<(), NodeError> {
        // Validate the bearer token
        if Self::validate_bearer_token(&bearer, db.clone(), &res).await.is_err() {
            return Ok(());
        }

        // Use the fetch_message_and_hash method to retrieve the message
        let (message, _hash) = match db.fetch_message_and_hash(&message_hash) {
            Ok(result) => result,
            Err(err) => {
                let api_error = APIError {
                    code: StatusCode::NOT_FOUND.as_u16(),
                    error: "Not Found".to_string(),
                    message: format!("Message not found: {}", err),
                };
                let _ = res.send(Err(api_error)).await;
                return Ok(());
            }
        };

        // Determine if it's an AI or user message, if it's a user message then we need to return an error
        if message.is_receiver_subidentity_agent() {
            let api_error = APIError {
                code: StatusCode::BAD_REQUEST.as_u16(),
                error: "Bad Request".to_string(),
                message: "Undo operation not allowed for user messages".to_string(),
            };
            let _ = res.send(Err(api_error)).await;
            return Ok(());
        }

        let mut new_message = message.clone();
        // Update the scheduled time to now so the messages are content wise the same but produce a different hash
        new_message.external_metadata.scheduled_time = Utc::now().to_rfc3339();

        let inbox_name = match InboxName::get_job_inbox_name_from_params(job_id.clone()) {
            Ok(inbox) => inbox.to_string(),
            Err(err) => {
                let api_error = APIError {
                    code: StatusCode::INTERNAL_SERVER_ERROR.as_u16(),
                    error: "Internal Server Error".to_string(),
                    message: format!("Failed to get job inbox name: {}", err),
                };
                let _ = res.send(Err(api_error)).await;
                return Ok(());
            }
        };

        // Add the message as a response to the job inbox
        let parent_hash = match db.get_parent_message_hash(&inbox_name, &message_hash) {
            Ok(hash) => {
                if let Some(hash) = hash {
                    hash
                } else {
                    let api_error = APIError {
                        code: StatusCode::INTERNAL_SERVER_ERROR.as_u16(),
                        error: "Internal Server Error".to_string(),
                        message: "Failed to get message parent key".to_string(),
                    };
                    let _ = res.send(Err(api_error)).await;
                    return Ok(());
                }
            }
            Err(err) => {
                let api_error = APIError {
                    code: StatusCode::INTERNAL_SERVER_ERROR.as_u16(),
                    error: "Internal Server Error".to_string(),
                    message: format!("Failed to get message parent key: {}", err),
                };
                let _ = res.send(Err(api_error)).await;
                return Ok(());
            }
        };

        let undo_result = db
            .add_message_to_job_inbox(&job_id, &new_message, Some(parent_hash), None)
            .await;

        match undo_result {
            Ok(_) => {
                let response = json!({ "status": "success", "message": "Undo operation successful" });
                let _ = res.send(Ok(response)).await;
            }
            Err(err) => {
                let api_error = APIError {
                    code: StatusCode::INTERNAL_SERVER_ERROR.as_u16(),
                    error: "Internal Server Error".to_string(),
                    message: format!("Failed to undo tool implementation: {}", err),
                };
                let _ = res.send(Err(api_error)).await;
            }
        }

        Ok(())
    }

    pub async fn v2_api_tool_implementation_code_update(
        bearer: String,
        db: Arc<SqliteManager>,
        job_id: String,
        code: String,
        identity_manager: Arc<Mutex<IdentityManager>>,
        node_name: ShinkaiName,
        node_encryption_sk: EncryptionStaticKey,
        node_encryption_pk: EncryptionPublicKey,
        node_signing_sk: SigningKey,
        res: Sender<Result<Value, APIError>>,
    ) -> Result<(), NodeError> {
        // Validate the bearer token
        if Self::validate_bearer_token(&bearer, db.clone(), &res).await.is_err() {
            return Ok(());
        }

        // Plan
        // Create the user message and add it
        // The user message should be something like: "Update the code to: <code>"

        // Create the AI message and add it
        // Updated code: <code>
        // Done

        // Get the main identity from the identity manager
        let main_identity = {
            let identity_manager = identity_manager.lock().await;
            match identity_manager.get_main_identity() {
                Some(identity) => identity.clone(),
                None => {
                    let api_error = APIError {
                        code: StatusCode::INTERNAL_SERVER_ERROR.as_u16(),
                        error: "Internal Server Error".to_string(),
                        message: "Failed to get main identity".to_string(),
                    };
                    let _ = res.send(Err(api_error)).await;
                    return Ok(());
                }
            }
        };

        // Retrieve the job to get the llm_provider
        let llm_provider = match db.get_job_with_options(&job_id, false) {
            Ok(job) => job.parent_agent_or_llm_provider_id.clone(),
            Err(err) => {
                let api_error = APIError {
                    code: StatusCode::INTERNAL_SERVER_ERROR.as_u16(),
                    error: "Internal Server Error".to_string(),
                    message: format!("Failed to retrieve job: {}", err),
                };
                let _ = res.send(Err(api_error)).await;
                return Ok(());
            }
        };

        // Create a new job message
        let sender = match ShinkaiName::new(main_identity.get_full_identity_name()) {
            Ok(name) => name,
            Err(err) => {
                let api_error = APIError {
                    code: StatusCode::INTERNAL_SERVER_ERROR.as_u16(),
                    error: "Internal Server Error".to_string(),
                    message: format!("Failed to create sender name: {}", err),
                };
                let _ = res.send(Err(api_error)).await;
                return Ok(());
            }
        };

        let recipient = match ShinkaiName::from_node_and_profile_names_and_type_and_name(
            node_name.node_name.clone(),
            "main".to_string(),
            ShinkaiSubidentityType::Agent,
            llm_provider,
        ) {
            Ok(name) => name,
            Err(err) => {
                let api_error = APIError {
                    code: StatusCode::INTERNAL_SERVER_ERROR.as_u16(),
                    error: "Internal Server Error".to_string(),
                    message: format!("Failed to create recipient name: {}", err),
                };
                let _ = res.send(Err(api_error)).await;
                return Ok(());
            }
        };

        let job_message = JobMessage {
            job_id: job_id.clone(),
            content: format!("<input_command>Update the code to: {}</input_command>", code),
            parent: None,
            sheet_job_data: None,
            callback: None,
            metadata: None,
            tool_key: None,
            fs_files_paths: vec![],
            job_filenames: vec![],
        };

        let shinkai_message = match Self::api_v2_create_shinkai_message(
            sender,
            recipient,
            &serde_json::to_string(&job_message).unwrap(),
            MessageSchemaType::JobMessageSchema,
            node_encryption_sk,
            node_signing_sk.clone(),
            node_encryption_pk,
            Some(job_id.clone()),
        ) {
            Ok(message) => message,
            Err(err) => {
                let api_error = APIError {
                    code: StatusCode::INTERNAL_SERVER_ERROR.as_u16(),
                    error: "Internal Server Error".to_string(),
                    message: format!("Failed to create Shinkai message: {}", err),
                };
                let _ = res.send(Err(api_error)).await;
                return Ok(());
            }
        };

        // Add the Shinkai message to the job inbox
        let add_message_result = db.add_message_to_job_inbox(&job_id, &shinkai_message, None, None).await;

        if let Err(err) = add_message_result {
            let api_error = APIError {
                code: StatusCode::INTERNAL_SERVER_ERROR.as_u16(),
                error: "Internal Server Error".to_string(),
                message: format!("Failed to add Shinkai message to job inbox: {}", err),
            };
            let _ = res.send(Err(api_error)).await;
            return Ok(());
        }

        // Create the AI message
        let identity_secret_key_clone = clone_signature_secret_key(&node_signing_sk);
        // TODO This should be retrieved from the job (?) or from the endpoint
        let language = "typescript";
        let ai_message_content = format!("```{}\n{}\n```", language, code);
        let ai_shinkai_message = ShinkaiMessageBuilder::job_message_from_llm_provider(
            job_id.to_string(),
            ai_message_content,
            vec![],
            None,
            identity_secret_key_clone,
            node_name.node_name.clone(),
            node_name.node_name.clone(),
        )
        .expect("Failed to build AI message");

        // Add the AI message to the job inbox
        let add_ai_message_result = db
            .add_message_to_job_inbox(&job_id, &ai_shinkai_message, None, None)
            .await;

        if let Err(err) = add_ai_message_result {
            let api_error = APIError {
                code: StatusCode::INTERNAL_SERVER_ERROR.as_u16(),
                error: "Internal Server Error".to_string(),
                message: format!("Failed to add AI message to job inbox: {}", err),
            };
            let _ = res.send(Err(api_error)).await;
            return Ok(());
        }

        // Send success response
        let response = json!({ "status": "success", "message": "Code update operation successful" });
        let _ = res.send(Ok(response)).await;

        Ok(())
    }

    async fn get_tool_zip(tool: ShinkaiTool, node_env: NodeEnvironment) -> Result<Vec<u8>, NodeError> {
        let mut tool = tool;
        tool.sanitize_config();

        let tool_bytes = serde_json::to_vec(&tool).unwrap();

        let name = format!(
            "{}.zip",
            tool.tool_router_key().to_string_without_version().replace(':', "_")
        );
        let path = std::env::temp_dir().join(&name);
        let file = File::create(&path).map_err(|e| NodeError::from(e.to_string()))?;

        let mut zip = ZipWriter::new(file);

        let assets = PathBuf::from(&node_env.node_storage_path.unwrap_or_default())
            .join(".tools_storage")
            .join("tools")
            .join(tool.tool_router_key().convert_to_path());

        if assets.exists() {
            for entry in std::fs::read_dir(assets).unwrap() {
                let entry = entry.unwrap();
                let path = entry.path();
                if path.is_file() {
                    zip.start_file::<_, ()>(path.file_name().unwrap().to_str().unwrap(), FileOptions::default())
                        .unwrap();
                    zip.write_all(&fs::read(path).await.unwrap()).unwrap();
                }
            }
        }

        zip.start_file::<_, ()>("__tool.json", FileOptions::default())
            .map_err(|e| NodeError::from(e.to_string()))?;
        zip.write_all(&tool_bytes).map_err(|e| NodeError::from(e.to_string()))?;
        zip.finish().map_err(|e| NodeError::from(e.to_string()))?;

        println!("Zip file created successfully!");
        let file_bytes = fs::read(&path).await?;
        // Delete the zip file after reading it
        fs::remove_file(&path).await?;
        Ok(file_bytes)
    }

    pub async fn v2_api_export_tool(
        db: Arc<SqliteManager>,
        bearer: String,
        node_env: NodeEnvironment,
        tool_key_path: String,
        res: Sender<Result<Vec<u8>, APIError>>,
    ) -> Result<(), NodeError> {
        // Validate the bearer token
        if Self::validate_bearer_token(&bearer, db.clone(), &res).await.is_err() {
            return Ok(());
        }

        let sqlite_manager_read = db;
        match sqlite_manager_read.get_tool_by_key(&tool_key_path.clone()) {
            Ok(tool) => {
                let file_bytes = Self::get_tool_zip(tool, node_env).await;
                match file_bytes {
                    Ok(file_bytes) => {
                        let _ = res.send(Ok(file_bytes)).await;
                    }
                    Err(err) => {
                        let api_error = APIError {
                            code: StatusCode::INTERNAL_SERVER_ERROR.as_u16(),
                            error: "Internal Server Error".to_string(),
                            message: format!("Failed to generate tool zip: {}", err.message),
                        };
                        let _ = res.send(Err(api_error)).await;
                    }
                }
<<<<<<< HEAD
=======

                zip.start_file::<_, ()>("__tool.json", FileOptions::default())
                    .map_err(|e| NodeError::from(e.to_string()))?;
                zip.write_all(&tool_bytes).map_err(|e| NodeError::from(e.to_string()))?;
                zip.finish().map_err(|e| NodeError::from(e.to_string()))?;

                println!("Zip file created successfully for tool: {}", tool_key_path);
                let file_bytes = fs::read(&path).await?;
                // Delete the zip file after reading it
                fs::remove_file(&path)
                    .await
                    .map_err(|e| NodeError::from(e.to_string()))?;
                let _ = res.send(Ok(file_bytes)).await;
>>>>>>> 28916377
            }
            Err(err) => {
                let api_error = APIError {
                    code: StatusCode::INTERNAL_SERVER_ERROR.as_u16(),
                    error: "Internal Server Error".to_string(),
                    message: format!("Failed to export tool: {}", err),
                };
                let _ = res.send(Err(api_error)).await;
            }
        }
        Ok(())
    }

    pub async fn v2_api_publish_tool(
        db: Arc<SqliteManager>,
        bearer: String,
        node_env: NodeEnvironment,
        tool_key_path: String,
        identity_manager: Arc<Mutex<IdentityManager>>,
        signing_secret_key: SigningKey,
        res: Sender<Result<Value, APIError>>,
    ) -> Result<(), NodeError> {
        // Validate the bearer token
        if Self::validate_bearer_token(&bearer, db.clone(), &res).await.is_err() {
            return Ok(());
        }
        let response =
            Self::v2_api_publish_tool_local(db, node_env, tool_key_path, identity_manager, signing_secret_key).await;

        match response {
            Ok(response) => {
                let _ = res.send(Ok(response)).await;
            }
            Err(err) => {
                let _ = res.send(Err(err)).await;
            }
        }
        Ok(())
    }

    async fn v2_api_publish_tool_local(
        db: Arc<SqliteManager>,
        node_env: NodeEnvironment,
        tool_key_path: String,
        identity_manager: Arc<Mutex<IdentityManager>>,
        signing_secret_key: SigningKey,
    ) -> Result<Value, APIError> {
        // Generate zip file.
        let tool = db.get_tool_by_key(&tool_key_path.clone()).map_err(|e| APIError {
            code: StatusCode::INTERNAL_SERVER_ERROR.as_u16(),
            error: "Internal Server Error".to_string(),
            message: format!("Failed to get tool: {}", e),
        })?;

        let file_bytes: Vec<u8> = Self::get_tool_zip(tool, node_env).await.map_err(|e| APIError {
            code: StatusCode::INTERNAL_SERVER_ERROR.as_u16(),
            error: "Internal Server Error".to_string(),
            message: format!("Failed to get tool zip: {}", e),
        })?;

        let identity_manager = identity_manager.lock().await;
        let identity = identity_manager.get_main_identity().ok_or(APIError {
            code: StatusCode::INTERNAL_SERVER_ERROR.as_u16(),
            error: "Internal Server Error".to_string(),
            message: "Failed to get main identity".to_string(),
        })?;
        let local_node_name = identity_manager.local_node_name.clone();
        println!("Identity: {:?}", identity);
        println!("Local node name: {:?}", local_node_name);
        let identity_name = identity.get_full_identity_name();
        drop(identity_manager);

        // Signature
        let signature = signing_secret_key
            .clone()
            .try_sign(file_bytes.clone().as_slice())
            .map_err(|e| APIError {
                code: StatusCode::INTERNAL_SERVER_ERROR.as_u16(),
                error: "Internal Server Error".to_string(),
                message: format!("Failed to sign tool: {}", e),
            })?;

        let signature_bytes = signature.to_bytes();
        let signature_hex = hex::encode(signature_bytes);

        // Hash
        let hash = blake3::hash(&file_bytes.clone()).to_hex().to_string();

        // Publish the tool to the store.
        let client = reqwest::Client::new();
        let form = reqwest::multipart::Form::new()
            .part(
                "file",
                reqwest::multipart::Part::bytes(file_bytes)
                    .file_name(format!("{}.zip", tool_key_path.replace(':', "_"))),
            )
            .text("type", "Tool")
            .text("routerKey", tool_key_path.clone())
            .text("hash", hash.clone())
            .text("signature", signature_hex.clone())
            .text("identity", identity_name.clone());

        println!("FORM Type {}", "tool");
        println!("FORM Router Key {}", tool_key_path.clone());
        println!("FORM Hash {}", hash.clone());
        println!("FORM Signature {}", signature_hex.clone());
        println!("FORM Identity {}", identity_name.clone());
        let store_url = env::var("SHINKAI_STORE_URL")
            .unwrap_or("https://shinkai-store-302883622007.us-central1.run.app".to_string());
        let response = client
            .post(format!("{}/store/revisions", store_url))
            .multipart(form)
            .send()
            .await
            .map_err(|e| APIError {
                code: StatusCode::INTERNAL_SERVER_ERROR.as_u16(),
                error: "Internal Server Error".to_string(),
                message: format!("Failed to publish tool: {}", e),
            })?;

        let status = response.status();
        let response_text = response.text().await.unwrap_or_default().clone();
        println!("Response: {:?}", response_text);
        if status.is_success() {
            let r = json!({
                "status": "success",
                "message": "Tool published successfully",
                "tool_key": tool_key_path.clone(),
            });
            let r: Value = match r {
                Value::Object(mut map) => {
                    let response_json = serde_json::from_str(&response_text).unwrap_or_default();
                    map.insert("response".to_string(), response_json);
                    Value::Object(map)
                }
                o => o,
            };
            return Ok(r);
        } else {
            let api_error = APIError {
                code: StatusCode::INTERNAL_SERVER_ERROR.as_u16(),
                error: "Store Upload Error".to_string(),
                message: format!("Failed to upload to store: {}: {}", status, response_text),
            };
            return Err(api_error);
        }
    }

    pub async fn v2_api_import_tool(
        db: Arc<SqliteManager>,
        bearer: String,
        node_env: NodeEnvironment,
        url: String,
        res: Sender<Result<Value, APIError>>,
    ) -> Result<(), NodeError> {
        // Validate the bearer token
        if Self::validate_bearer_token(&bearer, db.clone(), &res).await.is_err() {
            return Ok(());
        }

        let result = Self::v2_api_import_tool_internal(db, node_env, url).await;
        match result {
            Ok(response) => {
                let _ = res.send(Ok(response)).await;
            }
            Err(err) => {
                let _ = res.send(Err(err)).await;
            }
        }
        Ok(())
    }

    pub async fn v2_api_import_tool_internal(
        db: Arc<SqliteManager>,
        node_env: NodeEnvironment,
        url: String,
    ) -> Result<Value, APIError> {
        let mut zip_contents = match download_zip_file(url, "__tool.json".to_string()).await {
            Ok(contents) => contents,
            Err(err) => {
                return Err(err);
            }
        };

        // Parse the JSON into a ShinkaiTool
        let tool: ShinkaiTool = match serde_json::from_slice(&zip_contents.buffer) {
            Ok(tool) => tool,
            Err(err) => {
                return Err(APIError {
                    code: StatusCode::BAD_REQUEST.as_u16(),
                    error: "Invalid Tool JSON".to_string(),
                    message: format!("Failed to parse tool.json: {}", err),
                });
            }
        };

        // Save the tool to the database
        match db.add_tool(tool).await {
            Ok(tool) => {
                let archive_clone = zip_contents.archive.clone();
                let files = archive_clone.file_names();
                for file in files {
                    println!("File: {:?}", file);
                    if file == "__tool.json" {
                        continue;
                    }
                    let mut buffer = Vec::new();
                    {
                        let file = zip_contents.archive.by_name(file);
                        let mut tool_file = match file {
                            Ok(file) => file,
                            Err(_) => {
                                return Err(APIError {
                                    code: StatusCode::BAD_REQUEST.as_u16(),
                                    error: "Invalid Tool Archive".to_string(),
                                    message: "Archive does not contain tool.json".to_string(),
                                });
                            }
                        };

                        // Read the tool file contents into a buffer
                        if let Err(err) = tool_file.read_to_end(&mut buffer) {
                            return Err(APIError {
                                code: StatusCode::INTERNAL_SERVER_ERROR.as_u16(),
                                error: "Read Error".to_string(),
                                message: format!("Failed to read tool.json contents: {}", err),
                            });
                        }
                    } // `tool_file` goes out of scope here

                    let mut file_path = PathBuf::from(&node_env.node_storage_path.clone().unwrap_or_default())
                        .join(".tools_storage")
                        .join("tools")
                        .join(tool.tool_router_key().convert_to_path());
                    if !file_path.exists() {
                        let s = std::fs::create_dir_all(&file_path);
                        if s.is_err() {
                            return Err(APIError {
                                code: StatusCode::INTERNAL_SERVER_ERROR.as_u16(),
                                error: "Failed to create directory".to_string(),
                                message: format!("Failed to create directory: {}", s.err().unwrap()),
                            });
                        }
                    }
                    file_path.push(file);
                    let s = std::fs::write(&file_path, &buffer);
                    if s.is_err() {
                        return Err(APIError {
                            code: StatusCode::INTERNAL_SERVER_ERROR.as_u16(),
                            error: "Failed to write file".to_string(),
                            message: format!("Failed to write file: {}", s.err().unwrap()),
                        });
                    }
                }

                Ok(json!({
                    "status": "success",
                    "message": "Tool imported successfully",
                    "tool_key": tool.tool_router_key().to_string_without_version(),
                    "tool": tool
                }))
            }
            Err(err) => Err(APIError {
                code: StatusCode::INTERNAL_SERVER_ERROR.as_u16(),
                error: "Database Error".to_string(),
                message: format!("Failed to save tool to database: {}", err),
            }),
        }
    }

    /// Resolves a Shinkai file protocol URL into actual file bytes.
    ///
    /// The Shinkai file protocol follows the format: `shinkai://file/{node_name}/{app-id}/{full-path}`
    /// This function validates the protocol format, constructs the actual file path in the node's storage,
    /// and returns the file contents as bytes.
    ///
    /// # Arguments
    /// * `bearer` - Bearer token for authentication
    /// * `db` - SQLite database manager for token validation
    /// * `shinkai_file_protocol` - The Shinkai file protocol URL to resolve
    /// * `node_storage_path` - Base path where tool files are stored
    /// * `res` - Channel sender to return the result
    ///
    /// # Returns
    /// * `Ok(())` - Operation completed (result sent through res channel)
    /// * `Err(NodeError)` - If there was an error in the operation
    ///
    /// # Protocol Format Example
    /// ```text
    /// shinkai://file/node123/app-456/path/to/file.txt
    /// ```
    ///
    /// The function will look for this file in:
    /// `{node_storage_path}/tools_storage/app-456/path/to/file.txt`
    pub async fn v2_api_resolve_shinkai_file_protocol(
        bearer: String,
        db: Arc<SqliteManager>,
        shinkai_file_protocol: String,
        node_storage_path: String,
        res: Sender<Result<Vec<u8>, APIError>>,
    ) -> Result<(), NodeError> {
        // Validate the bearer token
        if Self::validate_bearer_token(&bearer, db.clone(), &res).await.is_err() {
            return Ok(());
        }

        // Parse the shinkai file protocol
        // Format: shinkai://file/{node_name}/{app-id}/{full-path}
        let parts: Vec<&str> = shinkai_file_protocol.split('/').collect();
        if parts.len() < 5 || !shinkai_file_protocol.starts_with("shinkai://file/") {
            let api_error = APIError {
                code: StatusCode::BAD_REQUEST.as_u16(),
                error: "Invalid Protocol".to_string(),
                message: "Invalid shinkai file protocol format".to_string(),
            };
            let _ = res.send(Err(api_error)).await;
            return Ok(());
        }

        // TODO This should be verified (?)
        let _user_name = parts[3];
        let app_id = parts[4];
        let remaining_path = parts[5..].join("/");

        // Construct the full file path
        let mut file_path = PathBuf::from(&node_storage_path);
        file_path.push("tools_storage");
        file_path.push(app_id);
        file_path.push(&remaining_path);

        // Read and return the file directly
        match fs::read(&file_path).await {
            Ok(contents) => {
                let _ = res.send(Ok(contents)).await;
            }
            Err(err) => {
                let api_error = APIError {
                    code: StatusCode::NOT_FOUND.as_u16(),
                    error: "File Not Found".to_string(),
                    message: format!("Failed to read file: {}", err),
                };
                let _ = res.send(Err(api_error)).await;
            }
        }

        Ok(())
    }

    pub async fn disable_tools_for_job(db: Arc<SqliteManager>, bearer: String, job_id: String) -> Result<(), String> {
        // Get the current job config
        let (config_res_sender, config_res_receiver) = async_channel::bounded(1);

        let _ = Node::v2_api_get_job_config(db.clone(), bearer.clone(), job_id.clone(), config_res_sender).await;

        let current_config = match config_res_receiver.recv().await {
            Ok(Ok(config)) => config,
            Ok(Err(api_error)) => {
                return Err(format!("API error while getting job config: {}", api_error.message));
            }
            Err(err) => {
                return Err(format!("Failed to receive job config: {}", err));
            }
        };

        // Update the config to disable tools
        let new_config = JobConfig {
            use_tools: Some(false),
            ..current_config
        };

        // if new_config.use_tools is already false, don't update the config
        if !new_config.use_tools.unwrap_or(true) {
            return Ok(());
        }

        // Update the job config
        let (update_res_sender, update_res_receiver) = async_channel::bounded(1);

        let _ = Node::v2_api_update_job_config(
            db.clone(),
            bearer.clone(),
            job_id.clone(),
            new_config,
            update_res_sender,
        )
        .await;

        match update_res_receiver.recv().await {
            Ok(Ok(_)) => Ok(()),
            Ok(Err(api_error)) => Err(format!("API error while updating job config: {}", api_error.message)),
            Err(err) => Err(format!("Failed to update job config: {}", err)),
        }
    }

    pub async fn v2_api_upload_tool_asset(
        db: Arc<SqliteManager>,
        bearer: String,
        _tool_id: String,
        app_id: String,
        file_name: String,
        file_data: Vec<u8>,
        node_env: NodeEnvironment,
        res: Sender<Result<Value, APIError>>,
    ) -> Result<(), NodeError> {
        // Validate the bearer token
        if Self::validate_bearer_token(&bearer, db.clone(), &res).await.is_err() {
            return Ok(());
        }

        let mut file_path = PathBuf::from(&node_env.node_storage_path.unwrap_or_default());
        file_path.push(".tools_storage");
        file_path.push("playground");
        file_path.push(app_id);
        // Create directories if they don't exist
        if !file_path.exists() {
            std::fs::create_dir_all(&file_path)?;
        }
        file_path.push(&file_name);
        std::fs::write(&file_path, &file_data)?;

        let response = json!({
            "status": "success",
            "message": "Tool asset uploaded successfully",
            "file": file_data.len(),
            "file_name": file_name
        });
        let _ = res.send(Ok(response)).await;
        Ok(())
    }

    pub async fn v2_api_list_tool_assets(
        db: Arc<SqliteManager>,
        bearer: String,
        _tool_id: String,
        app_id: String,
        node_env: NodeEnvironment,
        res: Sender<Result<Vec<String>, APIError>>,
    ) -> Result<(), NodeError> {
        // Validate the bearer token
        if Self::validate_bearer_token(&bearer, db.clone(), &res).await.is_err() {
            return Ok(());
        }

        let mut file_path = PathBuf::from(&node_env.node_storage_path.unwrap_or_default());
        file_path.push(".tools_storage");
        file_path.push("playground");
        file_path.push(app_id);
        let files = std::fs::read_dir(&file_path);
        if files.is_err() {
            let _ = res.send(Ok(vec![])).await;
            return Ok(());
        }
        let files = files.unwrap();
        let file_names = files
            .map(|file| file.unwrap().file_name().to_string_lossy().to_string())
            .collect();
        let _ = res.send(Ok(file_names)).await;
        Ok(())
    }

    pub async fn v2_api_delete_tool_asset(
        db: Arc<SqliteManager>,
        bearer: String,
        _tool_id: String,
        app_id: String,
        file_name: String,
        node_env: NodeEnvironment,
        res: Sender<Result<Value, APIError>>,
    ) -> Result<(), NodeError> {
        // Validate the bearer token
        if Self::validate_bearer_token(&bearer, db.clone(), &res).await.is_err() {
            return Ok(());
        }

        let mut file_path = PathBuf::from(&node_env.node_storage_path.unwrap_or_default());
        file_path.push(".tools_storage");
        file_path.push("playground");
        file_path.push(app_id);
        file_path.push(&file_name);
        let stat = std::fs::remove_file(&file_path).map_err(|err| APIError {
            code: StatusCode::INTERNAL_SERVER_ERROR.as_u16(),
            error: "Failed to delete file".to_string(),
            message: format!("Failed to delete file: {}", err),
        });
        match stat {
            Ok(_) => {
                let response = json!({
                    "status": "success",
                    "message": "Tool asset deleted successfully",
                    "file_name": file_name
                });
                let _ = res.send(Ok(response)).await;
            }
            Err(err) => {
                let _ = res.send(Err(err)).await;
            }
        }
        Ok(())
    }

    pub async fn v2_api_remove_tool(
        db: Arc<SqliteManager>,
        bearer: String,
        tool_key: String,
        res: Sender<Result<Value, APIError>>,
    ) -> Result<(), NodeError> {
        // Validate the bearer token
        if Self::validate_bearer_token(&bearer, db.clone(), &res).await.is_err() {
            return Ok(());
        }
        // Acquire a write lock on the database
        let db_write = db;

        // Attempt to remove the playground tool first
        let _ = db_write.remove_tool_playground(&tool_key);

        // Remove the tool from the database
        match db_write.remove_tool(&tool_key, None) {
            Ok(_) => {
                let response = json!({ "status": "success", "message": "Tool and associated playground (if any) removed successfully" });
                let _ = res.send(Ok(response)).await;
                Ok(())
            }
            Err(err) => {
                let api_error = APIError {
                    code: StatusCode::INTERNAL_SERVER_ERROR.as_u16(),
                    error: "Internal Server Error".to_string(),
                    message: format!("Failed to remove tool: {}", err),
                };
                let _ = res.send(Err(api_error)).await;
                Ok(())
            }
        }
    }

    pub async fn v2_api_enable_all_tools(
        db: Arc<SqliteManager>,
        bearer: String,
        res: Sender<Result<Value, APIError>>,
    ) -> Result<(), NodeError> {
        // Validate the bearer token
        if Self::validate_bearer_token(&bearer, db.clone(), &res).await.is_err() {
            return Ok(());
        }

        // Get all tools
        match db.get_all_tool_headers() {
            Ok(tools) => {
                let mut tool_statuses: Vec<(String, bool)> = Vec::new();

                for tool in tools {
                    let version = match IndexableVersion::from_string(&tool.version) {
                        Ok(v) => v,
                        Err(_) => {
                            tool_statuses.push((tool.tool_router_key, false));
                            continue;
                        }
                    };

                    match db.get_tool_by_key_and_version(&tool.tool_router_key, Some(version)) {
                        Ok(mut shinkai_tool) => {
                            if shinkai_tool.can_be_enabled() {
                                shinkai_tool.enable();
                                if shinkai_tool.is_enabled() {
                                    let _ = db.update_tool(shinkai_tool.clone()).await.is_ok();
                                }
                            }
                            let activated = shinkai_tool.is_enabled();
                            tool_statuses.push((tool.tool_router_key, activated));
                        }
                        Err(_) => {
                            tool_statuses.push((tool.tool_router_key, false));
                        }
                    }
                }

                let response = json!(tool_statuses
                    .into_iter()
                    .map(|(key, activated)| { (key, json!({"activated": activated})) })
                    .collect::<Map<String, Value>>());
                let _ = res.send(Ok(response)).await;
                Ok(())
            }
            Err(err) => {
                let api_error = APIError {
                    code: StatusCode::INTERNAL_SERVER_ERROR.as_u16(),
                    error: "Internal Server Error".to_string(),
                    message: format!("Failed to list tools: {}", err),
                };
                let _ = res.send(Err(api_error)).await;
                Ok(())
            }
        }
    }

    pub async fn v2_api_disable_all_tools(
        db: Arc<SqliteManager>,
        bearer: String,
        res: Sender<Result<Value, APIError>>,
    ) -> Result<(), NodeError> {
        // Validate the bearer token
        if Self::validate_bearer_token(&bearer, db.clone(), &res).await.is_err() {
            return Ok(());
        }

        // Get all tools
        match db.get_all_tool_headers() {
            Ok(tools) => {
                let mut tool_statuses: Vec<(String, bool)> = Vec::new();

                for tool in tools {
                    let version = match IndexableVersion::from_string(&tool.version) {
                        Ok(v) => v,
                        Err(_) => {
                            tool_statuses.push((tool.tool_router_key, false));
                            continue;
                        }
                    };

                    match db.get_tool_by_key_and_version(&tool.tool_router_key, Some(version)) {
                        Ok(mut shinkai_tool) => {
                            shinkai_tool.disable();
                            if !shinkai_tool.is_enabled() {
                                let _ = db.update_tool(shinkai_tool.clone()).await.is_ok();
                            }

                            let activated = shinkai_tool.is_enabled();
                            tool_statuses.push((tool.tool_router_key, activated));
                        }
                        Err(_) => {
                            tool_statuses.push((tool.tool_router_key, false));
                        }
                    }
                }

                let response = json!(tool_statuses
                    .into_iter()
                    .map(|(key, activated)| { (key, json!({"activated": activated})) })
                    .collect::<Map<String, Value>>());
                let _ = res.send(Ok(response)).await;
                Ok(())
            }
            Err(err) => {
                let api_error = APIError {
                    code: StatusCode::INTERNAL_SERVER_ERROR.as_u16(),
                    error: "Internal Server Error".to_string(),
                    message: format!("Failed to list tools: {}", err),
                };
                let _ = res.send(Err(api_error)).await;
                Ok(())
            }
        }
    }
}

#[cfg(test)]
mod tests {
    use super::*;
    use serde_json::json;

    // TODO: update to not use workflow
    #[test]
    fn test_merge_json() {
        let existing_tool_value = json!({
            "content": [{
                "embedding": {
                    "id": "",
                    "vector": [0.1, 0.2, 0.3]
                },
                "workflow": {
                    "author": "@@official.shinkai",
                    "description": "Reviews in depth all the content to generate a summary.",
                    "name": "Extensive_summary",
                    "raw": "workflow Extensive_summary v0.1 { ... }",
                    "steps": [
                        {
                            "body": [
                                {
                                    "type": "composite",
                                    "value": [
                                        {
                                            "type": "registeroperation",
                                            "value": {
                                                "register": "$PROMPT",
                                                "value": "Summarize this: "
                                            }
                                        },
                                        {
                                            "type": "registeroperation",
                                            "value": {
                                                "register": "$EMBEDDINGS",
                                                "value": {
                                                    "args": [],
                                                    "name": "process_embeddings_in_job_scope"
                                                }
                                            }
                                        }
                                    ]
                                }
                            ],
                            "name": "Initialize"
                        },
                        {
                            "body": [
                                {
                                    "type": "registeroperation",
                                    "value": {
                                        "register": "$RESULT",
                                        "value": {
                                            "args": ["$PROMPT", "$EMBEDDINGS"],
                                            "name": "multi_inference"
                                        }
                                    }
                                }
                            ],
                            "name": "Summarize"
                        }
                    ],
                    "sticky": true,
                    "version": "0.1"
                }
            }],
            "type": "Workflow"
        });

        let input_value = json!({
            "content": [{
                "workflow": {
                    "description": "New description"
                }
            }],
            "type": "Workflow"
        });

        let expected_merged_value = json!({
            "content": [{
                "embedding": {
                    "id": "",
                    "vector": [0.1, 0.2, 0.3]
                },
                "workflow": {
                    "author": "@@official.shinkai",
                    "description": "New description",
                    "name": "Extensive_summary",
                    "raw": "workflow Extensive_summary v0.1 { ... }",
                    "steps": [
                        {
                            "body": [
                                {
                                    "type": "composite",
                                    "value": [
                                        {
                                            "type": "registeroperation",
                                            "value": {
                                                "register": "$PROMPT",
                                                "value": "Summarize this: "
                                            }
                                        },
                                        {
                                            "type": "registeroperation",
                                            "value": {
                                                "register": "$EMBEDDINGS",
                                                "value": {
                                                    "args": [],
                                                    "name": "process_embeddings_in_job_scope"
                                                }
                                            }
                                        }
                                    ]
                                }
                            ],
                            "name": "Initialize"
                        },
                        {
                            "body": [
                                {
                                    "type": "registeroperation",
                                    "value": {
                                        "register": "$RESULT",
                                        "value": {
                                            "args": ["$PROMPT", "$EMBEDDINGS"],
                                            "name": "multi_inference"
                                        }
                                    }
                                }
                            ],
                            "name": "Summarize"
                        }
                    ],
                    "sticky": true,
                    "version": "0.1"
                }
            }],
            "type": "Workflow"
        });

        let merged_value = Node::merge_json(existing_tool_value, input_value);
        assert_eq!(merged_value, expected_merged_value);
    }
}<|MERGE_RESOLUTION|>--- conflicted
+++ resolved
@@ -43,7 +43,6 @@
     tool_playground::ToolPlayground,
 };
 
-<<<<<<< HEAD
 use std::{
     env,
     fs::File,
@@ -51,9 +50,6 @@
     sync::Arc,
     time::Instant,
 };
-=======
-use std::{fs::File, io::Read, io::Write, sync::Arc, time::Instant};
->>>>>>> 28916377
 use tokio::sync::Mutex;
 use zip::{write::FileOptions, ZipWriter};
 
@@ -1661,22 +1657,6 @@
                         let _ = res.send(Err(api_error)).await;
                     }
                 }
-<<<<<<< HEAD
-=======
-
-                zip.start_file::<_, ()>("__tool.json", FileOptions::default())
-                    .map_err(|e| NodeError::from(e.to_string()))?;
-                zip.write_all(&tool_bytes).map_err(|e| NodeError::from(e.to_string()))?;
-                zip.finish().map_err(|e| NodeError::from(e.to_string()))?;
-
-                println!("Zip file created successfully for tool: {}", tool_key_path);
-                let file_bytes = fs::read(&path).await?;
-                // Delete the zip file after reading it
-                fs::remove_file(&path)
-                    .await
-                    .map_err(|e| NodeError::from(e.to_string()))?;
-                let _ = res.send(Ok(file_bytes)).await;
->>>>>>> 28916377
             }
             Err(err) => {
                 let api_error = APIError {
