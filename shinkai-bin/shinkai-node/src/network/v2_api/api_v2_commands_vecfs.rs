use std::sync::Arc;

use async_channel::Sender;
use base64::Engine;
use chrono::{DateTime, Utc};
use reqwest::StatusCode;
use serde_json::Value;

use shinkai_http_api::node_api_router::APIError;
use shinkai_message_primitives::{
    schemas::identity::Identity,
    shinkai_message::shinkai_message_schemas::{
        APIConvertFilesAndSaveToFolder, APIVecFsCopyFolder, APIVecFsCopyItem, APIVecFsCreateFolder,
        APIVecFsDeleteFolder, APIVecFsDeleteItem, APIVecFsMoveFolder, APIVecFsMoveItem,
        APIVecFsRetrievePathSimplifiedJson, APIVecFsRetrieveSourceFile, APIVecFsSearchItems,
    }, shinkai_utils::shinkai_path::ShinkaiPath,
};
use shinkai_sqlite::SqliteManager;
use tokio::sync::{Mutex, RwLock};

use crate::{
    managers::IdentityManager,
    network::{node_error::NodeError, Node},
};

impl Node {
    pub async fn v2_api_vec_fs_retrieve_path_simplified_json(
<<<<<<< HEAD
        db: Arc<RwLock<SqliteManager>>,
=======
        db: Arc<SqliteManager>,
        vector_fs: Arc<VectorFS>,
>>>>>>> 9d6119cc
        identity_manager: Arc<Mutex<IdentityManager>>,
        input_payload: APIVecFsRetrievePathSimplifiedJson,
        bearer: String,
        res: Sender<Result<Value, APIError>>,
    ) -> Result<(), NodeError> {
        // Validate the bearer token
        if Self::validate_bearer_token(&bearer, db.clone(), &res).await.is_err() {
            return Ok(());
        }

        let requester_name = match identity_manager.lock().await.get_main_identity() {
            Some(Identity::Standard(std_identity)) => std_identity.clone().full_identity_name,
            _ => {
                let api_error = APIError {
                    code: StatusCode::BAD_REQUEST.as_u16(),
                    error: "Bad Request".to_string(),
                    message: "Wrong identity type. Expected Standard identity.".to_string(),
                };
                let _ = res.send(Err(api_error)).await;
                return Ok(());
            }
        };

        let vr_path = match ShinkaiPath::from_string(&input_payload.path) {
            Ok(path) => path,
            Err(e) => {
                let api_error = APIError {
                    code: StatusCode::BAD_REQUEST.as_u16(),
                    error: "Bad Request".to_string(),
                    message: format!("Failed to convert path to VRPath: {}", e),
                };
                let _ = res.send(Err(api_error)).await;
                return Ok(());
            }
        };

        let reader = match vector_fs
            .new_reader(requester_name.clone(), vr_path, requester_name.clone())
            .await
        {
            Ok(reader) => reader,
            Err(e) => {
                let api_error = APIError {
                    code: StatusCode::INTERNAL_SERVER_ERROR.as_u16(),
                    error: "Internal Server Error".to_string(),
                    message: format!("Failed to create reader: {}", e),
                };
                let _ = res.send(Err(api_error)).await;
                return Ok(());
            }
        };

        let result = vector_fs.retrieve_fs_path_simplified_json_value(&reader).await;

        match result {
            Ok(result) => {
                let _ = res.send(Ok(result)).await.map_err(|_| ());
            }
            Err(e) => {
                let api_error = APIError {
                    code: StatusCode::INTERNAL_SERVER_ERROR.as_u16(),
                    error: "Internal Server Error".to_string(),
                    message: format!("Failed to retrieve fs path json: {}", e),
                };
                let _ = res.send(Err(api_error)).await;
            }
        }
        Ok(())
    }

    pub async fn v2_convert_files_and_save_to_folder(
<<<<<<< HEAD
        db: Arc<RwLock<SqliteManager>>,
=======
        db: Arc<SqliteManager>,
        vector_fs: Arc<VectorFS>,
>>>>>>> 9d6119cc
        identity_manager: Arc<Mutex<IdentityManager>>,
        input_payload: APIConvertFilesAndSaveToFolder,
        embedding_generator: Arc<dyn EmbeddingGenerator>,
        bearer: String,
        res: Sender<Result<Vec<Value>, APIError>>,
    ) -> Result<(), NodeError> {
        // Validate the bearer token
        if Self::validate_bearer_token(&bearer, db.clone(), &res).await.is_err() {
            return Ok(());
        }

        let requester_name = match identity_manager.lock().await.get_main_identity() {
            Some(Identity::Standard(std_identity)) => std_identity.clone().full_identity_name,
            _ => {
                let api_error = APIError {
                    code: StatusCode::BAD_REQUEST.as_u16(),
                    error: "Bad Request".to_string(),
                    message: "Wrong identity type. Expected Standard identity.".to_string(),
                };
                let _ = res.send(Err(api_error)).await;
                return Ok(());
            }
        };

        Self::process_and_save_files(db, input_payload, requester_name, embedding_generator, res).await
    }

    pub async fn v2_create_folder(
<<<<<<< HEAD
        db: Arc<RwLock<SqliteManager>>,
=======
        db: Arc<SqliteManager>,
        vector_fs: Arc<VectorFS>,
>>>>>>> 9d6119cc
        identity_manager: Arc<Mutex<IdentityManager>>,
        input_payload: APIVecFsCreateFolder,
        bearer: String,
        res: Sender<Result<String, APIError>>,
    ) -> Result<(), NodeError> {
        // Validate the bearer token
        if Self::validate_bearer_token(&bearer, db.clone(), &res).await.is_err() {
            return Ok(());
        }

        let requester_name = match identity_manager.lock().await.get_main_identity() {
            Some(Identity::Standard(std_identity)) => std_identity.clone().full_identity_name,
            _ => {
                let api_error = APIError {
                    code: StatusCode::BAD_REQUEST.as_u16(),
                    error: "Bad Request".to_string(),
                    message: "Wrong identity type. Expected Standard identity.".to_string(),
                };
                let _ = res.send(Err(api_error)).await;
                return Ok(());
            }
        };

        let vr_path = match ShinkaiPath::from_string(&input_payload.path) {
            Ok(path) => path,
            Err(e) => {
                let api_error = APIError {
                    code: StatusCode::BAD_REQUEST.as_u16(),
                    error: "Bad Request".to_string(),
                    message: format!("Failed to convert path to VRPath: {}", e),
                };
                let _ = res.send(Err(api_error)).await;
                return Ok(());
            }
        };

        let writer = match vector_fs
            .new_writer(requester_name.clone(), vr_path, requester_name.clone())
            .await
        {
            Ok(writer) => writer,
            Err(e) => {
                let api_error = APIError {
                    code: StatusCode::INTERNAL_SERVER_ERROR.as_u16(),
                    error: "Internal Server Error".to_string(),
                    message: format!("Failed to create writer: {}", e),
                };
                let _ = res.send(Err(api_error)).await;
                return Ok(());
            }
        };

        match vector_fs.create_new_folder(&writer, &input_payload.folder_name).await {
            Ok(_) => {
                let success_message = format!("Folder '{}' created successfully.", input_payload.folder_name);
                let _ = res.send(Ok(success_message)).await.map_err(|_| ());
                Ok(())
            }
            Err(e) => {
                let api_error = APIError {
                    code: StatusCode::INTERNAL_SERVER_ERROR.as_u16(),
                    error: "Internal Server Error".to_string(),
                    message: format!("Failed to create new folder: {}", e),
                };
                let _ = res.send(Err(api_error)).await;
                Ok(())
            }
        }
    }

    pub async fn v2_move_item(
<<<<<<< HEAD
        db: Arc<RwLock<SqliteManager>>,
=======
        db: Arc<SqliteManager>,
        vector_fs: Arc<VectorFS>,
>>>>>>> 9d6119cc
        identity_manager: Arc<Mutex<IdentityManager>>,
        input_payload: APIVecFsMoveItem,
        bearer: String,
        res: Sender<Result<String, APIError>>,
    ) -> Result<(), NodeError> {
        if Self::validate_bearer_token(&bearer, db.clone(), &res).await.is_err() {
            return Ok(());
        }

        let requester_name = match identity_manager.lock().await.get_main_identity() {
            Some(Identity::Standard(std_identity)) => std_identity.clone().full_identity_name,
            _ => {
                let api_error = APIError {
                    code: StatusCode::BAD_REQUEST.as_u16(),
                    error: "Bad Request".to_string(),
                    message: "Wrong identity type. Expected Standard identity.".to_string(),
                };
                let _ = res.send(Err(api_error)).await;
                return Ok(());
            }
        };

        let origin_path = match ShinkaiPath::from_string(&input_payload.origin_path) {
            Ok(path) => path,
            Err(e) => {
                let api_error = APIError {
                    code: StatusCode::BAD_REQUEST.as_u16(),
                    error: "Bad Request".to_string(),
                    message: format!("Failed to convert origin path to VRPath: {}", e),
                };
                let _ = res.send(Err(api_error)).await;
                return Ok(());
            }
        };

        let destination_path = match ShinkaiPath::from_string(&input_payload.destination_path) {
            Ok(path) => path,
            Err(e) => {
                let api_error = APIError {
                    code: StatusCode::BAD_REQUEST.as_u16(),
                    error: "Bad Request".to_string(),
                    message: format!("Failed to convert destination path to VRPath: {}", e),
                };
                let _ = res.send(Err(api_error)).await;
                return Ok(());
            }
        };

        let writer = match vector_fs
            .new_writer(requester_name.clone(), origin_path, requester_name.clone())
            .await
        {
            Ok(writer) => writer,
            Err(e) => {
                let api_error = APIError {
                    code: StatusCode::INTERNAL_SERVER_ERROR.as_u16(),
                    error: "Internal Server Error".to_string(),
                    message: format!("Failed to create writer: {}", e),
                };
                let _ = res.send(Err(api_error)).await;
                return Ok(());
            }
        };

        match vector_fs.move_item(&writer, destination_path).await {
            Ok(_) => {
                let success_message = format!("Item moved successfully to {}", input_payload.destination_path);
                let _ = res.send(Ok(success_message)).await.map_err(|_| ());
                Ok(())
            }
            Err(e) => {
                let api_error = APIError {
                    code: StatusCode::INTERNAL_SERVER_ERROR.as_u16(),
                    error: "Internal Server Error".to_string(),
                    message: format!("Failed to move item: {}", e),
                };
                let _ = res.send(Err(api_error)).await;
                Ok(())
            }
        }
    }

    pub async fn v2_copy_item(
<<<<<<< HEAD
        db: Arc<RwLock<SqliteManager>>,
=======
        db: Arc<SqliteManager>,
        vector_fs: Arc<VectorFS>,
>>>>>>> 9d6119cc
        identity_manager: Arc<Mutex<IdentityManager>>,
        input_payload: APIVecFsCopyItem,
        bearer: String,
        res: Sender<Result<String, APIError>>,
    ) -> Result<(), NodeError> {
        if Self::validate_bearer_token(&bearer, db.clone(), &res).await.is_err() {
            return Ok(());
        }

        let requester_name = match identity_manager.lock().await.get_main_identity() {
            Some(Identity::Standard(std_identity)) => std_identity.clone().full_identity_name,
            _ => {
                let api_error = APIError {
                    code: StatusCode::BAD_REQUEST.as_u16(),
                    error: "Bad Request".to_string(),
                    message: "Wrong identity type. Expected Standard identity.".to_string(),
                };
                let _ = res.send(Err(api_error)).await;
                return Ok(());
            }
        };

        let origin_path = match ShinkaiPath::from_string(&input_payload.origin_path) {
            Ok(path) => path,
            Err(e) => {
                let api_error = APIError {
                    code: StatusCode::BAD_REQUEST.as_u16(),
                    error: "Bad Request".to_string(),
                    message: format!("Failed to convert origin path to VRPath: {}", e),
                };
                let _ = res.send(Err(api_error)).await;
                return Ok(());
            }
        };

        let destination_path = match ShinkaiPath::from_string(&input_payload.destination_path) {
            Ok(path) => path,
            Err(e) => {
                let api_error = APIError {
                    code: StatusCode::BAD_REQUEST.as_u16(),
                    error: "Bad Request".to_string(),
                    message: format!("Failed to convert destination path to VRPath: {}", e),
                };
                let _ = res.send(Err(api_error)).await;
                return Ok(());
            }
        };

        let writer = match vector_fs
            .new_writer(requester_name.clone(), origin_path, requester_name.clone())
            .await
        {
            Ok(writer) => writer,
            Err(e) => {
                let api_error = APIError {
                    code: StatusCode::INTERNAL_SERVER_ERROR.as_u16(),
                    error: "Internal Server Error".to_string(),
                    message: format!("Failed to create writer: {}", e),
                };
                let _ = res.send(Err(api_error)).await;
                return Ok(());
            }
        };

        match vector_fs.copy_item(&writer, destination_path).await {
            Ok(_) => {
                let success_message = format!("Item copied successfully to {}", input_payload.destination_path);
                let _ = res.send(Ok(success_message)).await.map_err(|_| ());
                Ok(())
            }
            Err(e) => {
                let api_error = APIError {
                    code: StatusCode::INTERNAL_SERVER_ERROR.as_u16(),
                    error: "Internal Server Error".to_string(),
                    message: format!("Failed to copy item: {}", e),
                };
                let _ = res.send(Err(api_error)).await;
                Ok(())
            }
        }
    }

    pub async fn v2_move_folder(
<<<<<<< HEAD
        db: Arc<RwLock<SqliteManager>>,
=======
        db: Arc<SqliteManager>,
        vector_fs: Arc<VectorFS>,
>>>>>>> 9d6119cc
        identity_manager: Arc<Mutex<IdentityManager>>,
        input_payload: APIVecFsMoveFolder,
        bearer: String,
        res: Sender<Result<String, APIError>>,
    ) -> Result<(), NodeError> {
        if Self::validate_bearer_token(&bearer, db.clone(), &res).await.is_err() {
            return Ok(());
        }

        let requester_name = match identity_manager.lock().await.get_main_identity() {
            Some(Identity::Standard(std_identity)) => std_identity.clone().full_identity_name,
            _ => {
                let api_error = APIError {
                    code: StatusCode::BAD_REQUEST.as_u16(),
                    error: "Bad Request".to_string(),
                    message: "Wrong identity type. Expected Standard identity.".to_string(),
                };
                let _ = res.send(Err(api_error)).await;
                return Ok(());
            }
        };

        let origin_path = match ShinkaiPath::from_string(&input_payload.origin_path) {
            Ok(path) => path,
            Err(e) => {
                let api_error = APIError {
                    code: StatusCode::BAD_REQUEST.as_u16(),
                    error: "Bad Request".to_string(),
                    message: format!("Failed to convert origin path to VRPath: {}", e),
                };
                let _ = res.send(Err(api_error)).await;
                return Ok(());
            }
        };

        let destination_path = match ShinkaiPath::from_string(&input_payload.destination_path) {
            Ok(path) => path,
            Err(e) => {
                let api_error = APIError {
                    code: StatusCode::BAD_REQUEST.as_u16(),
                    error: "Bad Request".to_string(),
                    message: format!("Failed to convert destination path to VRPath: {}", e),
                };
                let _ = res.send(Err(api_error)).await;
                return Ok(());
            }
        };

        let writer = match vector_fs
            .new_writer(requester_name.clone(), origin_path, requester_name.clone())
            .await
        {
            Ok(writer) => writer,
            Err(e) => {
                let api_error = APIError {
                    code: StatusCode::INTERNAL_SERVER_ERROR.as_u16(),
                    error: "Internal Server Error".to_string(),
                    message: format!("Failed to create writer: {}", e),
                };
                let _ = res.send(Err(api_error)).await;
                return Ok(());
            }
        };

        match vector_fs.move_folder(&writer, destination_path).await {
            Ok(_) => {
                let success_message = format!("Folder moved successfully to {}", input_payload.destination_path);
                let _ = res.send(Ok(success_message)).await.map_err(|_| ());
                Ok(())
            }
            Err(e) => {
                let api_error = APIError {
                    code: StatusCode::INTERNAL_SERVER_ERROR.as_u16(),
                    error: "Internal Server Error".to_string(),
                    message: format!("Failed to move folder: {}", e),
                };
                let _ = res.send(Err(api_error)).await;
                Ok(())
            }
        }
    }

    pub async fn v2_copy_folder(
<<<<<<< HEAD
        db: Arc<RwLock<SqliteManager>>,
=======
        db: Arc<SqliteManager>,
        vector_fs: Arc<VectorFS>,
>>>>>>> 9d6119cc
        identity_manager: Arc<Mutex<IdentityManager>>,
        input_payload: APIVecFsCopyFolder,
        bearer: String,
        res: Sender<Result<String, APIError>>,
    ) -> Result<(), NodeError> {
        if Self::validate_bearer_token(&bearer, db.clone(), &res).await.is_err() {
            return Ok(());
        }

        let requester_name = match identity_manager.lock().await.get_main_identity() {
            Some(Identity::Standard(std_identity)) => std_identity.clone().full_identity_name,
            _ => {
                let api_error = APIError {
                    code: StatusCode::BAD_REQUEST.as_u16(),
                    error: "Bad Request".to_string(),
                    message: "Wrong identity type. Expected Standard identity.".to_string(),
                };
                let _ = res.send(Err(api_error)).await;
                return Ok(());
            }
        };

        let origin_path = match ShinkaiPath::from_string(&input_payload.origin_path) {
            Ok(path) => path,
            Err(e) => {
                let api_error = APIError {
                    code: StatusCode::BAD_REQUEST.as_u16(),
                    error: "Bad Request".to_string(),
                    message: format!("Failed to convert origin path to VRPath: {}", e),
                };
                let _ = res.send(Err(api_error)).await;
                return Ok(());
            }
        };

        let destination_path = match ShinkaiPath::from_string(&input_payload.destination_path) {
            Ok(path) => path,
            Err(e) => {
                let api_error = APIError {
                    code: StatusCode::BAD_REQUEST.as_u16(),
                    error: "Bad Request".to_string(),
                    message: format!("Failed to convert destination path to VRPath: {}", e),
                };
                let _ = res.send(Err(api_error)).await;
                return Ok(());
            }
        };

        let writer = match vector_fs
            .new_writer(requester_name.clone(), origin_path, requester_name.clone())
            .await
        {
            Ok(writer) => writer,
            Err(e) => {
                let api_error = APIError {
                    code: StatusCode::INTERNAL_SERVER_ERROR.as_u16(),
                    error: "Internal Server Error".to_string(),
                    message: format!("Failed to create writer: {}", e),
                };
                let _ = res.send(Err(api_error)).await;
                return Ok(());
            }
        };

        match vector_fs.copy_folder(&writer, destination_path).await {
            Ok(_) => {
                let success_message = format!("Folder copied successfully to {}", input_payload.destination_path);
                let _ = res.send(Ok(success_message)).await.map_err(|_| ());
                Ok(())
            }
            Err(e) => {
                let api_error = APIError {
                    code: StatusCode::INTERNAL_SERVER_ERROR.as_u16(),
                    error: "Internal Server Error".to_string(),
                    message: format!("Failed to copy folder: {}", e),
                };
                let _ = res.send(Err(api_error)).await;
                Ok(())
            }
        }
    }

    pub async fn v2_delete_folder(
<<<<<<< HEAD
        db: Arc<RwLock<SqliteManager>>,
=======
        db: Arc<SqliteManager>,
        vector_fs: Arc<VectorFS>,
>>>>>>> 9d6119cc
        identity_manager: Arc<Mutex<IdentityManager>>,
        input_payload: APIVecFsDeleteFolder,
        bearer: String,
        res: Sender<Result<String, APIError>>,
    ) -> Result<(), NodeError> {
        if Self::validate_bearer_token(&bearer, db.clone(), &res).await.is_err() {
            return Ok(());
        }

        let requester_name = match identity_manager.lock().await.get_main_identity() {
            Some(Identity::Standard(std_identity)) => std_identity.clone().full_identity_name,
            _ => {
                let api_error = APIError {
                    code: StatusCode::BAD_REQUEST.as_u16(),
                    error: "Bad Request".to_string(),
                    message: "Wrong identity type. Expected Standard identity.".to_string(),
                };
                let _ = res.send(Err(api_error)).await;
                return Ok(());
            }
        };

        let item_path = match ShinkaiPath::from_string(&input_payload.path) {
            Ok(path) => path,
            Err(e) => {
                let api_error = APIError {
                    code: StatusCode::BAD_REQUEST.as_u16(),
                    error: "Bad Request".to_string(),
                    message: format!("Failed to convert folder path to VRPath: {}", e),
                };
                let _ = res.send(Err(api_error)).await;
                return Ok(());
            }
        };

        let writer = match vector_fs
            .new_writer(requester_name.clone(), item_path, requester_name.clone())
            .await
        {
            Ok(writer) => writer,
            Err(e) => {
                let api_error = APIError {
                    code: StatusCode::INTERNAL_SERVER_ERROR.as_u16(),
                    error: "Internal Server Error".to_string(),
                    message: format!("Failed to create writer: {}", e),
                };
                let _ = res.send(Err(api_error)).await;
                return Ok(());
            }
        };

        match vector_fs.delete_folder(&writer).await {
            Ok(_) => {
                let success_message = format!("Folder successfully deleted: {}", input_payload.path);
                let _ = res.send(Ok(success_message)).await.map_err(|_| ());
                Ok(())
            }
            Err(e) => {
                let api_error = APIError {
                    code: StatusCode::INTERNAL_SERVER_ERROR.as_u16(),
                    error: "Internal Server Error".to_string(),
                    message: format!("Failed to delete folder: {}", e),
                };
                let _ = res.send(Err(api_error)).await;
                Ok(())
            }
        }
    }

    pub async fn v2_delete_item(
<<<<<<< HEAD
        db: Arc<RwLock<SqliteManager>>,
=======
        db: Arc<SqliteManager>,
        vector_fs: Arc<VectorFS>,
>>>>>>> 9d6119cc
        identity_manager: Arc<Mutex<IdentityManager>>,
        input_payload: APIVecFsDeleteItem,
        bearer: String,
        res: Sender<Result<String, APIError>>,
    ) -> Result<(), NodeError> {
        if Self::validate_bearer_token(&bearer, db.clone(), &res).await.is_err() {
            return Ok(());
        }

        let requester_name = match identity_manager.lock().await.get_main_identity() {
            Some(Identity::Standard(std_identity)) => std_identity.clone().full_identity_name,
            _ => {
                let api_error = APIError {
                    code: StatusCode::BAD_REQUEST.as_u16(),
                    error: "Bad Request".to_string(),
                    message: "Wrong identity type. Expected Standard identity.".to_string(),
                };
                let _ = res.send(Err(api_error)).await;
                return Ok(());
            }
        };

        let item_path = match ShinkaiPath::from_string(&input_payload.path) {
            Ok(path) => path,
            Err(e) => {
                let api_error = APIError {
                    code: StatusCode::BAD_REQUEST.as_u16(),
                    error: "Bad Request".to_string(),
                    message: format!("Failed to convert item path to VRPath: {}", e),
                };
                let _ = res.send(Err(api_error)).await;
                return Ok(());
            }
        };

        match vector_fs.delete_item(&writer).await {
            Ok(_) => {
                let success_message = format!("Item successfully deleted: {}", input_payload.path);
                let _ = res.send(Ok(success_message)).await.map_err(|_| ());
                Ok(())
            }
            Err(e) => {
                let api_error = APIError {
                    code: StatusCode::INTERNAL_SERVER_ERROR.as_u16(),
                    error: "Internal Server Error".to_string(),
                    message: format!("Failed to delete item: {}", e),
                };
                let _ = res.send(Err(api_error)).await;
                Ok(())
            }
        }
    }

    pub async fn v2_search_items(
<<<<<<< HEAD
        db: Arc<RwLock<SqliteManager>>,
=======
        db: Arc<SqliteManager>,
        vector_fs: Arc<VectorFS>,
>>>>>>> 9d6119cc
        identity_manager: Arc<Mutex<IdentityManager>>,
        input_payload: APIVecFsSearchItems,
        bearer: String,
        res: Sender<Result<Vec<String>, APIError>>,
    ) -> Result<(), NodeError> {
        if Self::validate_bearer_token(&bearer, db.clone(), &res).await.is_err() {
            return Ok(());
        }

        let requester_name = match identity_manager.lock().await.get_main_identity() {
            Some(Identity::Standard(std_identity)) => std_identity.clone().full_identity_name,
            _ => {
                let api_error = APIError {
                    code: StatusCode::BAD_REQUEST.as_u16(),
                    error: "Bad Request".to_string(),
                    message: "Wrong identity type. Expected Standard identity.".to_string(),
                };
                let _ = res.send(Err(api_error)).await;
                return Ok(());
            }
        };

        let search_path_str = input_payload.path.as_deref().unwrap_or("/");
        let search_path = match ShinkaiPath::from_string(search_path_str) {
            Ok(path) => path,
            Err(e) => {
                let api_error = APIError {
                    code: StatusCode::BAD_REQUEST.as_u16(),
                    error: "Bad Request".to_string(),
                    message: format!("Failed to convert search path to VRPath: {}", e),
                };
                let _ = res.send(Err(api_error)).await;
                return Ok(());
            }
        };

        let reader = match vector_fs
            .new_reader(requester_name.clone(), search_path, requester_name.clone())
            .await
        {
            Ok(reader) => reader,
            Err(e) => {
                let api_error = APIError {
                    code: StatusCode::INTERNAL_SERVER_ERROR.as_u16(),
                    error: "Internal Server Error".to_string(),
                    message: format!("Failed to create reader: {}", e),
                };
                let _ = res.send(Err(api_error)).await;
                return Ok(());
            }
        };

        let max_resources_to_search = input_payload.max_files_to_scan.unwrap_or(100) as u64;
        let max_results = input_payload.max_results.unwrap_or(100) as u64;

        let query_embedding = vector_fs
            .generate_query_embedding_using_reader(input_payload.search, &reader)
            .await
            .unwrap();
        let search_results = vector_fs
            .vector_search_fs_item(&reader, query_embedding, max_resources_to_search)
            .await
            .unwrap();

        let results: Vec<String> = search_results
            .into_iter()
            .map(|res| res.path.to_string())
            .take(max_results as usize)
            .collect();

        let _ = res.send(Ok(results)).await.map_err(|_| ());
        Ok(())
    }

    pub async fn v2_retrieve_vector_resource(
<<<<<<< HEAD
        db: Arc<RwLock<SqliteManager>>,
=======
        db: Arc<SqliteManager>,
        vector_fs: Arc<VectorFS>,
>>>>>>> 9d6119cc
        identity_manager: Arc<Mutex<IdentityManager>>,
        path: String,
        bearer: String,
        res: Sender<Result<Value, APIError>>,
    ) -> Result<(), NodeError> {
        // Validate the bearer token
        if Self::validate_bearer_token(&bearer, db.clone(), &res).await.is_err() {
            return Ok(());
        }

        let requester_name = match identity_manager.lock().await.get_main_identity() {
            Some(Identity::Standard(std_identity)) => std_identity.clone().full_identity_name,
            _ => {
                let api_error = APIError {
                    code: StatusCode::BAD_REQUEST.as_u16(),
                    error: "Bad Request".to_string(),
                    message: "Wrong identity type. Expected Standard identity.".to_string(),
                };
                let _ = res.send(Err(api_error)).await;
                return Ok(());
            }
        };

        let vr_path = match ShinkaiPath::from_string(&path) {
            Ok(path) => path,
            Err(e) => {
                let api_error = APIError {
                    code: StatusCode::BAD_REQUEST.as_u16(),
                    error: "Bad Request".to_string(),
                    message: format!("Failed to convert path to VRPath: {}", e),
                };
                let _ = res.send(Err(api_error)).await;
                return Ok(());
            }
        };

        let reader = match vector_fs
            .new_reader(requester_name.clone(), vr_path, requester_name.clone())
            .await
        {
            Ok(reader) => reader,
            Err(e) => {
                let api_error = APIError {
                    code: StatusCode::INTERNAL_SERVER_ERROR.as_u16(),
                    error: "Internal Server Error".to_string(),
                    message: format!("Failed to create reader: {}", e),
                };
                let _ = res.send(Err(api_error)).await;
                return Ok(());
            }
        };

        let result = vector_fs.retrieve_vector_resource(&reader).await;

        match result {
            Ok(result_value) => match result_value.to_json_value() {
                Ok(json_value) => {
                    let _ = res.send(Ok(json_value)).await.map_err(|_| ());
                    Ok(())
                }
                Err(e) => {
                    let api_error = APIError {
                        code: StatusCode::INTERNAL_SERVER_ERROR.as_u16(),
                        error: "Internal Server Error".to_string(),
                        message: format!("Failed to convert result to JSON: {}", e),
                    };
                    let _ = res.send(Err(api_error)).await;
                    Ok(())
                }
            },
            Err(e) => {
                let api_error = APIError {
                    code: StatusCode::INTERNAL_SERVER_ERROR.as_u16(),
                    error: "Internal Server Error".to_string(),
                    message: format!("Failed to retrieve vector resource: {}", e),
                };
                let _ = res.send(Err(api_error)).await;
                Ok(())
            }
        }
    }

    pub async fn v2_upload_file_to_folder(
<<<<<<< HEAD
        db: Arc<RwLock<SqliteManager>>,
=======
        db: Arc<SqliteManager>,
        vector_fs: Arc<VectorFS>,
>>>>>>> 9d6119cc
        identity_manager: Arc<Mutex<IdentityManager>>,
        embedding_generator: Arc<dyn EmbeddingGenerator>,
        bearer: String,
        filename: String,
        file: Vec<u8>,
        path: String,
        file_datetime: Option<DateTime<Utc>>,
        res: Sender<Result<Value, APIError>>,
    ) -> Result<(), NodeError> {
        // Validate the bearer token
        if Self::validate_bearer_token(&bearer, db.clone(), &res).await.is_err() {
            return Ok(());
        }

        // Step 1: Create a file inbox
        let hash_hex = uuid::Uuid::new_v4().to_string();
        let file_inbox_name = hash_hex;

        // Step 2: Add the file to the inbox
        let (add_file_res_sender, add_file_res_receiver) = async_channel::bounded(1);

        match Self::v2_add_file_to_inbox(
            db.clone(),
            file_inbox_name.clone(),
            filename.clone(),
            file.clone(),
            bearer.clone(),
            add_file_res_sender,
        )
        .await
        {
            Ok(_) => match add_file_res_receiver.recv().await {
                Ok(Ok(_)) => {}
                Ok(Err(api_error)) => {
                    let _ = res.send(Err(api_error)).await;
                    return Ok(());
                }
                Err(_) => {
                    let _ = res
                        .send(Err(APIError {
                            code: StatusCode::INTERNAL_SERVER_ERROR.as_u16(),
                            error: "Internal Server Error".to_string(),
                            message: "Failed to receive add file result".to_string(),
                        }))
                        .await;
                    return Ok(());
                }
            },
            Err(api_error) => {
                let _ = res.send(Err(api_error)).await;
                return Ok(());
            }
        };

        // Step 3: Convert the file and save it to the folder
        let input_payload = APIConvertFilesAndSaveToFolder {
            path,
            file_inbox: file_inbox_name,
            file_datetime,
        };

        let (convert_res_sender, convert_res_receiver) = async_channel::bounded(1);

        match Self::v2_convert_files_and_save_to_folder(
            db,
            vector_fs,
            identity_manager,
            input_payload,
            embedding_generator,
            bearer,
            convert_res_sender,
        )
        .await
        {
            Ok(_) => match convert_res_receiver.recv().await {
                Ok(Ok(result)) => {
                    let first_element = match result.into_iter().next() {
                        Some(element) => element,
                        None => {
                            let api_error = APIError {
                                code: StatusCode::INTERNAL_SERVER_ERROR.as_u16(),
                                error: "Internal Server Error".to_string(),
                                message: "Result array is empty".to_string(),
                            };
                            let _ = res.send(Err(api_error)).await;
                            return Ok(());
                        }
                    };
                    let _ = res.send(Ok(first_element)).await;
                }
                Ok(Err(api_error)) => {
                    let _ = res.send(Err(api_error)).await;
                }
                Err(_) => {
                    let _ = res
                        .send(Err(APIError {
                            code: StatusCode::INTERNAL_SERVER_ERROR.as_u16(),
                            error: "Internal Server Error".to_string(),
                            message: "Failed to receive conversion result".to_string(),
                        }))
                        .await;
                }
            },
            Err(node_error) => {
                let api_error = APIError {
                    code: StatusCode::INTERNAL_SERVER_ERROR.as_u16(),
                    error: "Internal Server Error".to_string(),
                    message: format!("Failed to convert files and save to folder: {}", node_error),
                };
                let _ = res.send(Err(api_error)).await;
            }
        }

        Ok(())
    }

    pub async fn v2_retrieve_source_file(
<<<<<<< HEAD
        db: Arc<RwLock<SqliteManager>>,
=======
        db: Arc<SqliteManager>,
        vector_fs: Arc<VectorFS>,
>>>>>>> 9d6119cc
        identity_manager: Arc<Mutex<IdentityManager>>,
        input_payload: APIVecFsRetrieveSourceFile,
        bearer: String,
        res: Sender<Result<String, APIError>>,
    ) -> Result<(), NodeError> {
        if Self::validate_bearer_token(&bearer, db.clone(), &res).await.is_err() {
            return Ok(());
        }

        let requester_name = match identity_manager.lock().await.get_main_identity() {
            Some(Identity::Standard(std_identity)) => std_identity.clone().full_identity_name,
            _ => {
                let api_error = APIError {
                    code: StatusCode::BAD_REQUEST.as_u16(),
                    error: "Bad Request".to_string(),
                    message: "Wrong identity type. Expected Standard identity.".to_string(),
                };
                let _ = res.send(Err(api_error)).await;
                return Ok(());
            }
        };

        let vr_path = match ShinkaiPath::from_string(&input_payload.path) {
            Ok(path) => path,
            Err(e) => {
                let api_error = APIError {
                    code: StatusCode::BAD_REQUEST.as_u16(),
                    error: "Bad Request".to_string(),
                    message: format!("Failed to convert path to VRPath: {}", e),
                };
                let _ = res.send(Err(api_error)).await;
                return Ok(());
            }
        };

        let reader = match vector_fs
            .new_reader(requester_name.clone(), vr_path, requester_name.clone())
            .await
        {
            Ok(reader) => reader,
            Err(e) => {
                let api_error = APIError {
                    code: StatusCode::INTERNAL_SERVER_ERROR.as_u16(),
                    error: "Internal Server Error".to_string(),
                    message: format!("Failed to create reader: {}", e),
                };
                let _ = res.send(Err(api_error)).await;
                return Ok(());
            }
        };

        let source_file_map = match vector_fs.retrieve_source_file_map(&reader).await {
            Ok(source_file_map) => source_file_map,
            Err(e) => {
                let api_error = APIError {
                    code: StatusCode::INTERNAL_SERVER_ERROR.as_u16(),
                    error: "Internal Server Error".to_string(),
                    message: format!("Failed to retrieve source file map: {}", e),
                };
                let _ = res.send(Err(api_error)).await;
                return Ok(());
            }
        };

        let source_file = match source_file_map.get_source_file(VRPath::root()) {
            Some(source_file) => source_file,
            None => {
                let api_error = APIError {
                    code: StatusCode::NOT_FOUND.as_u16(),
                    error: "Not Found".to_string(),
                    message: "Source file not found in the source file map".to_string(),
                };
                let _ = res.send(Err(api_error)).await;
                return Ok(());
            }
        };

        let file_content = match source_file {
            SourceFile::Standard(file) => &file.file_content,
            SourceFile::TLSNotarized(file) => &file.file_content,
        };

        let encoded_file_content = base64::engine::general_purpose::STANDARD.encode(&file_content);

        let _ = res.send(Ok(encoded_file_content)).await.map_err(|_| ());
        Ok(())
    }
}<|MERGE_RESOLUTION|>--- conflicted
+++ resolved
@@ -13,7 +13,8 @@
         APIConvertFilesAndSaveToFolder, APIVecFsCopyFolder, APIVecFsCopyItem, APIVecFsCreateFolder,
         APIVecFsDeleteFolder, APIVecFsDeleteItem, APIVecFsMoveFolder, APIVecFsMoveItem,
         APIVecFsRetrievePathSimplifiedJson, APIVecFsRetrieveSourceFile, APIVecFsSearchItems,
-    }, shinkai_utils::shinkai_path::ShinkaiPath,
+    },
+    shinkai_utils::shinkai_path::ShinkaiPath,
 };
 use shinkai_sqlite::SqliteManager;
 use tokio::sync::{Mutex, RwLock};
@@ -25,12 +26,7 @@
 
 impl Node {
     pub async fn v2_api_vec_fs_retrieve_path_simplified_json(
-<<<<<<< HEAD
-        db: Arc<RwLock<SqliteManager>>,
-=======
-        db: Arc<SqliteManager>,
-        vector_fs: Arc<VectorFS>,
->>>>>>> 9d6119cc
+        db: Arc<SqliteManager>,
         identity_manager: Arc<Mutex<IdentityManager>>,
         input_payload: APIVecFsRetrievePathSimplifiedJson,
         bearer: String,
@@ -102,12 +98,7 @@
     }
 
     pub async fn v2_convert_files_and_save_to_folder(
-<<<<<<< HEAD
-        db: Arc<RwLock<SqliteManager>>,
-=======
-        db: Arc<SqliteManager>,
-        vector_fs: Arc<VectorFS>,
->>>>>>> 9d6119cc
+        db: Arc<SqliteManager>,
         identity_manager: Arc<Mutex<IdentityManager>>,
         input_payload: APIConvertFilesAndSaveToFolder,
         embedding_generator: Arc<dyn EmbeddingGenerator>,
@@ -136,12 +127,7 @@
     }
 
     pub async fn v2_create_folder(
-<<<<<<< HEAD
-        db: Arc<RwLock<SqliteManager>>,
-=======
-        db: Arc<SqliteManager>,
-        vector_fs: Arc<VectorFS>,
->>>>>>> 9d6119cc
+        db: Arc<SqliteManager>,
         identity_manager: Arc<Mutex<IdentityManager>>,
         input_payload: APIVecFsCreateFolder,
         bearer: String,
@@ -213,12 +199,7 @@
     }
 
     pub async fn v2_move_item(
-<<<<<<< HEAD
-        db: Arc<RwLock<SqliteManager>>,
-=======
-        db: Arc<SqliteManager>,
-        vector_fs: Arc<VectorFS>,
->>>>>>> 9d6119cc
+        db: Arc<SqliteManager>,
         identity_manager: Arc<Mutex<IdentityManager>>,
         input_payload: APIVecFsMoveItem,
         bearer: String,
@@ -302,12 +283,7 @@
     }
 
     pub async fn v2_copy_item(
-<<<<<<< HEAD
-        db: Arc<RwLock<SqliteManager>>,
-=======
-        db: Arc<SqliteManager>,
-        vector_fs: Arc<VectorFS>,
->>>>>>> 9d6119cc
+        db: Arc<SqliteManager>,
         identity_manager: Arc<Mutex<IdentityManager>>,
         input_payload: APIVecFsCopyItem,
         bearer: String,
@@ -391,12 +367,7 @@
     }
 
     pub async fn v2_move_folder(
-<<<<<<< HEAD
-        db: Arc<RwLock<SqliteManager>>,
-=======
-        db: Arc<SqliteManager>,
-        vector_fs: Arc<VectorFS>,
->>>>>>> 9d6119cc
+        db: Arc<SqliteManager>,
         identity_manager: Arc<Mutex<IdentityManager>>,
         input_payload: APIVecFsMoveFolder,
         bearer: String,
@@ -480,12 +451,7 @@
     }
 
     pub async fn v2_copy_folder(
-<<<<<<< HEAD
-        db: Arc<RwLock<SqliteManager>>,
-=======
-        db: Arc<SqliteManager>,
-        vector_fs: Arc<VectorFS>,
->>>>>>> 9d6119cc
+        db: Arc<SqliteManager>,
         identity_manager: Arc<Mutex<IdentityManager>>,
         input_payload: APIVecFsCopyFolder,
         bearer: String,
@@ -569,12 +535,7 @@
     }
 
     pub async fn v2_delete_folder(
-<<<<<<< HEAD
-        db: Arc<RwLock<SqliteManager>>,
-=======
-        db: Arc<SqliteManager>,
-        vector_fs: Arc<VectorFS>,
->>>>>>> 9d6119cc
+        db: Arc<SqliteManager>,
         identity_manager: Arc<Mutex<IdentityManager>>,
         input_payload: APIVecFsDeleteFolder,
         bearer: String,
@@ -645,12 +606,7 @@
     }
 
     pub async fn v2_delete_item(
-<<<<<<< HEAD
-        db: Arc<RwLock<SqliteManager>>,
-=======
-        db: Arc<SqliteManager>,
-        vector_fs: Arc<VectorFS>,
->>>>>>> 9d6119cc
+        db: Arc<SqliteManager>,
         identity_manager: Arc<Mutex<IdentityManager>>,
         input_payload: APIVecFsDeleteItem,
         bearer: String,
@@ -705,12 +661,7 @@
     }
 
     pub async fn v2_search_items(
-<<<<<<< HEAD
-        db: Arc<RwLock<SqliteManager>>,
-=======
-        db: Arc<SqliteManager>,
-        vector_fs: Arc<VectorFS>,
->>>>>>> 9d6119cc
+        db: Arc<SqliteManager>,
         identity_manager: Arc<Mutex<IdentityManager>>,
         input_payload: APIVecFsSearchItems,
         bearer: String,
@@ -733,7 +684,7 @@
             }
         };
 
-        let search_path_str = input_payload.path.as_deref().unwrap_or("/");
+        let search_path_str = input_payload.path.as_deref().unwrap_or("/").clone();
         let search_path = match ShinkaiPath::from_string(search_path_str) {
             Ok(path) => path,
             Err(e) => {
@@ -786,12 +737,7 @@
     }
 
     pub async fn v2_retrieve_vector_resource(
-<<<<<<< HEAD
-        db: Arc<RwLock<SqliteManager>>,
-=======
-        db: Arc<SqliteManager>,
-        vector_fs: Arc<VectorFS>,
->>>>>>> 9d6119cc
+        db: Arc<SqliteManager>,
         identity_manager: Arc<Mutex<IdentityManager>>,
         path: String,
         bearer: String,
@@ -875,12 +821,7 @@
     }
 
     pub async fn v2_upload_file_to_folder(
-<<<<<<< HEAD
-        db: Arc<RwLock<SqliteManager>>,
-=======
-        db: Arc<SqliteManager>,
-        vector_fs: Arc<VectorFS>,
->>>>>>> 9d6119cc
+        db: Arc<SqliteManager>,
         identity_manager: Arc<Mutex<IdentityManager>>,
         embedding_generator: Arc<dyn EmbeddingGenerator>,
         bearer: String,
@@ -946,7 +887,6 @@
 
         match Self::v2_convert_files_and_save_to_folder(
             db,
-            vector_fs,
             identity_manager,
             input_payload,
             embedding_generator,
@@ -998,12 +938,7 @@
     }
 
     pub async fn v2_retrieve_source_file(
-<<<<<<< HEAD
-        db: Arc<RwLock<SqliteManager>>,
-=======
-        db: Arc<SqliteManager>,
-        vector_fs: Arc<VectorFS>,
->>>>>>> 9d6119cc
+        db: Arc<SqliteManager>,
         identity_manager: Arc<Mutex<IdentityManager>>,
         input_payload: APIVecFsRetrieveSourceFile,
         bearer: String,
