--- conflicted
+++ resolved
@@ -765,13 +765,8 @@
                         if let Ok(sub_entries) = std::fs::read_dir(&entry_path) {
                             return sub_entries.filter_map(Result::ok).any(|sub_entry| {
                                 let sub_entry_path = sub_entry.path();
-<<<<<<< HEAD
-                                eprintln!("Sub entry: {}", sub_entry_path.to_str().unwrap_or(""));
                                 sub_entry_path.is_dir()
                                     && sub_entry_path.to_str().map_or(false, |s| s.contains("lance"))
-=======
-                                sub_entry_path.is_dir() && sub_entry_path.to_str().map_or(false, |s| s.contains("lance"))
->>>>>>> 7007da1c
                             });
                         }
                     }
