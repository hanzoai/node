use std::{collections::HashMap, sync::Arc, usize};

use async_channel::Sender;
use ed25519_dalek::SigningKey;
use reqwest::StatusCode;
use serde_json::{json, Value};

use shinkai_http_api::node_api_router::{APIError, SendResponseBody, SendResponseBodyData};
use shinkai_message_primitives::{
    schemas::{
<<<<<<< HEAD
        identity::Identity,
        inbox_name::InboxName,
        job::{ForkedJob, JobLike},
        job_config::JobConfig,
        llm_providers::serialized_llm_provider::SerializedLLMProvider,
        shinkai_name::{ShinkaiName, ShinkaiSubidentityType},
        smart_inbox::{SmartInbox, V2SmartInbox},
    },
    shinkai_message::{
        shinkai_message::{MessageBody, MessageData},
        shinkai_message_schemas::{
            APIChangeJobAgentRequest, ExportInboxMessagesFormat, JobCreationInfo, JobMessage, MessageSchemaType,
            V2ChatMessage,
        },
    },
    shinkai_utils::{
        job_scope::MinimalJobScope, shinkai_message_builder::ShinkaiMessageBuilder, shinkai_path::ShinkaiPath,
        signatures::clone_signature_secret_key,
    },
=======
        identity::Identity, inbox_name::InboxName, job::{ForkedJob, JobLike}, job_config::JobConfig, llm_providers::serialized_llm_provider::SerializedLLMProvider, shinkai_name::{ShinkaiName, ShinkaiSubidentityType}, smart_inbox::{SmartInbox, V2SmartInbox}
    }, shinkai_message::{
        shinkai_message::{MessageBody, MessageData}, shinkai_message_schemas::{
            APIChangeJobAgentRequest, ExportInboxMessagesFormat, JobCreationInfo, JobMessage, MessageSchemaType, V2ChatMessage
        }
    }, shinkai_utils::{
        job_scope::MinimalJobScope, shinkai_message_builder::ShinkaiMessageBuilder, shinkai_path::ShinkaiPath, signatures::clone_signature_secret_key
    }
>>>>>>> fdff89d6
};

use shinkai_sqlite::SqliteManager;
use tokio::sync::Mutex;
use x25519_dalek::PublicKey as EncryptionPublicKey;

use crate::{
    llm_provider::job_manager::JobManager, managers::IdentityManager, network::{node_error::NodeError, Node}
};

use x25519_dalek::StaticSecret as EncryptionStaticKey;
impl Node {
    pub fn convert_smart_inbox_to_v2_smart_inbox(smart_inbox: SmartInbox) -> Result<V2SmartInbox, NodeError> {
        let last_message = match smart_inbox.last_message {
            Some(msg) => Some(Node::convert_shinkai_message_to_v2_chat_message(msg)?),
            None => None,
        };

        Ok(V2SmartInbox {
            inbox_id: smart_inbox.inbox_id,
            custom_name: smart_inbox.custom_name,
            datetime_created: smart_inbox.datetime_created,
            last_message,
            is_finished: smart_inbox.is_finished,
            job_scope: smart_inbox.job_scope,
            agent: smart_inbox.agent,
            job_config: smart_inbox.job_config,
            provider_type: smart_inbox.provider_type,
        })
    }

    pub async fn v2_create_new_job(
        db: Arc<SqliteManager>,
        node_name: ShinkaiName,
        identity_manager: Arc<Mutex<IdentityManager>>,
        job_manager: Arc<Mutex<JobManager>>,
        bearer: String,
        job_creation_info: JobCreationInfo,
        llm_provider: String,
        node_encryption_sk: EncryptionStaticKey,
        node_encryption_pk: EncryptionPublicKey,
        node_signing_sk: SigningKey,
        res: Sender<Result<String, APIError>>,
    ) -> Result<(), NodeError> {
        // Validate the bearer token and extract the sender identity
        if Self::validate_bearer_token(&bearer, db.clone(), &res).await.is_err() {
            return Ok(());
        }

        // Get the main identity from the identity manager
        let main_identity = {
            let identity_manager = identity_manager.lock().await;
            match identity_manager.get_main_identity() {
                Some(identity) => identity.clone(),
                None => {
                    let api_error = APIError {
                        code: StatusCode::INTERNAL_SERVER_ERROR.as_u16(),
                        error: "Internal Server Error".to_string(),
                        message: "Failed to get main identity".to_string(),
                    };
                    let _ = res.send(Err(api_error)).await;
                    return Ok(());
                }
            }
        };

        // Create a new job message
        let sender = match ShinkaiName::new(main_identity.get_full_identity_name()) {
            Ok(name) => name,
            Err(err) => {
                let api_error = APIError {
                    code: StatusCode::INTERNAL_SERVER_ERROR.as_u16(),
                    error: "Internal Server Error".to_string(),
                    message: format!("Failed to create sender name: {}", err),
                };
                let _ = res.send(Err(api_error)).await;
                return Ok(());
            }
        };

        let recipient = match ShinkaiName::from_node_and_profile_names_and_type_and_name(
            node_name.node_name,
            "main".to_string(),
            ShinkaiSubidentityType::Agent,
            llm_provider,
        ) {
            Ok(name) => name,
            Err(err) => {
                let api_error = APIError {
                    code: StatusCode::INTERNAL_SERVER_ERROR.as_u16(),
                    error: "Internal Server Error".to_string(),
                    message: format!("Failed to create recipient name: {}", err),
                };
                let _ = res.send(Err(api_error)).await;
                return Ok(());
            }
        };

        let shinkai_message = match Self::api_v2_create_shinkai_message(
            sender,
            recipient,
            &serde_json::to_string(&job_creation_info).unwrap(),
            MessageSchemaType::JobCreationSchema,
            node_encryption_sk,
            node_signing_sk,
            node_encryption_pk,
            None,
        ) {
            Ok(message) => message,
            Err(err) => {
                let api_error = APIError {
                    code: StatusCode::INTERNAL_SERVER_ERROR.as_u16(),
                    error: "Internal Server Error".to_string(),
                    message: format!("Failed to create Shinkai message: {}", err),
                };
                let _ = res.send(Err(api_error)).await;
                return Ok(());
            }
        };

        // Process the job creation
        match Self::internal_create_new_job(job_manager, db, shinkai_message, main_identity.clone()).await {
            Ok(job_id) => {
                let _ = res.send(Ok(job_id)).await;
                Ok(())
            }
            Err(err) => {
                let api_error = APIError {
                    code: StatusCode::INTERNAL_SERVER_ERROR.as_u16(),
                    error: "Internal Server Error".to_string(),
                    message: format!("{}", err),
                };
                let _ = res.send(Err(api_error)).await;
                Ok(())
            }
        }
    }

    pub async fn v2_job_message(
        db: Arc<SqliteManager>,
        node_name: ShinkaiName,
        identity_manager: Arc<Mutex<IdentityManager>>,
        job_manager: Arc<Mutex<JobManager>>,
        bearer: String,
        job_message: JobMessage,
        node_encryption_sk: EncryptionStaticKey,
        node_encryption_pk: EncryptionPublicKey,
        node_signing_sk: SigningKey,
        high_priority: Option<bool>,
        res: Sender<Result<SendResponseBodyData, APIError>>,
    ) -> Result<(), NodeError> {
        // Validate the bearer token and extract the sender identity
        if Self::validate_bearer_token(&bearer, db.clone(), &res).await.is_err() {
            return Ok(());
        }

        // Get the main identity from the identity manager
        let main_identity = {
            let identity_manager = identity_manager.lock().await;
            match identity_manager.get_main_identity() {
                Some(identity) => identity.clone(),
                None => {
                    let api_error = APIError {
                        code: StatusCode::INTERNAL_SERVER_ERROR.as_u16(),
                        error: "Internal Server Error".to_string(),
                        message: "Failed to get main identity".to_string(),
                    };
                    let _ = res.send(Err(api_error)).await;
                    return Ok(());
                }
            }
        };

        // Retrieve the job to get the llm_provider
        let llm_provider = match db.get_job_with_options(&job_message.job_id, false) {
            Ok(job) => job.parent_agent_or_llm_provider_id.clone(),
            Err(err) => {
                let api_error = APIError {
                    code: StatusCode::INTERNAL_SERVER_ERROR.as_u16(),
                    error: "Internal Server Error".to_string(),
                    message: format!("Failed to retrieve job: {}", err),
                };
                let _ = res.send(Err(api_error)).await;
                return Ok(());
            }
        };

        // Create a new job message
        let sender = match ShinkaiName::new(main_identity.get_full_identity_name()) {
            Ok(name) => name,
            Err(err) => {
                let api_error = APIError {
                    code: StatusCode::INTERNAL_SERVER_ERROR.as_u16(),
                    error: "Internal Server Error".to_string(),
                    message: format!("Failed to create sender name: {}", err),
                };
                let _ = res.send(Err(api_error)).await;
                return Ok(());
            }
        };

        let recipient = match ShinkaiName::from_node_and_profile_names_and_type_and_name(
            node_name.node_name,
            "main".to_string(),
            ShinkaiSubidentityType::Agent,
            llm_provider,
        ) {
            Ok(name) => name,
            Err(err) => {
                let api_error = APIError {
                    code: StatusCode::INTERNAL_SERVER_ERROR.as_u16(),
                    error: "Internal Server Error".to_string(),
                    message: format!("Failed to create recipient name: {}", err),
                };
                let _ = res.send(Err(api_error)).await;
                return Ok(());
            }
        };

        let shinkai_message = match Self::api_v2_create_shinkai_message(
            sender,
            recipient,
            &serde_json::to_string(&job_message).unwrap(),
            MessageSchemaType::JobMessageSchema,
            node_encryption_sk,
            node_signing_sk,
            node_encryption_pk,
            Some(job_message.job_id.clone()),
        ) {
            Ok(message) => message,
            Err(err) => {
                let api_error = APIError {
                    code: StatusCode::INTERNAL_SERVER_ERROR.as_u16(),
                    error: "Internal Server Error".to_string(),
                    message: format!("Failed to create Shinkai message: {}", err),
                };
                let _ = res.send(Err(api_error)).await;
                return Ok(());
            }
        };

        // Process the job message
        match Self::internal_job_message(job_manager, shinkai_message.clone(), high_priority.unwrap_or(false)).await {
            Ok(_) => {
                let inbox_name = match InboxName::get_job_inbox_name_from_params(job_message.job_id) {
                    Ok(inbox) => inbox.to_string(),
                    Err(_) => "".to_string(),
                };

                let scheduled_time = shinkai_message.clone().external_metadata.scheduled_time;
                let message_hash = shinkai_message.calculate_message_hash_for_pagination();

                let parent_key = if !inbox_name.is_empty() {
                    match db.get_parent_message_hash(&inbox_name, &message_hash) {
                        Ok(result) => result,
                        Err(_) => None,
                    }
                } else {
                    None
                };

                let response = SendResponseBodyData {
                    message_id: message_hash,
                    parent_message_id: parent_key,
                    inbox: inbox_name,
                    scheduled_time,
                };

                let _ = res.send(Ok(response)).await;
                Ok(())
            }
            Err(err) => {
                let api_error = APIError {
                    code: StatusCode::INTERNAL_SERVER_ERROR.as_u16(),
                    error: "Internal Server Error".to_string(),
                    message: format!("{}", err),
                };
                let _ = res.send(Err(api_error)).await;
                Ok(())
            }
        }
    }

    pub async fn v2_get_last_messages_from_inbox(
        db: Arc<SqliteManager>,
        bearer: String,
        inbox_name: String,
        limit: usize,
        offset_key: Option<String>,
        res: Sender<Result<Vec<V2ChatMessage>, APIError>>,
    ) -> Result<(), NodeError> {
        // Validate the bearer token
        if Self::validate_bearer_token(&bearer, db.clone(), &res).await.is_err() {
            return Ok(());
        }

        // Retrieve the last messages from the inbox
        let messages = match db.get_last_messages_from_inbox(inbox_name.clone(), limit, offset_key.clone()) {
            Ok(messages) => messages,
            Err(err) => {
                let api_error = APIError {
                    code: StatusCode::INTERNAL_SERVER_ERROR.as_u16(),
                    error: "Internal Server Error".to_string(),
                    message: format!("Failed to retrieve messages: {}", err),
                };
                let _ = res.send(Err(api_error)).await;
                return Ok(());
            }
        };

        // Convert the retrieved messages to V2ChatMessage
        let v2_chat_messages = match Self::convert_shinkai_messages_to_v2_chat_messages(messages) {
            Ok(v2_messages) => v2_messages.into_iter().filter_map(|msg| msg.first().cloned()).collect(),
            Err(err) => {
                let api_error = APIError {
                    code: StatusCode::INTERNAL_SERVER_ERROR.as_u16(),
                    error: "Internal Server Error".to_string(),
                    message: format!("Failed to convert messages: {}", err),
                };
                let _ = res.send(Err(api_error)).await;
                return Ok(());
            }
        };

        // Send the converted messages back to the requester
        if let Err(_) = res.send(Ok(v2_chat_messages)).await {
            let api_error = APIError {
                code: StatusCode::INTERNAL_SERVER_ERROR.as_u16(),
                error: "Internal Server Error".to_string(),
                message: "Failed to send messages".to_string(),
            };
            let _ = res.send(Err(api_error)).await;
        }

        Ok(())
    }

    pub async fn v2_get_last_messages_from_inbox_with_branches(
        db: Arc<SqliteManager>,
        bearer: String,
        inbox_name: String,
        limit: usize,
        offset_key: Option<String>,
        res: Sender<Result<Vec<Vec<V2ChatMessage>>, APIError>>,
    ) -> Result<(), NodeError> {
        // Validate the bearer token
        if Self::validate_bearer_token(&bearer, db.clone(), &res).await.is_err() {
            return Ok(());
        }

        // Retrieve the last messages from the inbox
        let messages = match db.get_last_messages_from_inbox(inbox_name.clone(), limit, offset_key.clone()) {
            Ok(messages) => messages,
            Err(err) => {
                let api_error = APIError {
                    code: StatusCode::INTERNAL_SERVER_ERROR.as_u16(),
                    error: "Internal Server Error".to_string(),
                    message: format!("Failed to retrieve messages: {}", err),
                };
                let _ = res.send(Err(api_error)).await;
                return Ok(());
            }
        };

        // Convert the retrieved messages to Vec<Vec<V2ChatMessage>>
        let v2_chat_messages = match Self::convert_shinkai_messages_to_v2_chat_messages(messages) {
            Ok(v2_messages) => v2_messages,
            Err(err) => {
                let api_error = APIError {
                    code: StatusCode::INTERNAL_SERVER_ERROR.as_u16(),
                    error: "Internal Server Error".to_string(),
                    message: format!("Failed to convert messages: {}", err),
                };
                let _ = res.send(Err(api_error)).await;
                return Ok(());
            }
        };

        // Send the converted messages back to the requester
        if let Err(_) = res.send(Ok(v2_chat_messages)).await {
            let api_error = APIError {
                code: StatusCode::INTERNAL_SERVER_ERROR.as_u16(),
                error: "Internal Server Error".to_string(),
                message: "Failed to send messages".to_string(),
            };
            let _ = res.send(Err(api_error)).await;
        }

        Ok(())
    }

    pub async fn v2_get_all_smart_inboxes(
        db: Arc<SqliteManager>,
        identity_manager: Arc<Mutex<IdentityManager>>,
        bearer: String,
        _limit: Option<usize>,
        _offset: Option<String>,
        show_hidden: Option<bool>,
        res: Sender<Result<Vec<V2SmartInbox>, APIError>>,
    ) -> Result<(), NodeError> {
        // Validate the bearer token
        if Self::validate_bearer_token(&bearer, db.clone(), &res).await.is_err() {
            return Ok(());
        }

        // Get the main identity from the identity manager
        let main_identity = {
            let identity_manager = identity_manager.lock().await;
            match identity_manager.get_main_identity() {
                Some(Identity::Standard(identity)) => identity.clone(),
                _ => {
                    let api_error = APIError {
                        code: StatusCode::INTERNAL_SERVER_ERROR.as_u16(),
                        error: "Internal Server Error".to_string(),
                        message: "Failed to get main identity".to_string(),
                    };
                    let _ = res.send(Err(api_error)).await;
                    return Ok(());
                }
            }
        };

        // Retrieve all smart inboxes for the profile with pagination
        let smart_inboxes = match db.get_all_smart_inboxes_for_profile(main_identity, show_hidden) {
            Ok(inboxes) => inboxes,
            Err(err) => {
                let api_error = APIError {
                    code: StatusCode::INTERNAL_SERVER_ERROR.as_u16(),
                    error: "Internal Server Error".to_string(),
                    message: format!("Failed to retrieve smart inboxes: {}", err),
                };
                let _ = res.send(Err(api_error)).await;
                return Ok(());
            }
        };

        // Convert SmartInbox to V2SmartInbox
        let v2_smart_inboxes: Result<Vec<V2SmartInbox>, NodeError> = smart_inboxes
            .into_iter()
            .map(Self::convert_smart_inbox_to_v2_smart_inbox)
            .collect();

        match v2_smart_inboxes {
            Ok(inboxes) => {
                let _ = res.send(Ok(inboxes)).await;
            }
            Err(err) => {
                let api_error = APIError {
                    code: StatusCode::INTERNAL_SERVER_ERROR.as_u16(),
                    error: "Internal Server Error".to_string(),
                    message: format!("Failed to convert smart inboxes: {}", err),
                };
                let _ = res.send(Err(api_error)).await;
            }
        }

        Ok(())
    }

    pub async fn v2_get_all_smart_inboxes_paginated(
        db: Arc<SqliteManager>,
        identity_manager: Arc<Mutex<IdentityManager>>,
        bearer: String,
        limit: Option<usize>,
        offset: Option<String>,
        show_hidden: Option<bool>,
        res: Sender<Result<serde_json::Value, APIError>>,
    ) -> Result<(), NodeError> {
        // Validate the bearer token
        if Self::validate_bearer_token(&bearer, db.clone(), &res).await.is_err() {
            return Ok(());
        }

        // Get the main identity from the identity manager
        let main_identity = {
            let identity_manager = identity_manager.lock().await;
            match identity_manager.get_main_identity() {
                Some(Identity::Standard(identity)) => identity.clone(),
                _ => {
                    let api_error = APIError {
                        code: StatusCode::INTERNAL_SERVER_ERROR.as_u16(),
                        error: "Internal Server Error".to_string(),
                        message: "Failed to get main identity".to_string(),
                    };
                    let _ = res.send(Err(api_error)).await;
                    return Ok(());
                }
            }
        };

        // Retrieve all smart inboxes for the profile with pagination
        let paginated_inboxes =
            match db.get_all_smart_inboxes_for_profile_with_pagination(main_identity, limit, offset, show_hidden) {
                Ok(inboxes) => inboxes,
                Err(err) => {
                    let api_error = APIError {
                        code: StatusCode::INTERNAL_SERVER_ERROR.as_u16(),
                        error: "Internal Server Error".to_string(),
                        message: format!("Failed to retrieve smart inboxes: {}", err),
                    };
                    let _ = res.send(Err(api_error)).await;
                    return Ok(());
                }
            };

        // Convert SmartInbox to V2SmartInbox
        let v2_smart_inboxes: Result<Vec<V2SmartInbox>, NodeError> = paginated_inboxes
            .inboxes
            .into_iter()
            .map(Self::convert_smart_inbox_to_v2_smart_inbox)
            .collect();

        match v2_smart_inboxes {
            Ok(inboxes) => {
                let response = json!({
                    "inboxes": inboxes,
                    "hasNextPage": paginated_inboxes.has_next_page
                });
                let _ = res.send(Ok(response)).await;
            }
            Err(err) => {
                let api_error = APIError {
                    code: StatusCode::INTERNAL_SERVER_ERROR.as_u16(),
                    error: "Internal Server Error".to_string(),
                    message: format!("Failed to convert smart inboxes: {}", err),
                };
                let _ = res.send(Err(api_error)).await;
            }
        }

        Ok(())
    }

    pub async fn v2_get_available_llm_providers(
        db: Arc<SqliteManager>,
        node_name: ShinkaiName,
        bearer: String,
        res: Sender<Result<Vec<SerializedLLMProvider>, APIError>>,
    ) -> Result<(), NodeError> {
        // Validate the bearer token
        if Self::validate_bearer_token(&bearer, db.clone(), &res).await.is_err() {
            return Ok(());
        }

        // Retrieve all LLM providers for the profile
        match Self::internal_get_llm_providers_for_profile(db.clone(), node_name.node_name, "main".to_string()).await {
            Ok(llm_providers) => {
                let _ = res.send(Ok(llm_providers)).await;
            }
            Err(err) => {
                let api_error = APIError {
                    code: StatusCode::INTERNAL_SERVER_ERROR.as_u16(),
                    error: "Internal Server Error".to_string(),
                    message: format!("Failed to retrieve LLM providers: {}", err),
                };
                let _ = res.send(Err(api_error)).await;
            }
        }

        Ok(())
    }

    pub async fn v2_update_smart_inbox_name(
        db: Arc<SqliteManager>,
        bearer: String,
        inbox_name: String,
        custom_name: String,
        res: Sender<Result<(), APIError>>,
    ) -> Result<(), NodeError> {
        // Validate the bearer token
        if Self::validate_bearer_token(&bearer, db.clone(), &res).await.is_err() {
            return Ok(());
        }

        // Parse the inbox name to check if it's a job inbox
        let inbox = match InboxName::new(inbox_name.clone()) {
            Ok(inbox) => inbox,
            Err(e) => {
                let api_error = APIError {
                    code: StatusCode::BAD_REQUEST.as_u16(),
                    error: "Bad Request".to_string(),
                    message: format!("Failed to parse inbox name: {}", e),
                };
                let _ = res.send(Err(api_error)).await;
                return Ok(());
            }
        };

        // Get the job ID if it's a job inbox
        if let Some(job_id) = inbox.get_job_id() {
            // Get the current folder name before updating
            let old_folder = match db.get_job_folder_name(&job_id) {
                Ok(folder) => folder,
                Err(e) => {
                    let api_error = APIError {
                        code: StatusCode::INTERNAL_SERVER_ERROR.as_u16(),
                        error: "Internal Server Error".to_string(),
                        message: format!("Failed to get old folder name: {}", e),
                    };
                    let _ = res.send(Err(api_error)).await;
                    return Ok(());
                }
            };

            // Update the inbox name
            if let Err(e) = db.unsafe_update_smart_inbox_name(&inbox_name, &custom_name) {
                let api_error = APIError {
                    code: StatusCode::INTERNAL_SERVER_ERROR.as_u16(),
                    error: "Internal Server Error".to_string(),
                    message: format!("Failed to update inbox name: {}", e),
                };
                let _ = res.send(Err(api_error)).await;
                return Ok(());
            }

            // Get the new folder name after updating
            let new_folder = match db.get_job_folder_name(&job_id) {
                Ok(folder) => folder,
                Err(e) => {
                    let api_error = APIError {
                        code: StatusCode::INTERNAL_SERVER_ERROR.as_u16(),
                        error: "Internal Server Error".to_string(),
                        message: format!("Failed to get new folder name: {}", e),
                    };
                    let _ = res.send(Err(api_error)).await;
                    return Ok(());
                }
            };

            // Move the folder if it exists
            if old_folder.exists() {
                use shinkai_fs::shinkai_file_manager::ShinkaiFileManager;
                if let Err(e) = ShinkaiFileManager::move_folder(old_folder, new_folder, &db) {
                    let api_error = APIError {
                        code: StatusCode::INTERNAL_SERVER_ERROR.as_u16(),
                        error: "Internal Server Error".to_string(),
                        message: format!("Failed to move folder: {}", e),
                    };
                    let _ = res.send(Err(api_error)).await;
                    return Ok(());
                }
            }

            let _ = res.send(Ok(())).await;
        } else {
            // If it's not a job inbox, just update the name
            match db.unsafe_update_smart_inbox_name(&inbox_name, &custom_name) {
                Ok(_) => {
                    let _ = res.send(Ok(())).await;
                }
                Err(e) => {
                    let api_error = APIError {
                        code: StatusCode::INTERNAL_SERVER_ERROR.as_u16(),
                        error: "Internal Server Error".to_string(),
                        message: format!("Failed to update inbox name: {}", e),
                    };
                    let _ = res.send(Err(api_error)).await;
                }
            }
        }

        Ok(())
    }

    pub async fn v2_api_change_job_llm_provider(
        db: Arc<SqliteManager>,
        bearer: String,
        payload: APIChangeJobAgentRequest,
        res: Sender<Result<String, APIError>>,
    ) -> Result<(), NodeError> {
        // Validate the bearer token
        if Self::validate_bearer_token(&bearer, db.clone(), &res).await.is_err() {
            return Ok(());
        }

        // Extract job ID and new agent ID from the payload
        let change_request = payload;

        match db.change_job_llm_provider(&change_request.job_id, &change_request.new_agent_id) {
            Ok(_) => {
                let _ = res.send(Ok("Job agent changed successfully".to_string())).await;
                Ok(())
            }
            Err(err) => {
                let api_error = APIError {
                    code: StatusCode::INTERNAL_SERVER_ERROR.as_u16(),
                    error: "Internal Server Error".to_string(),
                    message: format!("Failed to change job agent: {}", err),
                };
                let _ = res.send(Err(api_error)).await;
                Ok(())
            }
        }
    }

    pub async fn v2_api_update_job_config(
        db: Arc<SqliteManager>,
        bearer: String,
        job_id: String,
        config: JobConfig,
        res: Sender<Result<String, APIError>>,
    ) -> Result<(), NodeError> {
        // Validate the bearer token
        if Self::validate_bearer_token(&bearer, db.clone(), &res).await.is_err() {
            return Ok(());
        }

        // Check if the job exists
        match db.get_job_with_options(&job_id, false) {
            Ok(_) => {
                // Job exists, proceed with updating the config
                match db.update_job_config(&job_id, config) {
                    Ok(_) => {
                        let success_message = format!("Job config updated successfully for job ID: {}", job_id);
                        let _ = res.send(Ok(success_message)).await;
                        Ok(())
                    }
                    Err(err) => {
                        let api_error = APIError {
                            code: StatusCode::INTERNAL_SERVER_ERROR.as_u16(),
                            error: "Internal Server Error".to_string(),
                            message: format!("Failed to update job config: {}", err),
                        };
                        let _ = res.send(Err(api_error)).await;
                        Ok(())
                    }
                }
            }
            Err(_) => {
                let api_error = APIError {
                    code: StatusCode::NOT_FOUND.as_u16(),
                    error: "Not Found".to_string(),
                    message: format!("Job with ID {} not found", job_id),
                };
                let _ = res.send(Err(api_error)).await;
                Ok(())
            }
        }
    }

    pub async fn v2_api_get_job_config(
        db: Arc<SqliteManager>,
        bearer: String,
        job_id: String,
        res: Sender<Result<JobConfig, APIError>>,
    ) -> Result<(), NodeError> {
        // Validate the bearer token
        if Self::validate_bearer_token(&bearer, db.clone(), &res).await.is_err() {
            return Ok(());
        }

        // TODO: Get default values for Ollama

        // Check if the job exists
        match db.get_job_with_options(&job_id, false) {
            Ok(job) => {
                let config = job.config().cloned().unwrap_or_else(|| JobConfig {
                    custom_system_prompt: None,
                    custom_prompt: None,
                    temperature: None,
                    seed: None,
                    top_k: None,
                    top_p: None,
                    stream: None,
                    max_tokens: None,
                    other_model_params: None,
                    use_tools: None,
                });
                let _ = res.send(Ok(config)).await;
                Ok(())
            }
            Err(_) => {
                let api_error = APIError {
                    code: StatusCode::NOT_FOUND.as_u16(),
                    error: "Not Found".to_string(),
                    message: format!("Job with ID {} not found", job_id),
                };
                let _ = res.send(Err(api_error)).await;
                Ok(())
            }
        }
    }

    pub async fn v2_api_retry_message(
        db: Arc<SqliteManager>,
        job_manager: Arc<Mutex<JobManager>>,
        node_encryption_sk: EncryptionStaticKey,
        node_encryption_pk: EncryptionPublicKey,
        node_signing_sk: SigningKey,
        bearer: String,
        inbox_name: String,
        message_id: String,
        res: Sender<Result<SendResponseBodyData, APIError>>,
    ) -> Result<(), NodeError> {
        // Validate the bearer token
        if Self::validate_bearer_token(&bearer, db.clone(), &res).await.is_err() {
            return Ok(());
        }

        // Retrieve the message from the inbox
        let message = match db.fetch_message_and_hash(&message_id) {
            Ok(msg) => msg,
            Err(err) => {
                let api_error = APIError {
                    code: StatusCode::NOT_FOUND.as_u16(),
                    error: "Not Found".to_string(),
                    message: format!("Message not found: {}", err),
                };
                let _ = res.send(Err(api_error)).await;
                return Ok(());
            }
        };

        let sender = match ShinkaiName::from_shinkai_message_using_sender_subidentity(&message.0) {
            Ok(sender) => sender,
            Err(_) => {
                let sender = match ShinkaiName::from_shinkai_message_only_using_sender_node_name(&message.0) {
                    Ok(sender) => sender,
                    Err(err) => {
                        let api_error = APIError {
                            code: StatusCode::BAD_REQUEST.as_u16(),
                            error: "Bad Request".to_string(),
                            message: format!("Failed to get sender: {}", err),
                        };
                        let _ = res.send(Err(api_error)).await;
                        return Ok(());
                    }
                };
                sender
            }
        };

        // Check if the message is from the agent
        if !(sender.has_profile() == false || sender.has_profile() && sender.has_agent()) {
            let api_error = APIError {
                code: StatusCode::BAD_REQUEST.as_u16(),
                error: "Bad Request".to_string(),
                message: "Message is not from the agent".to_string(),
            };
            let _ = res.send(Err(api_error)).await;
            return Ok(());
        }

        // Retrieve the parent message
        let parent_message_hash = match db.get_parent_message_hash(&inbox_name, &message_id) {
            Ok(parent_message) => match parent_message {
                Some(hash) => hash,
                None => {
                    let api_error = APIError {
                        code: StatusCode::NOT_FOUND.as_u16(),
                        error: "Not Found".to_string(),
                        message: "Parent message not found".to_string(),
                    };
                    let _ = res.send(Err(api_error)).await;
                    return Ok(());
                }
            },
            Err(err) => {
                let api_error = APIError {
                    code: StatusCode::INTERNAL_SERVER_ERROR.as_u16(),
                    error: "Internal Server Error".to_string(),
                    message: format!("Failed to get parent message: {}", err),
                };
                let _ = res.send(Err(api_error)).await;
                return Ok(());
            }
        };

        let original_message = match db.fetch_message_and_hash(&parent_message_hash) {
            Ok(msg) => msg.0,
            Err(err) => {
                let api_error = APIError {
                    code: StatusCode::NOT_FOUND.as_u16(),
                    error: "Not Found".to_string(),
                    message: format!("Parent message not found: {}", err),
                };
                let _ = res.send(Err(api_error)).await;
                return Ok(());
            }
        };

        let node_name = ShinkaiName::from_shinkai_message_only_using_sender_node_name(&original_message)
            .unwrap()
            .to_string();

        let sender = match ShinkaiName::from_node_and_profile_names(node_name, "main".to_string()) {
            Ok(sender) => sender,
            Err(err) => {
                let api_error = APIError {
                    code: StatusCode::BAD_REQUEST.as_u16(),
                    error: "Bad Request".to_string(),
                    message: format!("Failed to get sender: {}", err),
                };
                let _ = res.send(Err(api_error)).await;
                return Ok(());
            }
        };

        let recipient = match ShinkaiName::from_shinkai_message_only_using_recipient_node_name(&original_message) {
            Ok(recipient) => recipient,
            Err(err) => {
                let api_error = APIError {
                    code: StatusCode::BAD_REQUEST.as_u16(),
                    error: "Bad Request".to_string(),
                    message: format!("Failed to get recipient: {}", err),
                };
                let _ = res.send(Err(api_error)).await;
                return Ok(());
            }
        };

        // Extract Job ID from the inbox_name
        let job_id = match InboxName::from_message(&original_message) {
            Ok(inbox_name) => match inbox_name.get_job_id() {
                Some(job_id) => job_id,
                None => {
                    let api_error = APIError {
                        code: StatusCode::BAD_REQUEST.as_u16(),
                        error: "Bad Request".to_string(),
                        message: "Job ID not found in inbox name".to_string(),
                    };
                    let _ = res.send(Err(api_error)).await;
                    return Ok(());
                }
            },
            Err(err) => {
                let api_error = APIError {
                    code: StatusCode::BAD_REQUEST.as_u16(),
                    error: "Bad Request".to_string(),
                    message: format!("Failed to get job ID: {}", err),
                };
                let _ = res.send(Err(api_error)).await;
                return Ok(());
            }
        };

        let message_content = match original_message.get_message_content() {
            Ok(content) => content,
            Err(err) => {
                let api_error = APIError {
                    code: StatusCode::INTERNAL_SERVER_ERROR.as_u16(),
                    error: "Internal Server Error".to_string(),
                    message: format!("Failed to get message content: {}", err),
                };
                let _ = res.send(Err(api_error)).await;
                return Ok(());
            }
        };

        let mut job_message: JobMessage = match serde_json::from_str(&message_content) {
            Ok(message) => message,
            Err(err) => {
                let api_error = APIError {
                    code: StatusCode::INTERNAL_SERVER_ERROR.as_u16(),
                    error: "Internal Server Error".to_string(),
                    message: format!("Failed to deserialize message content: {}", err),
                };
                let _ = res.send(Err(api_error)).await;
                return Ok(());
            }
        };

        let parent_parent_key = if !inbox_name.is_empty() {
            match db.get_parent_message_hash(&inbox_name, &parent_message_hash) {
                Ok(result) => result,
                Err(_) => None,
            }
        } else {
            None
        };

        job_message.parent = parent_parent_key;

        let shinkai_message = match Self::api_v2_create_shinkai_message(
            sender,
            recipient,
            &serde_json::to_string(&job_message).unwrap(),
            MessageSchemaType::JobMessageSchema,
            node_encryption_sk.clone(),
            node_signing_sk.clone(),
            node_encryption_pk,
            Some(job_id.clone()),
        ) {
            Ok(message) => message,
            Err(err) => {
                let api_error = APIError {
                    code: StatusCode::INTERNAL_SERVER_ERROR.as_u16(),
                    error: "Internal Server Error".to_string(),
                    message: format!("Failed to create Shinkai message: {}", err),
                };
                let _ = res.send(Err(api_error)).await;
                return Ok(());
            }
        };

        // Send it for processing
        // Process the job message
        match Self::internal_job_message(job_manager, shinkai_message.clone(), false).await {
            Ok(_) => {
                let scheduled_time = shinkai_message.clone().external_metadata.scheduled_time;
                let message_hash = shinkai_message.calculate_message_hash_for_pagination();

                let parent_key = if !inbox_name.is_empty() {
                    match db.get_parent_message_hash(&inbox_name, &message_hash) {
                        Ok(result) => result,
                        Err(_) => None,
                    }
                } else {
                    None
                };

                let response = SendResponseBodyData {
                    message_id: message_hash,
                    parent_message_id: parent_key,
                    inbox: inbox_name,
                    scheduled_time,
                };

                let _ = res.send(Ok(response)).await;
                Ok(())
            }
            Err(err) => {
                let api_error = APIError {
                    code: StatusCode::INTERNAL_SERVER_ERROR.as_u16(),
                    error: "Internal Server Error".to_string(),
                    message: format!("{}", err),
                };
                let _ = res.send(Err(api_error)).await;
                Ok(())
            }
        }
    }

    pub async fn v2_api_update_job_scope(
        db: Arc<SqliteManager>,
        bearer: String,
        job_id: String,
        job_scope: MinimalJobScope,
        res: Sender<Result<Value, APIError>>,
    ) -> Result<(), NodeError> {
        // Validate the bearer token
        if Self::validate_bearer_token(&bearer, db.clone(), &res).await.is_err() {
            return Ok(());
        }

        // Check if the job exists
        match db.get_job_with_options(&job_id, false) {
            Ok(_) => {
                // Job exists, proceed with updating the job scope
                match db.update_job_scope(job_id.clone(), job_scope.clone()) {
                    Ok(_) => {
                        match serde_json::to_value(&job_scope) {
                            Ok(job_scope_value) => {
                                let _ = res.send(Ok(job_scope_value)).await;
                            }
                            Err(err) => {
                                let api_error = APIError {
                                    code: StatusCode::INTERNAL_SERVER_ERROR.as_u16(),
                                    error: "Internal Server Error".to_string(),
                                    message: format!("Failed to serialize job scope: {}", err),
                                };
                                let _ = res.send(Err(api_error)).await;
                            }
                        }
                        Ok(())
                    }
                    Err(err) => {
                        let api_error = APIError {
                            code: StatusCode::INTERNAL_SERVER_ERROR.as_u16(),
                            error: "Internal Server Error".to_string(),
                            message: format!("Failed to update job scope: {}", err),
                        };
                        let _ = res.send(Err(api_error)).await;
                        Ok(())
                    }
                }
            }
            Err(_) => {
                let api_error = APIError {
                    code: StatusCode::NOT_FOUND.as_u16(),
                    error: "Not Found".to_string(),
                    message: format!("Job with ID {} not found", job_id),
                };
                let _ = res.send(Err(api_error)).await;
                Ok(())
            }
        }
    }

    pub async fn v2_api_get_job_scope(
        db: Arc<SqliteManager>,
        bearer: String,
        job_id: String,
        res: Sender<Result<Value, APIError>>,
    ) -> Result<(), NodeError> {
        // Validate the bearer token
        if Self::validate_bearer_token(&bearer, db.clone(), &res).await.is_err() {
            return Ok(());
        }

        // Check if the job exists
        match db.get_job_with_options(&job_id, false) {
            Ok(job) => {
                // Job exists, proceed with getting the job scope
                let job_scope = job.scope();
                match serde_json::to_value(&job_scope) {
                    Ok(job_scope_value) => {
                        let _ = res.send(Ok(job_scope_value)).await;
                    }
                    Err(err) => {
                        let api_error = APIError {
                            code: StatusCode::INTERNAL_SERVER_ERROR.as_u16(),
                            error: "Internal Server Error".to_string(),
                            message: format!("Failed to serialize job scope: {}", err),
                        };
                        let _ = res.send(Err(api_error)).await;
                    }
                }
                Ok(())
            }
            Err(_) => {
                let api_error = APIError {
                    code: StatusCode::NOT_FOUND.as_u16(),
                    error: "Not Found".to_string(),
                    message: format!("Job with ID {} not found", job_id),
                };
                let _ = res.send(Err(api_error)).await;
                Ok(())
            }
        }
    }

    pub async fn v2_fork_job_messages(
        db: Arc<SqliteManager>,
        node_name: ShinkaiName,
        identity_manager: Arc<Mutex<IdentityManager>>,
        bearer: String,
        job_id: String,
        message_id: String,
        node_encryption_sk: EncryptionStaticKey,
        node_encryption_pk: EncryptionPublicKey,
        node_signing_sk: SigningKey,
        res: Sender<Result<String, APIError>>,
    ) -> Result<(), NodeError> {
        // Validate the bearer token and extract the sender identity
        if Self::validate_bearer_token(&bearer, db.clone(), &res).await.is_err() {
            return Ok(());
        }
        let forked_job_id = Self::fork_job(
            db,
            node_name,
            identity_manager,
            job_id,
            Some(message_id),
            node_encryption_sk,
            node_encryption_pk,
            node_signing_sk,
        )
        .await;

        let _ = match forked_job_id {
            Ok(forked_job_id) => res.send(Ok(forked_job_id)).await,
            Err(err) => res.send(Err(err)).await,
        };
        Ok(())
    }

    pub async fn fork_job(
        db: Arc<SqliteManager>,
        node_name: ShinkaiName,
        identity_manager: Arc<Mutex<IdentityManager>>,
        job_id: String,
        message_id: Option<String>,
        node_encryption_sk: EncryptionStaticKey,
        node_encryption_pk: EncryptionPublicKey,
        node_signing_sk: SigningKey,
    ) -> Result<String, APIError> {
        // Retrieve the job
        let source_job = db.get_job_with_options(&job_id, false).map_err(|err| APIError {
            code: StatusCode::INTERNAL_SERVER_ERROR.as_u16(),
            error: "Internal Server Error".to_string(),
            message: format!("Failed to retrieve job: {}", err),
        })?;

        // Retrieve the message from the inbox
        let message_id = match message_id {
            Some(message_id) => message_id,
            None => {
                let messages = db
                    .get_last_messages_from_inbox(source_job.conversation_inbox_name.to_string(), usize::MAX - 1, None)
                    .map_err(|err| APIError {
                        code: StatusCode::INTERNAL_SERVER_ERROR.as_u16(),
                        error: "Internal Server Error".to_string(),
                        message: format!("Failed to retrieve message: {}", err),
                    })?;
                let m = match messages.get(messages.len() - 1) {
                    Some(m) => m,
                    None => {
                        return Err(APIError {
                            code: StatusCode::NOT_FOUND.as_u16(),
                            error: "Not Found".to_string(),
                            message: "Message not found".to_string(),
                        })
                    }
                };
                let m = match m.get(m.len() - 1) {
                    Some(m) => m,
                    None => {
                        return Err(APIError {
                            code: StatusCode::NOT_FOUND.as_u16(),
                            error: "Not Found".to_string(),
                            message: "Message not found".to_string(),
                        });
                    }
                };
                // This should be the last message in the inbox
                println!("m: {:?}", m.get_message_content());
                m.calculate_message_hash_for_pagination()
            }
        };
        let source_message = db
            .fetch_message_and_hash(&message_id)
            .map_err(|err| APIError {
                code: StatusCode::NOT_FOUND.as_u16(),
                error: "Not Found".to_string(),
                message: format!("Message not found: {}", err),
            })?
            .0;

        // Get the main identity from the identity manager
        let main_identity = identity_manager
            .lock()
            .await
            .get_main_identity()
            .map_or(
                Err(APIError {
                    code: StatusCode::INTERNAL_SERVER_ERROR.as_u16(),
                    error: "Internal Server Error".to_string(),
                    message: "Failed to get main identity".to_string(),
                }),
                |identity| Ok(identity.clone()),
            )?
            .clone();

        let sender = ShinkaiName::new(main_identity.get_full_identity_name())?;

        let recipient = ShinkaiName::from_node_and_profile_names_and_type_and_name(
            node_name.node_name,
            "main".to_string(),
            ShinkaiSubidentityType::Agent,
            source_job.parent_agent_or_llm_provider_id.clone(),
        )?;

        // Retrieve the messages from the inbox
        let inbox_name = source_job.conversation_inbox_name.to_string();
        let last_messages = db
            .get_last_messages_from_inbox(inbox_name.clone(), usize::MAX - 1, Some(message_id.clone()))
            .map_err(|err| APIError {
                code: StatusCode::INTERNAL_SERVER_ERROR.as_u16(),
                error: "Internal Server Error".to_string(),
                message: format!("Failed to retrieve messages: {}", err),
            })?;

        // Create a new job
        let forked_job_id = format!("jobid_{}", uuid::Uuid::new_v4());
        let _ = db
            .create_new_job(
                forked_job_id.clone(),
                source_job.parent_agent_or_llm_provider_id,
                source_job.scope.clone(),
                source_job.is_hidden,
                source_job.associated_ui,
                source_job.config,
            )
            .map_err(|err| APIError {
                code: StatusCode::INTERNAL_SERVER_ERROR.as_u16(),
                error: "Internal Server Error".to_string(),
                message: format!("Failed to create new job: {}", err),
            })?;

        // Fork the messages
        let mut forked_message_map: HashMap<String, String> = HashMap::new();

        let mut joined_messages = last_messages.iter().flatten().collect::<Vec<_>>();
        joined_messages.push(&source_message);

        for message in joined_messages {
            if let MessageBody::Unencrypted(body) = &message.body {
                if let MessageData::Unencrypted(data) = &body.message_data {
                    if let MessageSchemaType::JobMessageSchema = data.message_content_schema {
                        let mut job_message =
                            serde_json::from_str::<JobMessage>(&data.message_raw_content).map_err(|err| APIError {
                                code: StatusCode::INTERNAL_SERVER_ERROR.as_u16(),
                                error: "Internal Server Error".to_string(),
                                message: format!("Failed to deserialize job message: {}", err),
                            })?;

                        job_message.job_id = forked_job_id.clone();
                        job_message.parent = job_message.parent.map(|parent| {
                            forked_message_map
                                .get(&parent)
                                .cloned()
                                .unwrap_or_else(|| parent.to_string())
                        });

                        let forked_message = Self::api_v2_create_shinkai_message(
                            sender.clone(),
                            recipient.clone(),
                            &serde_json::to_string(&job_message).unwrap(),
                            MessageSchemaType::JobMessageSchema,
                            node_encryption_sk.clone(),
                            node_signing_sk.clone(),
                            node_encryption_pk,
                            Some(job_message.job_id.clone()),
                        )?;

                        forked_message_map.insert(
                            message.calculate_message_hash_for_pagination(),
                            forked_message.calculate_message_hash_for_pagination(),
                        );

                        db.add_message_to_job_inbox(&forked_job_id, &forked_message, job_message.parent.clone(), None)
                            .await
                            .map_err(|err| APIError {
                                code: StatusCode::INTERNAL_SERVER_ERROR.as_u16(),
                                error: "Internal Server Error".to_string(),
                                message: format!("Failed to add message to job inbox: {}", err),
                            })?;
                    }
                }
            }
        }

        let forked_job = ForkedJob {
            job_id: forked_job_id.clone(),
            message_id: message_id.clone(),
        };

        db.add_forked_job(&job_id, forked_job).map_err(|err| APIError {
            code: StatusCode::INTERNAL_SERVER_ERROR.as_u16(),
            error: "Internal Server Error".to_string(),
            message: format!("Failed to add forked job: {}", err),
        })?;

        Ok(forked_job_id)
    }

    pub async fn v2_remove_job(
        db: Arc<SqliteManager>,
        bearer: String,
        job_id: String,
        res: Sender<Result<SendResponseBody, APIError>>,
    ) -> Result<(), NodeError> {
        // Validate the bearer token
        if Self::validate_bearer_token(&bearer, db.clone(), &res).await.is_err() {
            return Ok(());
        }

        let inbox_name = match InboxName::get_job_inbox_name_from_params(job_id.clone()) {
            Ok(inbox) => inbox.to_string(),
            Err(_) => "".to_string(),
        };

        // Retrieve the messages from the inbox
        let messages = match db.get_last_messages_from_inbox(inbox_name, usize::MAX - 1, None) {
            Ok(messages) => messages,
            Err(err) => {
                let api_error = APIError {
                    code: StatusCode::INTERNAL_SERVER_ERROR.as_u16(),
                    error: "Internal Server Error".to_string(),
                    message: format!("Failed to retrieve messages: {}", err),
                };
                let _ = res.send(Err(api_error)).await;
                return Ok(());
            }
        };

        // Convert the retrieved messages to Vec<V2ChatMessage>
        let v2_chat_messages = match Self::convert_shinkai_messages_to_v2_chat_messages(messages) {
            Ok(v2_messages) => v2_messages,
            Err(err) => {
                let api_error = APIError {
                    code: StatusCode::INTERNAL_SERVER_ERROR.as_u16(),
                    error: "Internal Server Error".to_string(),
                    message: format!("Failed to convert messages: {}", err),
                };
                let _ = res.send(Err(api_error)).await;
                return Ok(());
            }
        };

        // Remove the job
        match db.remove_job(&job_id) {
            Ok(_) => {}
            Err(err) => {
                let api_error = APIError {
                    code: StatusCode::INTERNAL_SERVER_ERROR.as_u16(),
                    error: "Internal Server Error".to_string(),
                    message: format!("Failed to remove job: {}", err),
                };
                let _ = res.send(Err(api_error)).await;
                return Ok(());
            }
        }

        // TODO: remove the files from the job folder
        // Remove the file inboxes
        // for file_inbox in file_inboxes {
        //     match db.remove_inbox(&file_inbox) {
        //         Ok(_) => {}
        //         Err(err) => {
        //             let api_error = APIError {
        //                 code: StatusCode::INTERNAL_SERVER_ERROR.as_u16(),
        //                 error: "Internal Server Error".to_string(),
        //                 message: format!("Failed to remove file inbox: {}", err),
        //             };
        //             let _ = res.send(Err(api_error)).await;
        //             return Ok(());
        //         }
        //     }
        // }

        let _ = res
            .send(Ok(SendResponseBody {
                status: "success".to_string(),
                message: "Job removed successfully".to_string(),
                data: None,
            }))
            .await;
        Ok(())
    }

    pub async fn v2_export_messages_from_inbox(
        db: Arc<SqliteManager>,
        bearer: String,
        inbox_name: String,
        format: ExportInboxMessagesFormat,
        res: Sender<Result<Value, APIError>>,
    ) -> Result<(), NodeError> {
        // Validate the bearer token
        if Self::validate_bearer_token(&bearer, db.clone(), &res).await.is_err() {
            return Ok(());
        }

        // Retrieve the messages from the inbox
        let messages = match db.get_last_messages_from_inbox(inbox_name.clone(), usize::MAX - 1, None) {
            Ok(messages) => messages,
            Err(err) => {
                let api_error = APIError {
                    code: StatusCode::INTERNAL_SERVER_ERROR.as_u16(),
                    error: "Internal Server Error".to_string(),
                    message: format!("Failed to retrieve messages: {}", err),
                };
                let _ = res.send(Err(api_error)).await;
                return Ok(());
            }
        };

        // Convert the retrieved messages to Vec<V2ChatMessage>
        let v2_chat_messages = match Self::convert_shinkai_messages_to_v2_chat_messages(messages) {
            Ok(v2_messages) => v2_messages,
            Err(err) => {
                let api_error = APIError {
                    code: StatusCode::INTERNAL_SERVER_ERROR.as_u16(),
                    error: "Internal Server Error".to_string(),
                    message: format!("Failed to convert messages: {}", err),
                };
                let _ = res.send(Err(api_error)).await;
                return Ok(());
            }
        };

        // TODO: Review and fix this

        // Retrieve the filenames in the inboxes
        let file_inboxes = v2_chat_messages
            .iter()
            .flatten()
            .map(|message| message.job_message.fs_files_paths.clone())
            .collect::<Vec<_>>();

        // Export the messages in the requested format
        match format {
            ExportInboxMessagesFormat::CSV => {
                let mut writer = csv::WriterBuilder::new().delimiter(b';').from_writer(vec![]);
                let headers = vec!["timestamp", "sender", "receiver", "message", "files"];

                match writer.write_record(headers) {
                    Ok(_) => {}
                    Err(err) => {
                        let api_error = APIError {
                            code: StatusCode::INTERNAL_SERVER_ERROR.as_u16(),
                            error: "Internal Server Error".to_string(),
                            message: format!("Failed to write CSV headers: {}", err),
                        };
                        let _ = res.send(Err(api_error)).await;
                        return Ok(());
                    }
                }

                for message in v2_chat_messages.into_iter().flatten() {
                    let timestamp = message.node_api_data.node_timestamp;
                    let sender = message.sender_subidentity;
                    let receiver = message.receiver_subidentity;
                    let content = message.job_message.content;
                    let files = message
                        .job_message
                        .fs_files_paths
                        .iter()
                        .map(|path| path.relative_path())
                        .collect::<Vec<&str>>()
                        .join(", ");

                    let row = vec![timestamp, sender, receiver, content, files];
                    match writer.write_record(row) {
                        Ok(_) => {}
                        Err(err) => {
                            let api_error = APIError {
                                code: StatusCode::INTERNAL_SERVER_ERROR.as_u16(),
                                error: "Internal Server Error".to_string(),
                                message: format!("Failed to write CSV row: {}", err),
                            };
                            let _ = res.send(Err(api_error)).await;
                            return Ok(());
                        }
                    }
                }

                let csv_data = match writer.into_inner() {
                    Ok(data) => match String::from_utf8(data) {
                        Ok(csv_string) => csv_string,
                        Err(err) => {
                            let api_error = APIError {
                                code: StatusCode::INTERNAL_SERVER_ERROR.as_u16(),
                                error: "Internal Server Error".to_string(),
                                message: format!("Failed to convert CSV data to string: {}", err),
                            };
                            let _ = res.send(Err(api_error)).await;
                            return Ok(());
                        }
                    },
                    Err(err) => {
                        let api_error = APIError {
                            code: StatusCode::INTERNAL_SERVER_ERROR.as_u16(),
                            error: "Internal Server Error".to_string(),
                            message: format!("Failed to retrieve CSV data: {}", err),
                        };
                        let _ = res.send(Err(api_error)).await;
                        return Ok(());
                    }
                };

                let _ = res.send(Ok(json!(csv_data))).await;
            }
            ExportInboxMessagesFormat::JSON => {
                let result_messages = v2_chat_messages
                    .into_iter()
                    .map(|messages| {
                        messages
                            .into_iter()
                            .map(|message| {
                                let files: Vec<String> = message
                                    .clone()
                                    .job_message
                                    .fs_files_paths
                                    .into_iter()
                                    .map(|file| file.relative_path().to_string())
                                    .collect();

                                json!({
                                    "message": message,
                                    "files": files,
                                })
                            })
                            .collect::<Vec<serde_json::Value>>()
                    })
                    .collect::<Vec<_>>();

                match serde_json::to_value(&result_messages) {
                    Ok(value) => {
                        let _ = res.send(Ok(value)).await;
                    }
                    Err(err) => {
                        let api_error = APIError {
                            code: StatusCode::INTERNAL_SERVER_ERROR.as_u16(),
                            error: "Internal Server Error".to_string(),
                            message: format!("Failed to serialize messages: {}", err),
                        };
                        let _ = res.send(Err(api_error)).await;
                    }
                }
            }
            ExportInboxMessagesFormat::TXT => {
                let mut result_messages = String::new();

                for messages in v2_chat_messages {
                    for message in messages {
                        result_messages.push_str(&format!("{}\n\n", message.job_message.content));

                        for file in &message.job_message.fs_files_paths {
                            result_messages.push_str(&format!("Attached file: {}\n\n", file));
                        }
                    }
                }

                let _ = res.send(Ok(json!(result_messages))).await;
            }
        }

        Ok(())
    }

    pub async fn v2_add_messages_god_mode(
        db: Arc<SqliteManager>,
        node_name: ShinkaiName,
        identity_manager: Arc<Mutex<IdentityManager>>,
        bearer: String,
        job_id: String,
        messages: Vec<JobMessage>,
        node_encryption_sk: EncryptionStaticKey,
        node_encryption_pk: EncryptionPublicKey,
        node_signing_sk: SigningKey,
        res: Sender<Result<String, APIError>>,
    ) -> Result<(), NodeError> {
        // Validate the bearer token
        if Self::validate_bearer_token(&bearer, db.clone(), &res).await.is_err() {
            return Ok(());
        }

        // Get the main identity from the identity manager
        let main_identity = {
            let identity_manager = identity_manager.lock().await;
            match identity_manager.get_main_identity() {
                Some(identity) => identity.clone(),
                None => {
                    let api_error = APIError {
                        code: StatusCode::INTERNAL_SERVER_ERROR.as_u16(),
                        error: "Internal Server Error".to_string(),
                        message: "Failed to get main identity".to_string(),
                    };
                    let _ = res.send(Err(api_error)).await;
                    return Ok(());
                }
            }
        };

        // Retrieve the job to get the llm_provider
        let llm_provider = match db.get_job_with_options(&job_id, false) {
            Ok(job) => job.parent_agent_or_llm_provider_id.clone(),
            Err(err) => {
                let api_error = APIError {
                    code: StatusCode::NOT_FOUND.as_u16(),
                    error: "Not Found".to_string(),
                    message: format!("Job with ID {} not found: {}", job_id, err),
                };
                let _ = res.send(Err(api_error)).await;
                return Ok(());
            }
        };

        // Check if the job is empty before adding messages
        if db.is_job_inbox_empty(&job_id)? && !messages.is_empty() {
            // Extract first 20 characters from the first message's content
            let first_message_content = &messages[0].content;
            let custom_name: String = if first_message_content.len() > 20 {
                first_message_content[..20].to_string()
            } else {
                first_message_content.to_string()
            };

            // Get the inbox name for the job
            let inbox_name = InboxName::get_job_inbox_name_from_params(job_id.clone())?;

            // Update the inbox name
            if let Err(e) = db.unsafe_update_smart_inbox_name(&inbox_name.to_string(), &custom_name) {
                let api_error = APIError {
                    code: StatusCode::INTERNAL_SERVER_ERROR.as_u16(),
                    error: "Internal Server Error".to_string(),
                    message: format!("Failed to update inbox name: {}", e),
                };
                let _ = res.send(Err(api_error)).await;
                return Ok(());
            }
        }

        // Process each message alternating between user and AI
        for (index, message) in messages.into_iter().enumerate() {
            if index % 2 == 0 {
                // User message
                let sender = match ShinkaiName::new(main_identity.get_full_identity_name()) {
                    Ok(name) => name,
                    Err(err) => {
                        let api_error = APIError {
                            code: StatusCode::INTERNAL_SERVER_ERROR.as_u16(),
                            error: "Internal Server Error".to_string(),
                            message: format!("Failed to create sender name: {}", err),
                        };
                        let _ = res.send(Err(api_error)).await;
                        return Ok(());
                    }
                };

                let recipient = match ShinkaiName::from_node_and_profile_names_and_type_and_name(
                    node_name.node_name.clone(),
                    "main".to_string(),
                    ShinkaiSubidentityType::Agent,
                    llm_provider.clone(),
                ) {
                    Ok(name) => name,
                    Err(err) => {
                        let api_error = APIError {
                            code: StatusCode::INTERNAL_SERVER_ERROR.as_u16(),
                            error: "Internal Server Error".to_string(),
                            message: format!("Failed to create recipient name: {}", err),
                        };
                        let _ = res.send(Err(api_error)).await;
                        return Ok(());
                    }
                };

                let shinkai_message = match Self::api_v2_create_shinkai_message(
                    sender,
                    recipient,
                    &serde_json::to_string(&message).unwrap(),
                    MessageSchemaType::JobMessageSchema,
                    node_encryption_sk.clone(),
                    node_signing_sk.clone(),
                    node_encryption_pk,
                    Some(job_id.clone()),
                ) {
                    Ok(message) => message,
                    Err(err) => {
                        let api_error = APIError {
                            code: StatusCode::INTERNAL_SERVER_ERROR.as_u16(),
                            error: "Internal Server Error".to_string(),
                            message: format!("Failed to create Shinkai message: {}", err),
                        };
                        let _ = res.send(Err(api_error)).await;
                        return Ok(());
                    }
                };

                // Add the user message to the job inbox
                if let Err(err) = db.add_message_to_job_inbox(&job_id, &shinkai_message, None, None).await {
                    let api_error = APIError {
                        code: StatusCode::INTERNAL_SERVER_ERROR.as_u16(),
                        error: "Internal Server Error".to_string(),
                        message: format!("Failed to add user message to job inbox: {}", err),
                    };
                    let _ = res.send(Err(api_error)).await;
                    return Ok(());
                }
            } else {
                // AI message
                let identity_secret_key_clone = clone_signature_secret_key(&node_signing_sk);
                let ai_shinkai_message = ShinkaiMessageBuilder::job_message_from_llm_provider(
                    job_id.to_string(),
                    message.content,
                    message.fs_files_paths,
                    None,
                    identity_secret_key_clone,
                    node_name.node_name.clone(),
                    node_name.node_name.clone(),
                )
                .expect("Failed to build AI message");

                // Add the AI message to the job inbox
                if let Err(err) = db
                    .add_message_to_job_inbox(&job_id, &ai_shinkai_message, None, None)
                    .await
                {
                    let api_error = APIError {
                        code: StatusCode::INTERNAL_SERVER_ERROR.as_u16(),
                        error: "Internal Server Error".to_string(),
                        message: format!("Failed to add AI message to job inbox: {}", err),
                    };
                    let _ = res.send(Err(api_error)).await;
                    return Ok(());
                }
            }
        }

        // Send success response
        let _ = res.send(Ok("Messages added successfully".to_string())).await;

        Ok(())
    }
}<|MERGE_RESOLUTION|>--- conflicted
+++ resolved
@@ -8,7 +8,6 @@
 use shinkai_http_api::node_api_router::{APIError, SendResponseBody, SendResponseBodyData};
 use shinkai_message_primitives::{
     schemas::{
-<<<<<<< HEAD
         identity::Identity,
         inbox_name::InboxName,
         job::{ForkedJob, JobLike},
@@ -28,16 +27,6 @@
         job_scope::MinimalJobScope, shinkai_message_builder::ShinkaiMessageBuilder, shinkai_path::ShinkaiPath,
         signatures::clone_signature_secret_key,
     },
-=======
-        identity::Identity, inbox_name::InboxName, job::{ForkedJob, JobLike}, job_config::JobConfig, llm_providers::serialized_llm_provider::SerializedLLMProvider, shinkai_name::{ShinkaiName, ShinkaiSubidentityType}, smart_inbox::{SmartInbox, V2SmartInbox}
-    }, shinkai_message::{
-        shinkai_message::{MessageBody, MessageData}, shinkai_message_schemas::{
-            APIChangeJobAgentRequest, ExportInboxMessagesFormat, JobCreationInfo, JobMessage, MessageSchemaType, V2ChatMessage
-        }
-    }, shinkai_utils::{
-        job_scope::MinimalJobScope, shinkai_message_builder::ShinkaiMessageBuilder, shinkai_path::ShinkaiPath, signatures::clone_signature_secret_key
-    }
->>>>>>> fdff89d6
 };
 
 use shinkai_sqlite::SqliteManager;
@@ -45,7 +34,9 @@
 use x25519_dalek::PublicKey as EncryptionPublicKey;
 
 use crate::{
-    llm_provider::job_manager::JobManager, managers::IdentityManager, network::{node_error::NodeError, Node}
+    llm_provider::job_manager::JobManager,
+    managers::IdentityManager,
+    network::{node_error::NodeError, Node},
 };
 
 use x25519_dalek::StaticSecret as EncryptionStaticKey;
