use std::{collections::HashMap, sync::Arc, time::Instant, usize};

use async_channel::Sender;
use ed25519_dalek::SigningKey;
use reqwest::StatusCode;
use serde_json::Value;
use shinkai_db::db::ShinkaiDB;
use shinkai_http_api::node_api_router::{APIError, SendResponseBody, SendResponseBodyData};
use shinkai_message_primitives::{
    schemas::{
        identity::Identity,
        inbox_name::InboxName,
        job::{ForkedJob, JobLike},
        job_config::JobConfig,
        llm_providers::serialized_llm_provider::SerializedLLMProvider,
        shinkai_name::{ShinkaiName, ShinkaiSubidentityType},
        smart_inbox::{SmartInbox, V2SmartInbox},
    },
    shinkai_message::{
        shinkai_message::{MessageBody, MessageData},
        shinkai_message_schemas::{
            APIChangeJobAgentRequest, JobCreationInfo, JobMessage, MessageSchemaType, V2ChatMessage,
        },
    },
    shinkai_utils::job_scope::JobScope,
};

use shinkai_sqlite::SqliteLogger;
use shinkai_vector_fs::vector_fs::vector_fs::VectorFS;
use tokio::sync::Mutex;
use x25519_dalek::PublicKey as EncryptionPublicKey;

use crate::{
    llm_provider::job_manager::JobManager,
    managers::IdentityManager,
    network::{node_error::NodeError, Node},
};

use x25519_dalek::StaticSecret as EncryptionStaticKey;

impl Node {
    pub fn convert_smart_inbox_to_v2_smart_inbox(smart_inbox: SmartInbox) -> Result<V2SmartInbox, NodeError> {
        let last_message = match smart_inbox.last_message {
            Some(msg) => Some(Node::convert_shinkai_message_to_v2_chat_message(msg)?),
            None => None,
        };

        Ok(V2SmartInbox {
            inbox_id: smart_inbox.inbox_id,
            custom_name: smart_inbox.custom_name,
            datetime_created: smart_inbox.datetime_created,
            last_message,
            is_finished: smart_inbox.is_finished,
            job_scope: smart_inbox.job_scope,
            agent: smart_inbox.agent,
            job_config: smart_inbox.job_config,
        })
    }

    pub async fn v2_create_new_job(
        db: Arc<ShinkaiDB>,
        node_name: ShinkaiName,
        identity_manager: Arc<Mutex<IdentityManager>>,
        job_manager: Arc<Mutex<JobManager>>,
        bearer: String,
        job_creation_info: JobCreationInfo,
        llm_provider: String,
        node_encryption_sk: EncryptionStaticKey,
        node_encryption_pk: EncryptionPublicKey,
        node_signing_sk: SigningKey,
        res: Sender<Result<String, APIError>>,
    ) -> Result<(), NodeError> {
        // Validate the bearer token and extract the sender identity
        if Self::validate_bearer_token(&bearer, db.clone(), &res).await.is_err() {
            return Ok(());
        }

        // Get the main identity from the identity manager
        let main_identity = {
            let identity_manager = identity_manager.lock().await;
            match identity_manager.get_main_identity() {
                Some(identity) => identity.clone(),
                None => {
                    let api_error = APIError {
                        code: StatusCode::INTERNAL_SERVER_ERROR.as_u16(),
                        error: "Internal Server Error".to_string(),
                        message: "Failed to get main identity".to_string(),
                    };
                    let _ = res.send(Err(api_error)).await;
                    return Ok(());
                }
            }
        };

        // Create a new job message
        let sender = match ShinkaiName::new(main_identity.get_full_identity_name()) {
            Ok(name) => name,
            Err(err) => {
                let api_error = APIError {
                    code: StatusCode::INTERNAL_SERVER_ERROR.as_u16(),
                    error: "Internal Server Error".to_string(),
                    message: format!("Failed to create sender name: {}", err),
                };
                let _ = res.send(Err(api_error)).await;
                return Ok(());
            }
        };

        let recipient = match ShinkaiName::from_node_and_profile_names_and_type_and_name(
            node_name.node_name,
            "main".to_string(),
            ShinkaiSubidentityType::Agent,
            llm_provider,
        ) {
            Ok(name) => name,
            Err(err) => {
                let api_error = APIError {
                    code: StatusCode::INTERNAL_SERVER_ERROR.as_u16(),
                    error: "Internal Server Error".to_string(),
                    message: format!("Failed to create recipient name: {}", err),
                };
                let _ = res.send(Err(api_error)).await;
                return Ok(());
            }
        };

        let shinkai_message = match Self::api_v2_create_shinkai_message(
            sender,
            recipient,
            &serde_json::to_string(&job_creation_info).unwrap(),
            MessageSchemaType::JobCreationSchema,
            node_encryption_sk,
            node_signing_sk,
            node_encryption_pk,
            None,
        ) {
            Ok(message) => message,
            Err(err) => {
                let api_error = APIError {
                    code: StatusCode::INTERNAL_SERVER_ERROR.as_u16(),
                    error: "Internal Server Error".to_string(),
                    message: format!("Failed to create Shinkai message: {}", err),
                };
                let _ = res.send(Err(api_error)).await;
                return Ok(());
            }
        };

        // Process the job creation
        match Self::internal_create_new_job(job_manager, db, shinkai_message, main_identity.clone()).await {
            Ok(job_id) => {
                let _ = res.send(Ok(job_id)).await;
                Ok(())
            }
            Err(err) => {
                let api_error = APIError {
                    code: StatusCode::INTERNAL_SERVER_ERROR.as_u16(),
                    error: "Internal Server Error".to_string(),
                    message: format!("{}", err),
                };
                let _ = res.send(Err(api_error)).await;
                Ok(())
            }
        }
    }

    pub async fn v2_job_message(
        db: Arc<ShinkaiDB>,
        node_name: ShinkaiName,
        identity_manager: Arc<Mutex<IdentityManager>>,
        job_manager: Arc<Mutex<JobManager>>,
        bearer: String,
        job_message: JobMessage,
        node_encryption_sk: EncryptionStaticKey,
        node_encryption_pk: EncryptionPublicKey,
        node_signing_sk: SigningKey,
        res: Sender<Result<SendResponseBodyData, APIError>>,
    ) -> Result<(), NodeError> {
        // Validate the bearer token and extract the sender identity
        if Self::validate_bearer_token(&bearer, db.clone(), &res).await.is_err() {
            return Ok(());
        }

        // Get the main identity from the identity manager
        let main_identity = {
            let identity_manager = identity_manager.lock().await;
            match identity_manager.get_main_identity() {
                Some(identity) => identity.clone(),
                None => {
                    let api_error = APIError {
                        code: StatusCode::INTERNAL_SERVER_ERROR.as_u16(),
                        error: "Internal Server Error".to_string(),
                        message: "Failed to get main identity".to_string(),
                    };
                    let _ = res.send(Err(api_error)).await;
                    return Ok(());
                }
            }
        };

        // Retrieve the job to get the llm_provider
<<<<<<< HEAD
        let llm_provider = match db.get_job(&job_message.job_id) {
            Ok(job) => job.parent_agent_or_llm_provider_id.clone(),
=======
        let llm_provider = match db.get_job_with_options(&job_message.job_id, false, false) {
            Ok(job) => job.parent_llm_provider_id.clone(),
>>>>>>> 4fb45357
            Err(err) => {
                let api_error = APIError {
                    code: StatusCode::INTERNAL_SERVER_ERROR.as_u16(),
                    error: "Internal Server Error".to_string(),
                    message: format!("Failed to retrieve job: {}", err),
                };
                let _ = res.send(Err(api_error)).await;
                return Ok(());
            }
        };

        // Create a new job message
        let sender = match ShinkaiName::new(main_identity.get_full_identity_name()) {
            Ok(name) => name,
            Err(err) => {
                let api_error = APIError {
                    code: StatusCode::INTERNAL_SERVER_ERROR.as_u16(),
                    error: "Internal Server Error".to_string(),
                    message: format!("Failed to create sender name: {}", err),
                };
                let _ = res.send(Err(api_error)).await;
                return Ok(());
            }
        };

        let recipient = match ShinkaiName::from_node_and_profile_names_and_type_and_name(
            node_name.node_name,
            "main".to_string(),
            ShinkaiSubidentityType::Agent,
            llm_provider,
        ) {
            Ok(name) => name,
            Err(err) => {
                let api_error = APIError {
                    code: StatusCode::INTERNAL_SERVER_ERROR.as_u16(),
                    error: "Internal Server Error".to_string(),
                    message: format!("Failed to create recipient name: {}", err),
                };
                let _ = res.send(Err(api_error)).await;
                return Ok(());
            }
        };

        let shinkai_message = match Self::api_v2_create_shinkai_message(
            sender,
            recipient,
            &serde_json::to_string(&job_message).unwrap(),
            MessageSchemaType::JobMessageSchema,
            node_encryption_sk,
            node_signing_sk,
            node_encryption_pk,
            Some(job_message.job_id.clone()),
        ) {
            Ok(message) => message,
            Err(err) => {
                let api_error = APIError {
                    code: StatusCode::INTERNAL_SERVER_ERROR.as_u16(),
                    error: "Internal Server Error".to_string(),
                    message: format!("Failed to create Shinkai message: {}", err),
                };
                let _ = res.send(Err(api_error)).await;
                return Ok(());
            }
        };

        // Process the job message
        match Self::internal_job_message(job_manager, shinkai_message.clone()).await {
            Ok(_) => {
                let inbox_name = match InboxName::get_job_inbox_name_from_params(job_message.job_id) {
                    Ok(inbox) => inbox.to_string(),
                    Err(_) => "".to_string(),
                };

                let scheduled_time = shinkai_message.clone().external_metadata.scheduled_time;
                let message_hash = shinkai_message.calculate_message_hash_for_pagination();

                let parent_key = if !inbox_name.is_empty() {
                    match db.get_parent_message_hash(&inbox_name, &message_hash) {
                        Ok(result) => result,
                        Err(_) => None,
                    }
                } else {
                    None
                };

                let response = SendResponseBodyData {
                    message_id: message_hash,
                    parent_message_id: parent_key,
                    inbox: inbox_name,
                    scheduled_time,
                };

                let _ = res.send(Ok(response)).await;
                Ok(())
            }
            Err(err) => {
                let api_error = APIError {
                    code: StatusCode::INTERNAL_SERVER_ERROR.as_u16(),
                    error: "Internal Server Error".to_string(),
                    message: format!("{}", err),
                };
                let _ = res.send(Err(api_error)).await;
                Ok(())
            }
        }
    }

    pub async fn v2_get_last_messages_from_inbox(
        db: Arc<ShinkaiDB>,
        bearer: String,
        inbox_name: String,
        limit: usize,
        offset_key: Option<String>,
        res: Sender<Result<Vec<V2ChatMessage>, APIError>>,
    ) -> Result<(), NodeError> {
        // Validate the bearer token
        if Self::validate_bearer_token(&bearer, db.clone(), &res).await.is_err() {
            return Ok(());
        }

        // Retrieve the last messages from the inbox
        let messages = match db.get_last_messages_from_inbox(inbox_name.clone(), limit, offset_key.clone()) {
            Ok(messages) => messages,
            Err(err) => {
                let api_error = APIError {
                    code: StatusCode::INTERNAL_SERVER_ERROR.as_u16(),
                    error: "Internal Server Error".to_string(),
                    message: format!("Failed to retrieve messages: {}", err),
                };
                let _ = res.send(Err(api_error)).await;
                return Ok(());
            }
        };

        // Convert the retrieved messages to V2ChatMessage
        let v2_chat_messages = match Self::convert_shinkai_messages_to_v2_chat_messages(messages) {
            Ok(v2_messages) => v2_messages.into_iter().filter_map(|msg| msg.first().cloned()).collect(),
            Err(err) => {
                let api_error = APIError {
                    code: StatusCode::INTERNAL_SERVER_ERROR.as_u16(),
                    error: "Internal Server Error".to_string(),
                    message: format!("Failed to convert messages: {}", err),
                };
                let _ = res.send(Err(api_error)).await;
                return Ok(());
            }
        };

        // Send the converted messages back to the requester
        if let Err(_) = res.send(Ok(v2_chat_messages)).await {
            let api_error = APIError {
                code: StatusCode::INTERNAL_SERVER_ERROR.as_u16(),
                error: "Internal Server Error".to_string(),
                message: "Failed to send messages".to_string(),
            };
            let _ = res.send(Err(api_error)).await;
        }

        Ok(())
    }

    pub async fn v2_get_last_messages_from_inbox_with_branches(
        db: Arc<ShinkaiDB>,
        bearer: String,
        inbox_name: String,
        limit: usize,
        offset_key: Option<String>,
        res: Sender<Result<Vec<Vec<V2ChatMessage>>, APIError>>,
    ) -> Result<(), NodeError> {
        // Validate the bearer token
        if Self::validate_bearer_token(&bearer, db.clone(), &res).await.is_err() {
            return Ok(());
        }

        // Retrieve the last messages from the inbox
        let messages = match db.get_last_messages_from_inbox(inbox_name.clone(), limit, offset_key.clone()) {
            Ok(messages) => messages,
            Err(err) => {
                let api_error = APIError {
                    code: StatusCode::INTERNAL_SERVER_ERROR.as_u16(),
                    error: "Internal Server Error".to_string(),
                    message: format!("Failed to retrieve messages: {}", err),
                };
                let _ = res.send(Err(api_error)).await;
                return Ok(());
            }
        };

        // Convert the retrieved messages to Vec<Vec<V2ChatMessage>>
        let v2_chat_messages = match Self::convert_shinkai_messages_to_v2_chat_messages(messages) {
            Ok(v2_messages) => v2_messages,
            Err(err) => {
                let api_error = APIError {
                    code: StatusCode::INTERNAL_SERVER_ERROR.as_u16(),
                    error: "Internal Server Error".to_string(),
                    message: format!("Failed to convert messages: {}", err),
                };
                let _ = res.send(Err(api_error)).await;
                return Ok(());
            }
        };

        // Send the converted messages back to the requester
        if let Err(_) = res.send(Ok(v2_chat_messages)).await {
            let api_error = APIError {
                code: StatusCode::INTERNAL_SERVER_ERROR.as_u16(),
                error: "Internal Server Error".to_string(),
                message: "Failed to send messages".to_string(),
            };
            let _ = res.send(Err(api_error)).await;
        }

        Ok(())
    }

    pub async fn v2_get_all_smart_inboxes(
        db: Arc<ShinkaiDB>,
        identity_manager: Arc<Mutex<IdentityManager>>,
        bearer: String,
        res: Sender<Result<Vec<V2SmartInbox>, APIError>>,
    ) -> Result<(), NodeError> {
        // Validate the bearer token
        if Self::validate_bearer_token(&bearer, db.clone(), &res).await.is_err() {
            return Ok(());
        }

        // Get the main identity from the identity manager
        let main_identity = {
            let identity_manager = identity_manager.lock().await;
            match identity_manager.get_main_identity() {
                Some(Identity::Standard(identity)) => identity.clone(),
                _ => {
                    let api_error = APIError {
                        code: StatusCode::INTERNAL_SERVER_ERROR.as_u16(),
                        error: "Internal Server Error".to_string(),
                        message: "Failed to get main identity".to_string(),
                    };
                    let _ = res.send(Err(api_error)).await;
                    return Ok(());
                }
            }
        };

        // Start the timer
        let start = Instant::now();
        // Retrieve all smart inboxes for the profile
        let smart_inboxes = match db.get_all_smart_inboxes_for_profile(main_identity) {
            Ok(inboxes) => inboxes,
            Err(err) => {
                let api_error = APIError {
                    code: StatusCode::INTERNAL_SERVER_ERROR.as_u16(),
                    error: "Internal Server Error".to_string(),
                    message: format!("Failed to retrieve smart inboxes: {}", err),
                };
                let _ = res.send(Err(api_error)).await;
                return Ok(());
            }
        };

        // Measure the elapsed time
        let duration = start.elapsed();
        println!("Time taken to get all inboxes: {:?}", duration);

        let start = Instant::now();
        // Convert SmartInbox to V2SmartInbox
        let v2_smart_inboxes: Result<Vec<V2SmartInbox>, NodeError> = smart_inboxes
            .into_iter()
            .map(Self::convert_smart_inbox_to_v2_smart_inbox)
            .collect();

        // Measure the elapsed time
        let duration = start.elapsed();
        println!("Time taken to convert smart inboxes: {:?}", duration);

        match v2_smart_inboxes {
            Ok(inboxes) => {
                let _ = res.send(Ok(inboxes)).await;
            }
            Err(err) => {
                let api_error = APIError {
                    code: StatusCode::INTERNAL_SERVER_ERROR.as_u16(),
                    error: "Internal Server Error".to_string(),
                    message: format!("Failed to convert smart inboxes: {}", err),
                };
                let _ = res.send(Err(api_error)).await;
            }
        }

        Ok(())
    }

    pub async fn v2_get_available_llm_providers(
        db: Arc<ShinkaiDB>,
        node_name: ShinkaiName,
        bearer: String,
        res: Sender<Result<Vec<SerializedLLMProvider>, APIError>>,
    ) -> Result<(), NodeError> {
        // Validate the bearer token
        if Self::validate_bearer_token(&bearer, db.clone(), &res).await.is_err() {
            return Ok(());
        }

        // Retrieve all LLM providers for the profile
        match Self::internal_get_llm_providers_for_profile(db.clone(), node_name.node_name, "main".to_string()).await {
            Ok(llm_providers) => {
                let _ = res.send(Ok(llm_providers)).await;
            }
            Err(err) => {
                let api_error = APIError {
                    code: StatusCode::INTERNAL_SERVER_ERROR.as_u16(),
                    error: "Internal Server Error".to_string(),
                    message: format!("Failed to retrieve LLM providers: {}", err),
                };
                let _ = res.send(Err(api_error)).await;
            }
        }

        Ok(())
    }

    pub async fn v2_update_smart_inbox_name(
        db: Arc<ShinkaiDB>,
        bearer: String,
        inbox_name: String,
        custom_name: String,
        res: Sender<Result<(), APIError>>,
    ) -> Result<(), NodeError> {
        // Validate the bearer token
        if Self::validate_bearer_token(&bearer, db.clone(), &res).await.is_err() {
            return Ok(());
        }

        // Update the smart inbox name
        match db.update_smart_inbox_name(&inbox_name, &custom_name) {
            Ok(_) => {
                let _ = res.send(Ok(())).await;
            }
            Err(e) => {
                let api_error = APIError {
                    code: StatusCode::INTERNAL_SERVER_ERROR.as_u16(),
                    error: "Internal Server Error".to_string(),
                    message: format!("Failed to update inbox name: {}", e),
                };
                let _ = res.send(Err(api_error)).await;
            }
        }

        Ok(())
    }

    pub async fn v2_create_files_inbox(
        db: Arc<ShinkaiDB>,
        bearer: String,
        res: Sender<Result<String, APIError>>,
    ) -> Result<(), APIError> {
        // Validate the bearer token
        if Self::validate_bearer_token(&bearer, db.clone(), &res).await.is_err() {
            return Ok(());
        }

        let hash_hex = uuid::Uuid::new_v4().to_string();

        match db.create_files_message_inbox(hash_hex.clone()) {
            Ok(_) => {
                if let Err(_) = res.send(Ok(hash_hex)).await {
                    let api_error = APIError {
                        code: StatusCode::INTERNAL_SERVER_ERROR.as_u16(),
                        error: "Internal Server Error".to_string(),
                        message: "Failed to send response".to_string(),
                    };
                    let _ = res.send(Err(api_error)).await;
                }
                Ok(())
            }
            Err(err) => {
                let api_error = APIError {
                    code: StatusCode::BAD_REQUEST.as_u16(),
                    error: "Bad Request".to_string(),
                    message: format!("Failed to create files message inbox: {}", err),
                };
                let _ = res.send(Err(api_error)).await;
                Ok(())
            }
        }
    }

    pub async fn v2_add_file_to_inbox(
        db: Arc<ShinkaiDB>,
        vector_fs: Arc<VectorFS>,
        file_inbox_name: String,
        filename: String,
        file: Vec<u8>,
        bearer: String,
        res: Sender<Result<String, APIError>>,
    ) -> Result<(), APIError> {
        // Validate the bearer token
        if Self::validate_bearer_token(&bearer, db.clone(), &res).await.is_err() {
            return Ok(());
        }

        match vector_fs
            .db
            .add_file_to_files_message_inbox(file_inbox_name, filename, file)
        {
            Ok(_) => {
                let _ = res.send(Ok("File added successfully".to_string())).await;
                Ok(())
            }
            Err(err) => {
                let _ = res
                    .send(Err(APIError {
                        code: StatusCode::INTERNAL_SERVER_ERROR.as_u16(),
                        error: "Internal Server Error".to_string(),
                        message: format!("Failed to add file to inbox: {}", err),
                    }))
                    .await;
                Ok(())
            }
        }
    }

    pub async fn v2_api_change_job_llm_provider(
        db: Arc<ShinkaiDB>,
        bearer: String,
        payload: APIChangeJobAgentRequest,
        res: Sender<Result<String, APIError>>,
    ) -> Result<(), NodeError> {
        // Validate the bearer token
        if Self::validate_bearer_token(&bearer, db.clone(), &res).await.is_err() {
            return Ok(());
        }

        // Extract job ID and new agent ID from the payload
        let change_request = payload;

        match db.change_job_llm_provider(&change_request.job_id, &change_request.new_agent_id) {
            Ok(_) => {
                let _ = res.send(Ok("Job agent changed successfully".to_string())).await;
                Ok(())
            }
            Err(err) => {
                let api_error = APIError {
                    code: StatusCode::INTERNAL_SERVER_ERROR.as_u16(),
                    error: "Internal Server Error".to_string(),
                    message: format!("Failed to change job agent: {}", err),
                };
                let _ = res.send(Err(api_error)).await;
                Ok(())
            }
        }
    }

    pub async fn v2_api_update_job_config(
        db: Arc<ShinkaiDB>,
        bearer: String,
        job_id: String,
        config: JobConfig,
        res: Sender<Result<String, APIError>>,
    ) -> Result<(), NodeError> {
        // Validate the bearer token
        if Self::validate_bearer_token(&bearer, db.clone(), &res).await.is_err() {
            return Ok(());
        }

        // Check if the job exists
        match db.get_job_with_options(&job_id, false, false) {
            Ok(_) => {
                // Job exists, proceed with updating the config
                match db.update_job_config(&job_id, config) {
                    Ok(_) => {
                        let success_message = format!("Job config updated successfully for job ID: {}", job_id);
                        let _ = res.send(Ok(success_message)).await;
                        Ok(())
                    }
                    Err(err) => {
                        let api_error = APIError {
                            code: StatusCode::INTERNAL_SERVER_ERROR.as_u16(),
                            error: "Internal Server Error".to_string(),
                            message: format!("Failed to update job config: {}", err),
                        };
                        let _ = res.send(Err(api_error)).await;
                        Ok(())
                    }
                }
            }
            Err(_) => {
                let api_error = APIError {
                    code: StatusCode::NOT_FOUND.as_u16(),
                    error: "Not Found".to_string(),
                    message: format!("Job with ID {} not found", job_id),
                };
                let _ = res.send(Err(api_error)).await;
                Ok(())
            }
        }
    }

    pub async fn v2_api_get_job_config(
        db: Arc<ShinkaiDB>,
        bearer: String,
        job_id: String,
        res: Sender<Result<JobConfig, APIError>>,
    ) -> Result<(), NodeError> {
        // Validate the bearer token
        if Self::validate_bearer_token(&bearer, db.clone(), &res).await.is_err() {
            return Ok(());
        }

        // TODO: Get default values for Ollama

        // Check if the job exists
        match db.get_job_with_options(&job_id, false, false) {
            Ok(job) => {
                let config = job.config().cloned().unwrap_or_else(|| JobConfig {
                    custom_prompt: None,
                    temperature: None,
                    seed: None,
                    top_k: None,
                    top_p: None,
                    stream: None,
                    max_tokens: None,
                    other_model_params: None,
                });
                let _ = res.send(Ok(config)).await;
                Ok(())
            }
            Err(_) => {
                let api_error = APIError {
                    code: StatusCode::NOT_FOUND.as_u16(),
                    error: "Not Found".to_string(),
                    message: format!("Job with ID {} not found", job_id),
                };
                let _ = res.send(Err(api_error)).await;
                Ok(())
            }
        }
    }

    pub async fn v2_api_retry_message(
        db: Arc<ShinkaiDB>,
        job_manager: Arc<Mutex<JobManager>>,
        node_encryption_sk: EncryptionStaticKey,
        node_encryption_pk: EncryptionPublicKey,
        node_signing_sk: SigningKey,
        bearer: String,
        inbox_name: String,
        message_id: String,
        res: Sender<Result<SendResponseBodyData, APIError>>,
    ) -> Result<(), NodeError> {
        // Validate the bearer token
        if Self::validate_bearer_token(&bearer, db.clone(), &res).await.is_err() {
            return Ok(());
        }

        // Retrieve the message from the inbox
        let message = match db.fetch_message_and_hash(&message_id) {
            Ok(msg) => msg,
            Err(err) => {
                let api_error = APIError {
                    code: StatusCode::NOT_FOUND.as_u16(),
                    error: "Not Found".to_string(),
                    message: format!("Message not found: {}", err),
                };
                let _ = res.send(Err(api_error)).await;
                return Ok(());
            }
        };

        let sender = match ShinkaiName::from_shinkai_message_using_sender_subidentity(&message.0) {
            Ok(sender) => sender,
            Err(_) => {
                let sender = match ShinkaiName::from_shinkai_message_only_using_sender_node_name(&message.0) {
                    Ok(sender) => sender,
                    Err(err) => {
                        let api_error = APIError {
                            code: StatusCode::BAD_REQUEST.as_u16(),
                            error: "Bad Request".to_string(),
                            message: format!("Failed to get sender: {}", err),
                        };
                        let _ = res.send(Err(api_error)).await;
                        return Ok(());
                    }
                };
                sender
            }
        };

        // Check if the message is from the agent
        if !(sender.has_profile() == false || sender.has_profile() && sender.has_agent()) {
            let api_error = APIError {
                code: StatusCode::BAD_REQUEST.as_u16(),
                error: "Bad Request".to_string(),
                message: "Message is not from the agent".to_string(),
            };
            let _ = res.send(Err(api_error)).await;
            return Ok(());
        }

        // Retrieve the parent message
        let parent_message_hash = match db.get_parent_message_hash(&inbox_name, &message_id) {
            Ok(parent_message) => match parent_message {
                Some(hash) => hash,
                None => {
                    let api_error = APIError {
                        code: StatusCode::NOT_FOUND.as_u16(),
                        error: "Not Found".to_string(),
                        message: "Parent message not found".to_string(),
                    };
                    let _ = res.send(Err(api_error)).await;
                    return Ok(());
                }
            },
            Err(err) => {
                let api_error = APIError {
                    code: StatusCode::INTERNAL_SERVER_ERROR.as_u16(),
                    error: "Internal Server Error".to_string(),
                    message: format!("Failed to get parent message: {}", err),
                };
                let _ = res.send(Err(api_error)).await;
                return Ok(());
            }
        };

        let original_message = match db.fetch_message_and_hash(&parent_message_hash) {
            Ok(msg) => msg.0,
            Err(err) => {
                let api_error = APIError {
                    code: StatusCode::NOT_FOUND.as_u16(),
                    error: "Not Found".to_string(),
                    message: format!("Parent message not found: {}", err),
                };
                let _ = res.send(Err(api_error)).await;
                return Ok(());
            }
        };

        let node_name = ShinkaiName::from_shinkai_message_only_using_sender_node_name(&original_message)
            .unwrap()
            .to_string();

        let sender = match ShinkaiName::from_node_and_profile_names(node_name, "main".to_string()) {
            Ok(sender) => sender,
            Err(err) => {
                let api_error = APIError {
                    code: StatusCode::BAD_REQUEST.as_u16(),
                    error: "Bad Request".to_string(),
                    message: format!("Failed to get sender: {}", err),
                };
                let _ = res.send(Err(api_error)).await;
                return Ok(());
            }
        };

        let recipient = match ShinkaiName::from_shinkai_message_only_using_recipient_node_name(&original_message) {
            Ok(recipient) => recipient,
            Err(err) => {
                let api_error = APIError {
                    code: StatusCode::BAD_REQUEST.as_u16(),
                    error: "Bad Request".to_string(),
                    message: format!("Failed to get recipient: {}", err),
                };
                let _ = res.send(Err(api_error)).await;
                return Ok(());
            }
        };

        // Extract Job ID from the inbox_name
        let job_id = match InboxName::from_message(&original_message) {
            Ok(inbox_name) => match inbox_name.get_job_id() {
                Some(job_id) => job_id,
                None => {
                    let api_error = APIError {
                        code: StatusCode::BAD_REQUEST.as_u16(),
                        error: "Bad Request".to_string(),
                        message: "Job ID not found in inbox name".to_string(),
                    };
                    let _ = res.send(Err(api_error)).await;
                    return Ok(());
                }
            },
            Err(err) => {
                let api_error = APIError {
                    code: StatusCode::BAD_REQUEST.as_u16(),
                    error: "Bad Request".to_string(),
                    message: format!("Failed to get job ID: {}", err),
                };
                let _ = res.send(Err(api_error)).await;
                return Ok(());
            }
        };

        let message_content = match original_message.get_message_content() {
            Ok(content) => content,
            Err(err) => {
                let api_error = APIError {
                    code: StatusCode::INTERNAL_SERVER_ERROR.as_u16(),
                    error: "Internal Server Error".to_string(),
                    message: format!("Failed to get message content: {}", err),
                };
                let _ = res.send(Err(api_error)).await;
                return Ok(());
            }
        };

        let mut job_message: JobMessage = match serde_json::from_str(&message_content) {
            Ok(message) => message,
            Err(err) => {
                let api_error = APIError {
                    code: StatusCode::INTERNAL_SERVER_ERROR.as_u16(),
                    error: "Internal Server Error".to_string(),
                    message: format!("Failed to deserialize message content: {}", err),
                };
                let _ = res.send(Err(api_error)).await;
                return Ok(());
            }
        };

        let parent_parent_key = if !inbox_name.is_empty() {
            match db.get_parent_message_hash(&inbox_name, &parent_message_hash) {
                Ok(result) => result,
                Err(_) => None,
            }
        } else {
            None
        };

        job_message.parent = parent_parent_key;

        let shinkai_message = match Self::api_v2_create_shinkai_message(
            sender,
            recipient,
            &serde_json::to_string(&job_message).unwrap(),
            MessageSchemaType::JobMessageSchema,
            node_encryption_sk,
            node_signing_sk,
            node_encryption_pk,
            Some(job_id.clone()),
        ) {
            Ok(message) => message,
            Err(err) => {
                let api_error = APIError {
                    code: StatusCode::INTERNAL_SERVER_ERROR.as_u16(),
                    error: "Internal Server Error".to_string(),
                    message: format!("Failed to create Shinkai message: {}", err),
                };
                let _ = res.send(Err(api_error)).await;
                return Ok(());
            }
        };

        // Send it for processing
        // Process the job message
        match Self::internal_job_message(job_manager, shinkai_message.clone()).await {
            Ok(_) => {
                let scheduled_time = shinkai_message.clone().external_metadata.scheduled_time;
                let message_hash = shinkai_message.calculate_message_hash_for_pagination();

                let parent_key = if !inbox_name.is_empty() {
                    match db.get_parent_message_hash(&inbox_name, &message_hash) {
                        Ok(result) => result,
                        Err(_) => None,
                    }
                } else {
                    None
                };

                let response = SendResponseBodyData {
                    message_id: message_hash,
                    parent_message_id: parent_key,
                    inbox: inbox_name,
                    scheduled_time,
                };

                let _ = res.send(Ok(response)).await;
                Ok(())
            }
            Err(err) => {
                let api_error = APIError {
                    code: StatusCode::INTERNAL_SERVER_ERROR.as_u16(),
                    error: "Internal Server Error".to_string(),
                    message: format!("{}", err),
                };
                let _ = res.send(Err(api_error)).await;
                Ok(())
            }
        }
    }

    pub async fn v2_api_update_job_scope(
        db: Arc<ShinkaiDB>,
        bearer: String,
        job_id: String,
        job_scope: JobScope,
        res: Sender<Result<Value, APIError>>,
    ) -> Result<(), NodeError> {
        // Validate the bearer token
        if Self::validate_bearer_token(&bearer, db.clone(), &res).await.is_err() {
            return Ok(());
        }

        // Check if the job exists
        match db.get_job_with_options(&job_id, false, false) {
            Ok(_) => {
                // Job exists, proceed with updating the job scope
                match db.update_job_scope(job_id.clone(), job_scope.clone()) {
                    Ok(_) => {
                        match serde_json::to_value(&job_scope) {
                            Ok(job_scope_value) => {
                                let _ = res.send(Ok(job_scope_value)).await;
                            }
                            Err(err) => {
                                let api_error = APIError {
                                    code: StatusCode::INTERNAL_SERVER_ERROR.as_u16(),
                                    error: "Internal Server Error".to_string(),
                                    message: format!("Failed to serialize job scope: {}", err),
                                };
                                let _ = res.send(Err(api_error)).await;
                            }
                        }
                        Ok(())
                    }
                    Err(err) => {
                        let api_error = APIError {
                            code: StatusCode::INTERNAL_SERVER_ERROR.as_u16(),
                            error: "Internal Server Error".to_string(),
                            message: format!("Failed to update job scope: {}", err),
                        };
                        let _ = res.send(Err(api_error)).await;
                        Ok(())
                    }
                }
            }
            Err(_) => {
                let api_error = APIError {
                    code: StatusCode::NOT_FOUND.as_u16(),
                    error: "Not Found".to_string(),
                    message: format!("Job with ID {} not found", job_id),
                };
                let _ = res.send(Err(api_error)).await;
                Ok(())
            }
        }
    }

    pub async fn v2_api_get_job_scope(
        db: Arc<ShinkaiDB>,
        bearer: String,
        job_id: String,
        res: Sender<Result<Value, APIError>>,
    ) -> Result<(), NodeError> {
        // Validate the bearer token
        if Self::validate_bearer_token(&bearer, db.clone(), &res).await.is_err() {
            return Ok(());
        }

        // Check if the job exists
        match db.get_job_with_options(&job_id, false, false) {
            Ok(job) => {
                // Job exists, proceed with getting the job scope
                let job_scope = job.scope();
                match serde_json::to_value(&job_scope) {
                    Ok(job_scope_value) => {
                        let _ = res.send(Ok(job_scope_value)).await;
                    }
                    Err(err) => {
                        let api_error = APIError {
                            code: StatusCode::INTERNAL_SERVER_ERROR.as_u16(),
                            error: "Internal Server Error".to_string(),
                            message: format!("Failed to serialize job scope: {}", err),
                        };
                        let _ = res.send(Err(api_error)).await;
                    }
                }
                Ok(())
            }
            Err(_) => {
                let api_error = APIError {
                    code: StatusCode::NOT_FOUND.as_u16(),
                    error: "Not Found".to_string(),
                    message: format!("Job with ID {} not found", job_id),
                };
                let _ = res.send(Err(api_error)).await;
                Ok(())
            }
        }
    }

    pub async fn v2_api_get_tooling_logs(
        db: Arc<ShinkaiDB>,
        sqlite_logger: Arc<SqliteLogger>,
        bearer: String,
        message_id: String,
        res: Sender<Result<Value, APIError>>,
    ) -> Result<(), NodeError> {
        // Validate the bearer token
        if Self::validate_bearer_token(&bearer, db.clone(), &res).await.is_err() {
            return Ok(());
        }

        // Retrieve logs for the given message_id using SqliteLogger
        match sqlite_logger.get_logs(Some(&message_id), None, None) {
            Ok(logs) => {
                match serde_json::to_value(&logs) {
                    Ok(logs_value) => {
                        let _ = res.send(Ok(logs_value)).await;
                    }
                    Err(err) => {
                        let api_error = APIError {
                            code: StatusCode::INTERNAL_SERVER_ERROR.as_u16(),
                            error: "Internal Server Error".to_string(),
                            message: format!("Failed to serialize logs: {}", err),
                        };
                        let _ = res.send(Err(api_error)).await;
                    }
                }
                Ok(())
            }
            Err(err) => {
                let api_error = APIError {
                    code: StatusCode::INTERNAL_SERVER_ERROR.as_u16(),
                    error: "Internal Server Error".to_string(),
                    message: format!("Failed to retrieve logs: {}", err),
                };
                let _ = res.send(Err(api_error)).await;
                Ok(())
            }
        }
    }

    pub async fn v2_fork_job_messages(
        db: Arc<ShinkaiDB>,
        node_name: ShinkaiName,
        identity_manager: Arc<Mutex<IdentityManager>>,
        bearer: String,
        job_id: String,
        message_id: String,
        node_encryption_sk: EncryptionStaticKey,
        node_encryption_pk: EncryptionPublicKey,
        node_signing_sk: SigningKey,
        res: Sender<Result<String, APIError>>,
    ) -> Result<(), NodeError> {
        // Validate the bearer token and extract the sender identity
        if Self::validate_bearer_token(&bearer, db.clone(), &res).await.is_err() {
            return Ok(());
        }

        // Retrieve the message from the inbox
        let source_message = match db.fetch_message_and_hash(&message_id) {
            Ok(msg) => msg.0,
            Err(err) => {
                let api_error = APIError {
                    code: StatusCode::NOT_FOUND.as_u16(),
                    error: "Not Found".to_string(),
                    message: format!("Message not found: {}", err),
                };
                let _ = res.send(Err(api_error)).await;
                return Ok(());
            }
        };

        // Retrieve the job
        let source_job = match db.get_job_with_options(&job_id, false, true) {
            Ok(job) => job,
            Err(err) => {
                let api_error = APIError {
                    code: StatusCode::INTERNAL_SERVER_ERROR.as_u16(),
                    error: "Internal Server Error".to_string(),
                    message: format!("Failed to retrieve job: {}", err),
                };
                let _ = res.send(Err(api_error)).await;
                return Ok(());
            }
        };

        // Get the main identity from the identity manager
        let main_identity = {
            let identity_manager = identity_manager.lock().await;
            match identity_manager.get_main_identity() {
                Some(identity) => identity.clone(),
                None => {
                    let api_error = APIError {
                        code: StatusCode::INTERNAL_SERVER_ERROR.as_u16(),
                        error: "Internal Server Error".to_string(),
                        message: "Failed to get main identity".to_string(),
                    };
                    let _ = res.send(Err(api_error)).await;
                    return Ok(());
                }
            }
        };

        let sender = match ShinkaiName::new(main_identity.get_full_identity_name()) {
            Ok(name) => name,
            Err(err) => {
                let api_error = APIError {
                    code: StatusCode::INTERNAL_SERVER_ERROR.as_u16(),
                    error: "Internal Server Error".to_string(),
                    message: format!("Failed to create sender name: {}", err),
                };
                let _ = res.send(Err(api_error)).await;
                return Ok(());
            }
        };

        let recipient = match ShinkaiName::from_node_and_profile_names_and_type_and_name(
            node_name.node_name,
            "main".to_string(),
            ShinkaiSubidentityType::Agent,
            source_job.parent_agent_or_llm_provider_id.clone(),
        ) {
            Ok(name) => name,
            Err(err) => {
                let api_error = APIError {
                    code: StatusCode::INTERNAL_SERVER_ERROR.as_u16(),
                    error: "Internal Server Error".to_string(),
                    message: format!("Failed to create recipient name: {}", err),
                };
                let _ = res.send(Err(api_error)).await;
                return Ok(());
            }
        };

        // Retrieve the messages from the inbox
        let inbox_name = source_job.conversation_inbox_name.to_string();
        let last_messages =
            match db.get_last_messages_from_inbox(inbox_name.clone(), usize::MAX - 1, Some(message_id.clone())) {
                Ok(messages) => messages,
                Err(err) => {
                    let api_error = APIError {
                        code: StatusCode::INTERNAL_SERVER_ERROR.as_u16(),
                        error: "Internal Server Error".to_string(),
                        message: format!("Failed to retrieve messages: {}", err),
                    };
                    let _ = res.send(Err(api_error)).await;
                    return Ok(());
                }
            };

        // Create a new job
        let forked_job_id = format!("jobid_{}", uuid::Uuid::new_v4());
        match db.create_new_job(
            forked_job_id.clone(),
<<<<<<< HEAD
            source_job.parent_agent_or_llm_provider_id,
            source_job.scope,
=======
            source_job.parent_llm_provider_id,
            source_job.scope_with_files.clone().unwrap(),
>>>>>>> 4fb45357
            source_job.is_hidden,
            source_job.associated_ui,
            source_job.config,
        ) {
            Ok(_) => {}
            Err(err) => {
                let api_error = APIError {
                    code: StatusCode::INTERNAL_SERVER_ERROR.as_u16(),
                    error: "Internal Server Error".to_string(),
                    message: format!("Failed to create new job: {}", err),
                };
                let _ = res.send(Err(api_error)).await;
                return Ok(());
            }
        }

        // Fork the messages
        let mut forked_message_map: HashMap<String, String> = HashMap::new();

        let mut joined_messages = last_messages.iter().flatten().collect::<Vec<_>>();
        joined_messages.push(&source_message);

        for message in joined_messages {
            if let MessageBody::Unencrypted(body) = &message.body {
                if let MessageData::Unencrypted(data) = &body.message_data {
                    if let MessageSchemaType::JobMessageSchema = data.message_content_schema {
                        let mut job_message = match serde_json::from_str::<JobMessage>(&data.message_raw_content) {
                            Ok(message) => message,
                            Err(err) => {
                                let api_error = APIError {
                                    code: StatusCode::INTERNAL_SERVER_ERROR.as_u16(),
                                    error: "Internal Server Error".to_string(),
                                    message: format!("Failed to deserialize job message: {}", err),
                                };
                                let _ = res.send(Err(api_error)).await;
                                return Ok(());
                            }
                        };

                        job_message.job_id = forked_job_id.clone();
                        job_message.parent = job_message.parent.map(|parent| {
                            forked_message_map
                                .get(&parent)
                                .cloned()
                                .unwrap_or_else(|| parent.to_string())
                        });

                        let forked_message = match Self::api_v2_create_shinkai_message(
                            sender.clone(),
                            recipient.clone(),
                            &serde_json::to_string(&job_message).unwrap(),
                            MessageSchemaType::JobMessageSchema,
                            node_encryption_sk.clone(),
                            node_signing_sk.clone(),
                            node_encryption_pk,
                            Some(job_message.job_id.clone()),
                        ) {
                            Ok(message) => message,
                            Err(err) => {
                                let api_error = APIError {
                                    code: StatusCode::INTERNAL_SERVER_ERROR.as_u16(),
                                    error: "Internal Server Error".to_string(),
                                    message: format!("Failed to create Shinkai message: {}", err),
                                };
                                let _ = res.send(Err(api_error)).await;
                                return Ok(());
                            }
                        };

                        forked_message_map.insert(
                            message.calculate_message_hash_for_pagination(),
                            forked_message.calculate_message_hash_for_pagination(),
                        );

                        match db
                            .add_message_to_job_inbox(&forked_job_id, &forked_message, job_message.parent.clone(), None)
                            .await
                        {
                            Ok(_) => {}
                            Err(err) => {
                                let api_error = APIError {
                                    code: StatusCode::INTERNAL_SERVER_ERROR.as_u16(),
                                    error: "Internal Server Error".to_string(),
                                    message: format!("Failed to add message to job inbox: {}", err),
                                };
                                let _ = res.send(Err(api_error)).await;
                                return Ok(());
                            }
                        }
                    }
                }
            }
        }

        let forked_job = ForkedJob {
            job_id: forked_job_id.clone(),
            message_id: message_id.clone(),
        };
        match db.add_forked_job(&job_id, forked_job) {
            Ok(_) => {}
            Err(err) => {
                let api_error = APIError {
                    code: StatusCode::INTERNAL_SERVER_ERROR.as_u16(),
                    error: "Internal Server Error".to_string(),
                    message: format!("Failed to add forked job: {}", err),
                };
                let _ = res.send(Err(api_error)).await;
                return Ok(());
            }
        }

        let _ = res.send(Ok(forked_job_id)).await;
        Ok(())
    }

    pub async fn v2_remove_job(
        db: Arc<ShinkaiDB>,
        bearer: String,
        job_id: String,
        res: Sender<Result<SendResponseBody, APIError>>,
    ) -> Result<(), NodeError> {
        // Validate the bearer token
        if Self::validate_bearer_token(&bearer, db.clone(), &res).await.is_err() {
            return Ok(());
        }

        // Remove the job
        match db.remove_job(&job_id) {
            Ok(_) => {
                let _ = res
                    .send(Ok(SendResponseBody {
                        status: "success".to_string(),
                        message: "Job removed successfully".to_string(),
                        data: None,
                    }))
                    .await;
                Ok(())
            }
            Err(err) => {
                let api_error = APIError {
                    code: StatusCode::INTERNAL_SERVER_ERROR.as_u16(),
                    error: "Internal Server Error".to_string(),
                    message: format!("Failed to remove job: {}", err),
                };
                let _ = res.send(Err(api_error)).await;
                Ok(())
            }
        }
    }
}<|MERGE_RESOLUTION|>--- conflicted
+++ resolved
@@ -199,13 +199,8 @@
         };
 
         // Retrieve the job to get the llm_provider
-<<<<<<< HEAD
-        let llm_provider = match db.get_job(&job_message.job_id) {
+        let llm_provider = match db.get_job_with_options(&job_message.job_id, false, false) {
             Ok(job) => job.parent_agent_or_llm_provider_id.clone(),
-=======
-        let llm_provider = match db.get_job_with_options(&job_message.job_id, false, false) {
-            Ok(job) => job.parent_llm_provider_id.clone(),
->>>>>>> 4fb45357
             Err(err) => {
                 let api_error = APIError {
                     code: StatusCode::INTERNAL_SERVER_ERROR.as_u16(),
@@ -1248,13 +1243,8 @@
         let forked_job_id = format!("jobid_{}", uuid::Uuid::new_v4());
         match db.create_new_job(
             forked_job_id.clone(),
-<<<<<<< HEAD
             source_job.parent_agent_or_llm_provider_id,
-            source_job.scope,
-=======
-            source_job.parent_llm_provider_id,
             source_job.scope_with_files.clone().unwrap(),
->>>>>>> 4fb45357
             source_job.is_hidden,
             source_job.associated_ui,
             source_job.config,
