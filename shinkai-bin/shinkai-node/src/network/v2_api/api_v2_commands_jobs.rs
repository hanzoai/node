<<<<<<< HEAD
use std::{
    collections::{HashMap, HashSet},
    sync::Arc,
    time::Instant,
    usize,
};
=======
use std::{collections::HashMap, sync::Arc, usize};
>>>>>>> 91d5541e

use async_channel::Sender;
use ed25519_dalek::SigningKey;
use reqwest::StatusCode;
use serde_json::{json, Value};
use shinkai_db::db::ShinkaiDB;
use shinkai_http_api::node_api_router::{APIError, SendResponseBody, SendResponseBodyData};
use shinkai_message_primitives::{
    schemas::{
        identity::Identity,
        inbox_name::InboxName,
        job::{ForkedJob, JobLike},
        job_config::JobConfig,
        llm_providers::serialized_llm_provider::SerializedLLMProvider,
        shinkai_name::{ShinkaiName, ShinkaiSubidentityType},
        smart_inbox::{SmartInbox, V2SmartInbox},
    },
    shinkai_message::{
        shinkai_message::{MessageBody, MessageData},
        shinkai_message_schemas::{
            APIChangeJobAgentRequest, ExportInboxMessagesFormat, JobCreationInfo, JobMessage, MessageSchemaType,
            V2ChatMessage,
        },
    },
    shinkai_utils::job_scope::JobScope,
};

use shinkai_sqlite::SqliteLogger;
use shinkai_vector_fs::vector_fs::vector_fs::VectorFS;
use tokio::sync::Mutex;
use x25519_dalek::PublicKey as EncryptionPublicKey;

use crate::{
    llm_provider::job_manager::JobManager,
    managers::IdentityManager,
    network::{node_error::NodeError, Node},
};

use x25519_dalek::StaticSecret as EncryptionStaticKey;

impl Node {
    pub fn convert_smart_inbox_to_v2_smart_inbox(smart_inbox: SmartInbox) -> Result<V2SmartInbox, NodeError> {
        let last_message = match smart_inbox.last_message {
            Some(msg) => Some(Node::convert_shinkai_message_to_v2_chat_message(msg)?),
            None => None,
        };

        Ok(V2SmartInbox {
            inbox_id: smart_inbox.inbox_id,
            custom_name: smart_inbox.custom_name,
            datetime_created: smart_inbox.datetime_created,
            last_message,
            is_finished: smart_inbox.is_finished,
            job_scope: smart_inbox.job_scope,
            agent: smart_inbox.agent,
            job_config: smart_inbox.job_config,
        })
    }

    pub async fn v2_create_new_job(
        db: Arc<ShinkaiDB>,
        node_name: ShinkaiName,
        identity_manager: Arc<Mutex<IdentityManager>>,
        job_manager: Arc<Mutex<JobManager>>,
        bearer: String,
        job_creation_info: JobCreationInfo,
        llm_provider: String,
        node_encryption_sk: EncryptionStaticKey,
        node_encryption_pk: EncryptionPublicKey,
        node_signing_sk: SigningKey,
        res: Sender<Result<String, APIError>>,
    ) -> Result<(), NodeError> {
        // Validate the bearer token and extract the sender identity
        if Self::validate_bearer_token(&bearer, db.clone(), &res).await.is_err() {
            return Ok(());
        }

        // Get the main identity from the identity manager
        let main_identity = {
            let identity_manager = identity_manager.lock().await;
            match identity_manager.get_main_identity() {
                Some(identity) => identity.clone(),
                None => {
                    let api_error = APIError {
                        code: StatusCode::INTERNAL_SERVER_ERROR.as_u16(),
                        error: "Internal Server Error".to_string(),
                        message: "Failed to get main identity".to_string(),
                    };
                    let _ = res.send(Err(api_error)).await;
                    return Ok(());
                }
            }
        };

        // Create a new job message
        let sender = match ShinkaiName::new(main_identity.get_full_identity_name()) {
            Ok(name) => name,
            Err(err) => {
                let api_error = APIError {
                    code: StatusCode::INTERNAL_SERVER_ERROR.as_u16(),
                    error: "Internal Server Error".to_string(),
                    message: format!("Failed to create sender name: {}", err),
                };
                let _ = res.send(Err(api_error)).await;
                return Ok(());
            }
        };

        let recipient = match ShinkaiName::from_node_and_profile_names_and_type_and_name(
            node_name.node_name,
            "main".to_string(),
            ShinkaiSubidentityType::Agent,
            llm_provider,
        ) {
            Ok(name) => name,
            Err(err) => {
                let api_error = APIError {
                    code: StatusCode::INTERNAL_SERVER_ERROR.as_u16(),
                    error: "Internal Server Error".to_string(),
                    message: format!("Failed to create recipient name: {}", err),
                };
                let _ = res.send(Err(api_error)).await;
                return Ok(());
            }
        };

        let shinkai_message = match Self::api_v2_create_shinkai_message(
            sender,
            recipient,
            &serde_json::to_string(&job_creation_info).unwrap(),
            MessageSchemaType::JobCreationSchema,
            node_encryption_sk,
            node_signing_sk,
            node_encryption_pk,
            None,
        ) {
            Ok(message) => message,
            Err(err) => {
                let api_error = APIError {
                    code: StatusCode::INTERNAL_SERVER_ERROR.as_u16(),
                    error: "Internal Server Error".to_string(),
                    message: format!("Failed to create Shinkai message: {}", err),
                };
                let _ = res.send(Err(api_error)).await;
                return Ok(());
            }
        };

        // Process the job creation
        match Self::internal_create_new_job(job_manager, db, shinkai_message, main_identity.clone()).await {
            Ok(job_id) => {
                let _ = res.send(Ok(job_id)).await;
                Ok(())
            }
            Err(err) => {
                let api_error = APIError {
                    code: StatusCode::INTERNAL_SERVER_ERROR.as_u16(),
                    error: "Internal Server Error".to_string(),
                    message: format!("{}", err),
                };
                let _ = res.send(Err(api_error)).await;
                Ok(())
            }
        }
    }

    pub async fn v2_job_message(
        db: Arc<ShinkaiDB>,
        node_name: ShinkaiName,
        identity_manager: Arc<Mutex<IdentityManager>>,
        job_manager: Arc<Mutex<JobManager>>,
        bearer: String,
        job_message: JobMessage,
        node_encryption_sk: EncryptionStaticKey,
        node_encryption_pk: EncryptionPublicKey,
        node_signing_sk: SigningKey,
        res: Sender<Result<SendResponseBodyData, APIError>>,
    ) -> Result<(), NodeError> {
        // Validate the bearer token and extract the sender identity
        if Self::validate_bearer_token(&bearer, db.clone(), &res).await.is_err() {
            return Ok(());
        }

        // Get the main identity from the identity manager
        let main_identity = {
            let identity_manager = identity_manager.lock().await;
            match identity_manager.get_main_identity() {
                Some(identity) => identity.clone(),
                None => {
                    let api_error = APIError {
                        code: StatusCode::INTERNAL_SERVER_ERROR.as_u16(),
                        error: "Internal Server Error".to_string(),
                        message: "Failed to get main identity".to_string(),
                    };
                    let _ = res.send(Err(api_error)).await;
                    return Ok(());
                }
            }
        };

        // Retrieve the job to get the llm_provider
        let llm_provider = match db.get_job_with_options(&job_message.job_id, false, false) {
            Ok(job) => job.parent_agent_or_llm_provider_id.clone(),
            Err(err) => {
                let api_error = APIError {
                    code: StatusCode::INTERNAL_SERVER_ERROR.as_u16(),
                    error: "Internal Server Error".to_string(),
                    message: format!("Failed to retrieve job: {}", err),
                };
                let _ = res.send(Err(api_error)).await;
                return Ok(());
            }
        };

        // Create a new job message
        let sender = match ShinkaiName::new(main_identity.get_full_identity_name()) {
            Ok(name) => name,
            Err(err) => {
                let api_error = APIError {
                    code: StatusCode::INTERNAL_SERVER_ERROR.as_u16(),
                    error: "Internal Server Error".to_string(),
                    message: format!("Failed to create sender name: {}", err),
                };
                let _ = res.send(Err(api_error)).await;
                return Ok(());
            }
        };

        let recipient = match ShinkaiName::from_node_and_profile_names_and_type_and_name(
            node_name.node_name,
            "main".to_string(),
            ShinkaiSubidentityType::Agent,
            llm_provider,
        ) {
            Ok(name) => name,
            Err(err) => {
                let api_error = APIError {
                    code: StatusCode::INTERNAL_SERVER_ERROR.as_u16(),
                    error: "Internal Server Error".to_string(),
                    message: format!("Failed to create recipient name: {}", err),
                };
                let _ = res.send(Err(api_error)).await;
                return Ok(());
            }
        };

        let shinkai_message = match Self::api_v2_create_shinkai_message(
            sender,
            recipient,
            &serde_json::to_string(&job_message).unwrap(),
            MessageSchemaType::JobMessageSchema,
            node_encryption_sk,
            node_signing_sk,
            node_encryption_pk,
            Some(job_message.job_id.clone()),
        ) {
            Ok(message) => message,
            Err(err) => {
                let api_error = APIError {
                    code: StatusCode::INTERNAL_SERVER_ERROR.as_u16(),
                    error: "Internal Server Error".to_string(),
                    message: format!("Failed to create Shinkai message: {}", err),
                };
                let _ = res.send(Err(api_error)).await;
                return Ok(());
            }
        };

        // Process the job message
        match Self::internal_job_message(job_manager, shinkai_message.clone()).await {
            Ok(_) => {
                let inbox_name = match InboxName::get_job_inbox_name_from_params(job_message.job_id) {
                    Ok(inbox) => inbox.to_string(),
                    Err(_) => "".to_string(),
                };

                let scheduled_time = shinkai_message.clone().external_metadata.scheduled_time;
                let message_hash = shinkai_message.calculate_message_hash_for_pagination();

                let parent_key = if !inbox_name.is_empty() {
                    match db.get_parent_message_hash(&inbox_name, &message_hash) {
                        Ok(result) => result,
                        Err(_) => None,
                    }
                } else {
                    None
                };

                let response = SendResponseBodyData {
                    message_id: message_hash,
                    parent_message_id: parent_key,
                    inbox: inbox_name,
                    scheduled_time,
                };

                let _ = res.send(Ok(response)).await;
                Ok(())
            }
            Err(err) => {
                let api_error = APIError {
                    code: StatusCode::INTERNAL_SERVER_ERROR.as_u16(),
                    error: "Internal Server Error".to_string(),
                    message: format!("{}", err),
                };
                let _ = res.send(Err(api_error)).await;
                Ok(())
            }
        }
    }

    pub async fn v2_get_last_messages_from_inbox(
        db: Arc<ShinkaiDB>,
        bearer: String,
        inbox_name: String,
        limit: usize,
        offset_key: Option<String>,
        res: Sender<Result<Vec<V2ChatMessage>, APIError>>,
    ) -> Result<(), NodeError> {
        // Validate the bearer token
        if Self::validate_bearer_token(&bearer, db.clone(), &res).await.is_err() {
            return Ok(());
        }

        // Retrieve the last messages from the inbox
        let messages = match db.get_last_messages_from_inbox(inbox_name.clone(), limit, offset_key.clone()) {
            Ok(messages) => messages,
            Err(err) => {
                let api_error = APIError {
                    code: StatusCode::INTERNAL_SERVER_ERROR.as_u16(),
                    error: "Internal Server Error".to_string(),
                    message: format!("Failed to retrieve messages: {}", err),
                };
                let _ = res.send(Err(api_error)).await;
                return Ok(());
            }
        };

        // Convert the retrieved messages to V2ChatMessage
        let v2_chat_messages = match Self::convert_shinkai_messages_to_v2_chat_messages(messages) {
            Ok(v2_messages) => v2_messages.into_iter().filter_map(|msg| msg.first().cloned()).collect(),
            Err(err) => {
                let api_error = APIError {
                    code: StatusCode::INTERNAL_SERVER_ERROR.as_u16(),
                    error: "Internal Server Error".to_string(),
                    message: format!("Failed to convert messages: {}", err),
                };
                let _ = res.send(Err(api_error)).await;
                return Ok(());
            }
        };

        // Send the converted messages back to the requester
        if let Err(_) = res.send(Ok(v2_chat_messages)).await {
            let api_error = APIError {
                code: StatusCode::INTERNAL_SERVER_ERROR.as_u16(),
                error: "Internal Server Error".to_string(),
                message: "Failed to send messages".to_string(),
            };
            let _ = res.send(Err(api_error)).await;
        }

        Ok(())
    }

    pub async fn v2_get_last_messages_from_inbox_with_branches(
        db: Arc<ShinkaiDB>,
        bearer: String,
        inbox_name: String,
        limit: usize,
        offset_key: Option<String>,
        res: Sender<Result<Vec<Vec<V2ChatMessage>>, APIError>>,
    ) -> Result<(), NodeError> {
        // Validate the bearer token
        if Self::validate_bearer_token(&bearer, db.clone(), &res).await.is_err() {
            return Ok(());
        }

        // Retrieve the last messages from the inbox
        let messages = match db.get_last_messages_from_inbox(inbox_name.clone(), limit, offset_key.clone()) {
            Ok(messages) => messages,
            Err(err) => {
                let api_error = APIError {
                    code: StatusCode::INTERNAL_SERVER_ERROR.as_u16(),
                    error: "Internal Server Error".to_string(),
                    message: format!("Failed to retrieve messages: {}", err),
                };
                let _ = res.send(Err(api_error)).await;
                return Ok(());
            }
        };

        // Convert the retrieved messages to Vec<Vec<V2ChatMessage>>
        let v2_chat_messages = match Self::convert_shinkai_messages_to_v2_chat_messages(messages) {
            Ok(v2_messages) => v2_messages,
            Err(err) => {
                let api_error = APIError {
                    code: StatusCode::INTERNAL_SERVER_ERROR.as_u16(),
                    error: "Internal Server Error".to_string(),
                    message: format!("Failed to convert messages: {}", err),
                };
                let _ = res.send(Err(api_error)).await;
                return Ok(());
            }
        };

        // Send the converted messages back to the requester
        if let Err(_) = res.send(Ok(v2_chat_messages)).await {
            let api_error = APIError {
                code: StatusCode::INTERNAL_SERVER_ERROR.as_u16(),
                error: "Internal Server Error".to_string(),
                message: "Failed to send messages".to_string(),
            };
            let _ = res.send(Err(api_error)).await;
        }

        Ok(())
    }

    pub async fn v2_get_all_smart_inboxes(
        db: Arc<ShinkaiDB>,
        identity_manager: Arc<Mutex<IdentityManager>>,
        bearer: String,
        res: Sender<Result<Vec<V2SmartInbox>, APIError>>,
    ) -> Result<(), NodeError> {
        // Validate the bearer token
        if Self::validate_bearer_token(&bearer, db.clone(), &res).await.is_err() {
            return Ok(());
        }

        // Get the main identity from the identity manager
        let main_identity = {
            let identity_manager = identity_manager.lock().await;
            match identity_manager.get_main_identity() {
                Some(Identity::Standard(identity)) => identity.clone(),
                _ => {
                    let api_error = APIError {
                        code: StatusCode::INTERNAL_SERVER_ERROR.as_u16(),
                        error: "Internal Server Error".to_string(),
                        message: "Failed to get main identity".to_string(),
                    };
                    let _ = res.send(Err(api_error)).await;
                    return Ok(());
                }
            }
        };

        // Retrieve all smart inboxes for the profile
        let smart_inboxes = match db.get_all_smart_inboxes_for_profile(main_identity) {
            Ok(inboxes) => inboxes,
            Err(err) => {
                let api_error = APIError {
                    code: StatusCode::INTERNAL_SERVER_ERROR.as_u16(),
                    error: "Internal Server Error".to_string(),
                    message: format!("Failed to retrieve smart inboxes: {}", err),
                };
                let _ = res.send(Err(api_error)).await;
                return Ok(());
            }
        };

        // Convert SmartInbox to V2SmartInbox
        let v2_smart_inboxes: Result<Vec<V2SmartInbox>, NodeError> = smart_inboxes
            .into_iter()
            .map(Self::convert_smart_inbox_to_v2_smart_inbox)
            .collect();

        match v2_smart_inboxes {
            Ok(inboxes) => {
                let _ = res.send(Ok(inboxes)).await;
            }
            Err(err) => {
                let api_error = APIError {
                    code: StatusCode::INTERNAL_SERVER_ERROR.as_u16(),
                    error: "Internal Server Error".to_string(),
                    message: format!("Failed to convert smart inboxes: {}", err),
                };
                let _ = res.send(Err(api_error)).await;
            }
        }

        Ok(())
    }

    pub async fn v2_get_available_llm_providers(
        db: Arc<ShinkaiDB>,
        node_name: ShinkaiName,
        bearer: String,
        res: Sender<Result<Vec<SerializedLLMProvider>, APIError>>,
    ) -> Result<(), NodeError> {
        // Validate the bearer token
        if Self::validate_bearer_token(&bearer, db.clone(), &res).await.is_err() {
            return Ok(());
        }

        // Retrieve all LLM providers for the profile
        match Self::internal_get_llm_providers_for_profile(db.clone(), node_name.node_name, "main".to_string()).await {
            Ok(llm_providers) => {
                let _ = res.send(Ok(llm_providers)).await;
            }
            Err(err) => {
                let api_error = APIError {
                    code: StatusCode::INTERNAL_SERVER_ERROR.as_u16(),
                    error: "Internal Server Error".to_string(),
                    message: format!("Failed to retrieve LLM providers: {}", err),
                };
                let _ = res.send(Err(api_error)).await;
            }
        }

        Ok(())
    }

    pub async fn v2_update_smart_inbox_name(
        db: Arc<ShinkaiDB>,
        bearer: String,
        inbox_name: String,
        custom_name: String,
        res: Sender<Result<(), APIError>>,
    ) -> Result<(), NodeError> {
        // Validate the bearer token
        if Self::validate_bearer_token(&bearer, db.clone(), &res).await.is_err() {
            return Ok(());
        }

        // Update the smart inbox name
        match db.update_smart_inbox_name(&inbox_name, &custom_name) {
            Ok(_) => {
                let _ = res.send(Ok(())).await;
            }
            Err(e) => {
                let api_error = APIError {
                    code: StatusCode::INTERNAL_SERVER_ERROR.as_u16(),
                    error: "Internal Server Error".to_string(),
                    message: format!("Failed to update inbox name: {}", e),
                };
                let _ = res.send(Err(api_error)).await;
            }
        }

        Ok(())
    }

    pub async fn v2_create_files_inbox(
        db: Arc<ShinkaiDB>,
        bearer: String,
        res: Sender<Result<String, APIError>>,
    ) -> Result<(), APIError> {
        // Validate the bearer token
        if Self::validate_bearer_token(&bearer, db.clone(), &res).await.is_err() {
            return Ok(());
        }

        let hash_hex = uuid::Uuid::new_v4().to_string();

        match db.create_files_message_inbox(hash_hex.clone()) {
            Ok(_) => {
                if let Err(_) = res.send(Ok(hash_hex)).await {
                    let api_error = APIError {
                        code: StatusCode::INTERNAL_SERVER_ERROR.as_u16(),
                        error: "Internal Server Error".to_string(),
                        message: "Failed to send response".to_string(),
                    };
                    let _ = res.send(Err(api_error)).await;
                }
                Ok(())
            }
            Err(err) => {
                let api_error = APIError {
                    code: StatusCode::BAD_REQUEST.as_u16(),
                    error: "Bad Request".to_string(),
                    message: format!("Failed to create files message inbox: {}", err),
                };
                let _ = res.send(Err(api_error)).await;
                Ok(())
            }
        }
    }

    pub async fn v2_add_file_to_inbox(
        db: Arc<ShinkaiDB>,
        vector_fs: Arc<VectorFS>,
        file_inbox_name: String,
        filename: String,
        file: Vec<u8>,
        bearer: String,
        res: Sender<Result<String, APIError>>,
    ) -> Result<(), APIError> {
        // Validate the bearer token
        if Self::validate_bearer_token(&bearer, db.clone(), &res).await.is_err() {
            return Ok(());
        }

        match vector_fs
            .db
            .add_file_to_files_message_inbox(file_inbox_name, filename, file)
        {
            Ok(_) => {
                let _ = res.send(Ok("File added successfully".to_string())).await;
                Ok(())
            }
            Err(err) => {
                let _ = res
                    .send(Err(APIError {
                        code: StatusCode::INTERNAL_SERVER_ERROR.as_u16(),
                        error: "Internal Server Error".to_string(),
                        message: format!("Failed to add file to inbox: {}", err),
                    }))
                    .await;
                Ok(())
            }
        }
    }

    pub async fn v2_api_change_job_llm_provider(
        db: Arc<ShinkaiDB>,
        bearer: String,
        payload: APIChangeJobAgentRequest,
        res: Sender<Result<String, APIError>>,
    ) -> Result<(), NodeError> {
        // Validate the bearer token
        if Self::validate_bearer_token(&bearer, db.clone(), &res).await.is_err() {
            return Ok(());
        }

        // Extract job ID and new agent ID from the payload
        let change_request = payload;

        match db.change_job_llm_provider(&change_request.job_id, &change_request.new_agent_id) {
            Ok(_) => {
                let _ = res.send(Ok("Job agent changed successfully".to_string())).await;
                Ok(())
            }
            Err(err) => {
                let api_error = APIError {
                    code: StatusCode::INTERNAL_SERVER_ERROR.as_u16(),
                    error: "Internal Server Error".to_string(),
                    message: format!("Failed to change job agent: {}", err),
                };
                let _ = res.send(Err(api_error)).await;
                Ok(())
            }
        }
    }

    pub async fn v2_api_update_job_config(
        db: Arc<ShinkaiDB>,
        bearer: String,
        job_id: String,
        config: JobConfig,
        res: Sender<Result<String, APIError>>,
    ) -> Result<(), NodeError> {
        // Validate the bearer token
        if Self::validate_bearer_token(&bearer, db.clone(), &res).await.is_err() {
            return Ok(());
        }

        // Check if the job exists
        match db.get_job_with_options(&job_id, false, false) {
            Ok(_) => {
                // Job exists, proceed with updating the config
                match db.update_job_config(&job_id, config) {
                    Ok(_) => {
                        let success_message = format!("Job config updated successfully for job ID: {}", job_id);
                        let _ = res.send(Ok(success_message)).await;
                        Ok(())
                    }
                    Err(err) => {
                        let api_error = APIError {
                            code: StatusCode::INTERNAL_SERVER_ERROR.as_u16(),
                            error: "Internal Server Error".to_string(),
                            message: format!("Failed to update job config: {}", err),
                        };
                        let _ = res.send(Err(api_error)).await;
                        Ok(())
                    }
                }
            }
            Err(_) => {
                let api_error = APIError {
                    code: StatusCode::NOT_FOUND.as_u16(),
                    error: "Not Found".to_string(),
                    message: format!("Job with ID {} not found", job_id),
                };
                let _ = res.send(Err(api_error)).await;
                Ok(())
            }
        }
    }

    pub async fn v2_api_get_job_config(
        db: Arc<ShinkaiDB>,
        bearer: String,
        job_id: String,
        res: Sender<Result<JobConfig, APIError>>,
    ) -> Result<(), NodeError> {
        // Validate the bearer token
        if Self::validate_bearer_token(&bearer, db.clone(), &res).await.is_err() {
            return Ok(());
        }

        // TODO: Get default values for Ollama

        // Check if the job exists
        match db.get_job_with_options(&job_id, false, false) {
            Ok(job) => {
                let config = job.config().cloned().unwrap_or_else(|| JobConfig {
                    custom_prompt: None,
                    temperature: None,
                    seed: None,
                    top_k: None,
                    top_p: None,
                    stream: None,
                    max_tokens: None,
                    other_model_params: None,
                });
                let _ = res.send(Ok(config)).await;
                Ok(())
            }
            Err(_) => {
                let api_error = APIError {
                    code: StatusCode::NOT_FOUND.as_u16(),
                    error: "Not Found".to_string(),
                    message: format!("Job with ID {} not found", job_id),
                };
                let _ = res.send(Err(api_error)).await;
                Ok(())
            }
        }
    }

    pub async fn v2_api_retry_message(
        db: Arc<ShinkaiDB>,
        job_manager: Arc<Mutex<JobManager>>,
        node_encryption_sk: EncryptionStaticKey,
        node_encryption_pk: EncryptionPublicKey,
        node_signing_sk: SigningKey,
        bearer: String,
        inbox_name: String,
        message_id: String,
        res: Sender<Result<SendResponseBodyData, APIError>>,
    ) -> Result<(), NodeError> {
        // Validate the bearer token
        if Self::validate_bearer_token(&bearer, db.clone(), &res).await.is_err() {
            return Ok(());
        }

        // Retrieve the message from the inbox
        let message = match db.fetch_message_and_hash(&message_id) {
            Ok(msg) => msg,
            Err(err) => {
                let api_error = APIError {
                    code: StatusCode::NOT_FOUND.as_u16(),
                    error: "Not Found".to_string(),
                    message: format!("Message not found: {}", err),
                };
                let _ = res.send(Err(api_error)).await;
                return Ok(());
            }
        };

        let sender = match ShinkaiName::from_shinkai_message_using_sender_subidentity(&message.0) {
            Ok(sender) => sender,
            Err(_) => {
                let sender = match ShinkaiName::from_shinkai_message_only_using_sender_node_name(&message.0) {
                    Ok(sender) => sender,
                    Err(err) => {
                        let api_error = APIError {
                            code: StatusCode::BAD_REQUEST.as_u16(),
                            error: "Bad Request".to_string(),
                            message: format!("Failed to get sender: {}", err),
                        };
                        let _ = res.send(Err(api_error)).await;
                        return Ok(());
                    }
                };
                sender
            }
        };

        // Check if the message is from the agent
        if !(sender.has_profile() == false || sender.has_profile() && sender.has_agent()) {
            let api_error = APIError {
                code: StatusCode::BAD_REQUEST.as_u16(),
                error: "Bad Request".to_string(),
                message: "Message is not from the agent".to_string(),
            };
            let _ = res.send(Err(api_error)).await;
            return Ok(());
        }

        // Retrieve the parent message
        let parent_message_hash = match db.get_parent_message_hash(&inbox_name, &message_id) {
            Ok(parent_message) => match parent_message {
                Some(hash) => hash,
                None => {
                    let api_error = APIError {
                        code: StatusCode::NOT_FOUND.as_u16(),
                        error: "Not Found".to_string(),
                        message: "Parent message not found".to_string(),
                    };
                    let _ = res.send(Err(api_error)).await;
                    return Ok(());
                }
            },
            Err(err) => {
                let api_error = APIError {
                    code: StatusCode::INTERNAL_SERVER_ERROR.as_u16(),
                    error: "Internal Server Error".to_string(),
                    message: format!("Failed to get parent message: {}", err),
                };
                let _ = res.send(Err(api_error)).await;
                return Ok(());
            }
        };

        let original_message = match db.fetch_message_and_hash(&parent_message_hash) {
            Ok(msg) => msg.0,
            Err(err) => {
                let api_error = APIError {
                    code: StatusCode::NOT_FOUND.as_u16(),
                    error: "Not Found".to_string(),
                    message: format!("Parent message not found: {}", err),
                };
                let _ = res.send(Err(api_error)).await;
                return Ok(());
            }
        };

        let node_name = ShinkaiName::from_shinkai_message_only_using_sender_node_name(&original_message)
            .unwrap()
            .to_string();

        let sender = match ShinkaiName::from_node_and_profile_names(node_name, "main".to_string()) {
            Ok(sender) => sender,
            Err(err) => {
                let api_error = APIError {
                    code: StatusCode::BAD_REQUEST.as_u16(),
                    error: "Bad Request".to_string(),
                    message: format!("Failed to get sender: {}", err),
                };
                let _ = res.send(Err(api_error)).await;
                return Ok(());
            }
        };

        let recipient = match ShinkaiName::from_shinkai_message_only_using_recipient_node_name(&original_message) {
            Ok(recipient) => recipient,
            Err(err) => {
                let api_error = APIError {
                    code: StatusCode::BAD_REQUEST.as_u16(),
                    error: "Bad Request".to_string(),
                    message: format!("Failed to get recipient: {}", err),
                };
                let _ = res.send(Err(api_error)).await;
                return Ok(());
            }
        };

        // Extract Job ID from the inbox_name
        let job_id = match InboxName::from_message(&original_message) {
            Ok(inbox_name) => match inbox_name.get_job_id() {
                Some(job_id) => job_id,
                None => {
                    let api_error = APIError {
                        code: StatusCode::BAD_REQUEST.as_u16(),
                        error: "Bad Request".to_string(),
                        message: "Job ID not found in inbox name".to_string(),
                    };
                    let _ = res.send(Err(api_error)).await;
                    return Ok(());
                }
            },
            Err(err) => {
                let api_error = APIError {
                    code: StatusCode::BAD_REQUEST.as_u16(),
                    error: "Bad Request".to_string(),
                    message: format!("Failed to get job ID: {}", err),
                };
                let _ = res.send(Err(api_error)).await;
                return Ok(());
            }
        };

        let message_content = match original_message.get_message_content() {
            Ok(content) => content,
            Err(err) => {
                let api_error = APIError {
                    code: StatusCode::INTERNAL_SERVER_ERROR.as_u16(),
                    error: "Internal Server Error".to_string(),
                    message: format!("Failed to get message content: {}", err),
                };
                let _ = res.send(Err(api_error)).await;
                return Ok(());
            }
        };

        let mut job_message: JobMessage = match serde_json::from_str(&message_content) {
            Ok(message) => message,
            Err(err) => {
                let api_error = APIError {
                    code: StatusCode::INTERNAL_SERVER_ERROR.as_u16(),
                    error: "Internal Server Error".to_string(),
                    message: format!("Failed to deserialize message content: {}", err),
                };
                let _ = res.send(Err(api_error)).await;
                return Ok(());
            }
        };

        let parent_parent_key = if !inbox_name.is_empty() {
            match db.get_parent_message_hash(&inbox_name, &parent_message_hash) {
                Ok(result) => result,
                Err(_) => None,
            }
        } else {
            None
        };

        job_message.parent = parent_parent_key;

        let shinkai_message = match Self::api_v2_create_shinkai_message(
            sender,
            recipient,
            &serde_json::to_string(&job_message).unwrap(),
            MessageSchemaType::JobMessageSchema,
            node_encryption_sk,
            node_signing_sk,
            node_encryption_pk,
            Some(job_id.clone()),
        ) {
            Ok(message) => message,
            Err(err) => {
                let api_error = APIError {
                    code: StatusCode::INTERNAL_SERVER_ERROR.as_u16(),
                    error: "Internal Server Error".to_string(),
                    message: format!("Failed to create Shinkai message: {}", err),
                };
                let _ = res.send(Err(api_error)).await;
                return Ok(());
            }
        };

        // Send it for processing
        // Process the job message
        match Self::internal_job_message(job_manager, shinkai_message.clone()).await {
            Ok(_) => {
                let scheduled_time = shinkai_message.clone().external_metadata.scheduled_time;
                let message_hash = shinkai_message.calculate_message_hash_for_pagination();

                let parent_key = if !inbox_name.is_empty() {
                    match db.get_parent_message_hash(&inbox_name, &message_hash) {
                        Ok(result) => result,
                        Err(_) => None,
                    }
                } else {
                    None
                };

                let response = SendResponseBodyData {
                    message_id: message_hash,
                    parent_message_id: parent_key,
                    inbox: inbox_name,
                    scheduled_time,
                };

                let _ = res.send(Ok(response)).await;
                Ok(())
            }
            Err(err) => {
                let api_error = APIError {
                    code: StatusCode::INTERNAL_SERVER_ERROR.as_u16(),
                    error: "Internal Server Error".to_string(),
                    message: format!("{}", err),
                };
                let _ = res.send(Err(api_error)).await;
                Ok(())
            }
        }
    }

    pub async fn v2_api_update_job_scope(
        db: Arc<ShinkaiDB>,
        bearer: String,
        job_id: String,
        job_scope: JobScope,
        res: Sender<Result<Value, APIError>>,
    ) -> Result<(), NodeError> {
        // Validate the bearer token
        if Self::validate_bearer_token(&bearer, db.clone(), &res).await.is_err() {
            return Ok(());
        }

        // Check if the job exists
        match db.get_job_with_options(&job_id, false, false) {
            Ok(_) => {
                // Job exists, proceed with updating the job scope
                match db.update_job_scope(job_id.clone(), job_scope.clone()) {
                    Ok(_) => {
                        match serde_json::to_value(&job_scope) {
                            Ok(job_scope_value) => {
                                let _ = res.send(Ok(job_scope_value)).await;
                            }
                            Err(err) => {
                                let api_error = APIError {
                                    code: StatusCode::INTERNAL_SERVER_ERROR.as_u16(),
                                    error: "Internal Server Error".to_string(),
                                    message: format!("Failed to serialize job scope: {}", err),
                                };
                                let _ = res.send(Err(api_error)).await;
                            }
                        }
                        Ok(())
                    }
                    Err(err) => {
                        let api_error = APIError {
                            code: StatusCode::INTERNAL_SERVER_ERROR.as_u16(),
                            error: "Internal Server Error".to_string(),
                            message: format!("Failed to update job scope: {}", err),
                        };
                        let _ = res.send(Err(api_error)).await;
                        Ok(())
                    }
                }
            }
            Err(_) => {
                let api_error = APIError {
                    code: StatusCode::NOT_FOUND.as_u16(),
                    error: "Not Found".to_string(),
                    message: format!("Job with ID {} not found", job_id),
                };
                let _ = res.send(Err(api_error)).await;
                Ok(())
            }
        }
    }

    pub async fn v2_api_get_job_scope(
        db: Arc<ShinkaiDB>,
        bearer: String,
        job_id: String,
        res: Sender<Result<Value, APIError>>,
    ) -> Result<(), NodeError> {
        // Validate the bearer token
        if Self::validate_bearer_token(&bearer, db.clone(), &res).await.is_err() {
            return Ok(());
        }

        // Check if the job exists
        match db.get_job_with_options(&job_id, false, false) {
            Ok(job) => {
                // Job exists, proceed with getting the job scope
                let job_scope = job.scope();
                match serde_json::to_value(&job_scope) {
                    Ok(job_scope_value) => {
                        let _ = res.send(Ok(job_scope_value)).await;
                    }
                    Err(err) => {
                        let api_error = APIError {
                            code: StatusCode::INTERNAL_SERVER_ERROR.as_u16(),
                            error: "Internal Server Error".to_string(),
                            message: format!("Failed to serialize job scope: {}", err),
                        };
                        let _ = res.send(Err(api_error)).await;
                    }
                }
                Ok(())
            }
            Err(_) => {
                let api_error = APIError {
                    code: StatusCode::NOT_FOUND.as_u16(),
                    error: "Not Found".to_string(),
                    message: format!("Job with ID {} not found", job_id),
                };
                let _ = res.send(Err(api_error)).await;
                Ok(())
            }
        }
    }

    pub async fn v2_api_get_tooling_logs(
        db: Arc<ShinkaiDB>,
        sqlite_logger: Arc<SqliteLogger>,
        bearer: String,
        message_id: String,
        res: Sender<Result<Value, APIError>>,
    ) -> Result<(), NodeError> {
        // Validate the bearer token
        if Self::validate_bearer_token(&bearer, db.clone(), &res).await.is_err() {
            return Ok(());
        }

        // Retrieve logs for the given message_id using SqliteLogger
        match sqlite_logger.get_logs(Some(&message_id), None, None) {
            Ok(logs) => {
                match serde_json::to_value(&logs) {
                    Ok(logs_value) => {
                        let _ = res.send(Ok(logs_value)).await;
                    }
                    Err(err) => {
                        let api_error = APIError {
                            code: StatusCode::INTERNAL_SERVER_ERROR.as_u16(),
                            error: "Internal Server Error".to_string(),
                            message: format!("Failed to serialize logs: {}", err),
                        };
                        let _ = res.send(Err(api_error)).await;
                    }
                }
                Ok(())
            }
            Err(err) => {
                let api_error = APIError {
                    code: StatusCode::INTERNAL_SERVER_ERROR.as_u16(),
                    error: "Internal Server Error".to_string(),
                    message: format!("Failed to retrieve logs: {}", err),
                };
                let _ = res.send(Err(api_error)).await;
                Ok(())
            }
        }
    }

    pub async fn v2_fork_job_messages(
        db: Arc<ShinkaiDB>,
        node_name: ShinkaiName,
        identity_manager: Arc<Mutex<IdentityManager>>,
        bearer: String,
        job_id: String,
        message_id: String,
        node_encryption_sk: EncryptionStaticKey,
        node_encryption_pk: EncryptionPublicKey,
        node_signing_sk: SigningKey,
        res: Sender<Result<String, APIError>>,
    ) -> Result<(), NodeError> {
        // Validate the bearer token and extract the sender identity
        if Self::validate_bearer_token(&bearer, db.clone(), &res).await.is_err() {
            return Ok(());
        }

        // Retrieve the message from the inbox
        let source_message = match db.fetch_message_and_hash(&message_id) {
            Ok(msg) => msg.0,
            Err(err) => {
                let api_error = APIError {
                    code: StatusCode::NOT_FOUND.as_u16(),
                    error: "Not Found".to_string(),
                    message: format!("Message not found: {}", err),
                };
                let _ = res.send(Err(api_error)).await;
                return Ok(());
            }
        };

        // Retrieve the job
        let source_job = match db.get_job_with_options(&job_id, false, true) {
            Ok(job) => job,
            Err(err) => {
                let api_error = APIError {
                    code: StatusCode::INTERNAL_SERVER_ERROR.as_u16(),
                    error: "Internal Server Error".to_string(),
                    message: format!("Failed to retrieve job: {}", err),
                };
                let _ = res.send(Err(api_error)).await;
                return Ok(());
            }
        };

        // Get the main identity from the identity manager
        let main_identity = {
            let identity_manager = identity_manager.lock().await;
            match identity_manager.get_main_identity() {
                Some(identity) => identity.clone(),
                None => {
                    let api_error = APIError {
                        code: StatusCode::INTERNAL_SERVER_ERROR.as_u16(),
                        error: "Internal Server Error".to_string(),
                        message: "Failed to get main identity".to_string(),
                    };
                    let _ = res.send(Err(api_error)).await;
                    return Ok(());
                }
            }
        };

        let sender = match ShinkaiName::new(main_identity.get_full_identity_name()) {
            Ok(name) => name,
            Err(err) => {
                let api_error = APIError {
                    code: StatusCode::INTERNAL_SERVER_ERROR.as_u16(),
                    error: "Internal Server Error".to_string(),
                    message: format!("Failed to create sender name: {}", err),
                };
                let _ = res.send(Err(api_error)).await;
                return Ok(());
            }
        };

        let recipient = match ShinkaiName::from_node_and_profile_names_and_type_and_name(
            node_name.node_name,
            "main".to_string(),
            ShinkaiSubidentityType::Agent,
            source_job.parent_agent_or_llm_provider_id.clone(),
        ) {
            Ok(name) => name,
            Err(err) => {
                let api_error = APIError {
                    code: StatusCode::INTERNAL_SERVER_ERROR.as_u16(),
                    error: "Internal Server Error".to_string(),
                    message: format!("Failed to create recipient name: {}", err),
                };
                let _ = res.send(Err(api_error)).await;
                return Ok(());
            }
        };

        // Retrieve the messages from the inbox
        let inbox_name = source_job.conversation_inbox_name.to_string();
        let last_messages =
            match db.get_last_messages_from_inbox(inbox_name.clone(), usize::MAX - 1, Some(message_id.clone())) {
                Ok(messages) => messages,
                Err(err) => {
                    let api_error = APIError {
                        code: StatusCode::INTERNAL_SERVER_ERROR.as_u16(),
                        error: "Internal Server Error".to_string(),
                        message: format!("Failed to retrieve messages: {}", err),
                    };
                    let _ = res.send(Err(api_error)).await;
                    return Ok(());
                }
            };

        // Create a new job
        let forked_job_id = format!("jobid_{}", uuid::Uuid::new_v4());
        match db.create_new_job(
            forked_job_id.clone(),
            source_job.parent_agent_or_llm_provider_id,
            source_job.scope_with_files.clone().unwrap(),
            source_job.is_hidden,
            source_job.associated_ui,
            source_job.config,
        ) {
            Ok(_) => {}
            Err(err) => {
                let api_error = APIError {
                    code: StatusCode::INTERNAL_SERVER_ERROR.as_u16(),
                    error: "Internal Server Error".to_string(),
                    message: format!("Failed to create new job: {}", err),
                };
                let _ = res.send(Err(api_error)).await;
                return Ok(());
            }
        }

        // Fork the messages
        let mut forked_message_map: HashMap<String, String> = HashMap::new();

        let mut joined_messages = last_messages.iter().flatten().collect::<Vec<_>>();
        joined_messages.push(&source_message);

        for message in joined_messages {
            if let MessageBody::Unencrypted(body) = &message.body {
                if let MessageData::Unencrypted(data) = &body.message_data {
                    if let MessageSchemaType::JobMessageSchema = data.message_content_schema {
                        let mut job_message = match serde_json::from_str::<JobMessage>(&data.message_raw_content) {
                            Ok(message) => message,
                            Err(err) => {
                                let api_error = APIError {
                                    code: StatusCode::INTERNAL_SERVER_ERROR.as_u16(),
                                    error: "Internal Server Error".to_string(),
                                    message: format!("Failed to deserialize job message: {}", err),
                                };
                                let _ = res.send(Err(api_error)).await;
                                return Ok(());
                            }
                        };

                        job_message.job_id = forked_job_id.clone();
                        job_message.parent = job_message.parent.map(|parent| {
                            forked_message_map
                                .get(&parent)
                                .cloned()
                                .unwrap_or_else(|| parent.to_string())
                        });

                        let forked_message = match Self::api_v2_create_shinkai_message(
                            sender.clone(),
                            recipient.clone(),
                            &serde_json::to_string(&job_message).unwrap(),
                            MessageSchemaType::JobMessageSchema,
                            node_encryption_sk.clone(),
                            node_signing_sk.clone(),
                            node_encryption_pk,
                            Some(job_message.job_id.clone()),
                        ) {
                            Ok(message) => message,
                            Err(err) => {
                                let api_error = APIError {
                                    code: StatusCode::INTERNAL_SERVER_ERROR.as_u16(),
                                    error: "Internal Server Error".to_string(),
                                    message: format!("Failed to create Shinkai message: {}", err),
                                };
                                let _ = res.send(Err(api_error)).await;
                                return Ok(());
                            }
                        };

                        forked_message_map.insert(
                            message.calculate_message_hash_for_pagination(),
                            forked_message.calculate_message_hash_for_pagination(),
                        );

                        match db
                            .add_message_to_job_inbox(&forked_job_id, &forked_message, job_message.parent.clone(), None)
                            .await
                        {
                            Ok(_) => {}
                            Err(err) => {
                                let api_error = APIError {
                                    code: StatusCode::INTERNAL_SERVER_ERROR.as_u16(),
                                    error: "Internal Server Error".to_string(),
                                    message: format!("Failed to add message to job inbox: {}", err),
                                };
                                let _ = res.send(Err(api_error)).await;
                                return Ok(());
                            }
                        }
                    }
                }
            }
        }

        let forked_job = ForkedJob {
            job_id: forked_job_id.clone(),
            message_id: message_id.clone(),
        };
        match db.add_forked_job(&job_id, forked_job) {
            Ok(_) => {}
            Err(err) => {
                let api_error = APIError {
                    code: StatusCode::INTERNAL_SERVER_ERROR.as_u16(),
                    error: "Internal Server Error".to_string(),
                    message: format!("Failed to add forked job: {}", err),
                };
                let _ = res.send(Err(api_error)).await;
                return Ok(());
            }
        }

        let _ = res.send(Ok(forked_job_id)).await;
        Ok(())
    }

    pub async fn v2_remove_job(
        db: Arc<ShinkaiDB>,
        vector_fs: Arc<VectorFS>,
        bearer: String,
        job_id: String,
        res: Sender<Result<SendResponseBody, APIError>>,
    ) -> Result<(), NodeError> {
        // Validate the bearer token
        if Self::validate_bearer_token(&bearer, db.clone(), &res).await.is_err() {
            return Ok(());
        }

        let inbox_name = match InboxName::get_job_inbox_name_from_params(job_id.clone()) {
            Ok(inbox) => inbox.to_string(),
            Err(_) => "".to_string(),
        };

        // Retrieve the messages from the inbox
        let messages = match db.get_last_messages_from_inbox(inbox_name, usize::MAX - 1, None) {
            Ok(messages) => messages,
            Err(err) => {
                let api_error = APIError {
                    code: StatusCode::INTERNAL_SERVER_ERROR.as_u16(),
                    error: "Internal Server Error".to_string(),
                    message: format!("Failed to retrieve messages: {}", err),
                };
                let _ = res.send(Err(api_error)).await;
                return Ok(());
            }
        };

        // Convert the retrieved messages to Vec<V2ChatMessage>
        let v2_chat_messages = match Self::convert_shinkai_messages_to_v2_chat_messages(messages) {
            Ok(v2_messages) => v2_messages,
            Err(err) => {
                let api_error = APIError {
                    code: StatusCode::INTERNAL_SERVER_ERROR.as_u16(),
                    error: "Internal Server Error".to_string(),
                    message: format!("Failed to convert messages: {}", err),
                };
                let _ = res.send(Err(api_error)).await;
                return Ok(());
            }
        };

        // Retrieve the file inboxes
        let file_inboxes = v2_chat_messages
            .iter()
            .flatten()
            .map(|message| message.job_message.files_inbox.clone())
            .filter(|inbox| !inbox.is_empty())
            .collect::<HashSet<_>>();

        // Remove the job
        match db.remove_job(&job_id) {
            Ok(_) => {}
            Err(err) => {
                let api_error = APIError {
                    code: StatusCode::INTERNAL_SERVER_ERROR.as_u16(),
                    error: "Internal Server Error".to_string(),
                    message: format!("Failed to remove job: {}", err),
                };
                let _ = res.send(Err(api_error)).await;
                return Ok(());
            }
        }

        // Remove the file inboxes
        for file_inbox in file_inboxes {
            match vector_fs.db.remove_inbox(&file_inbox) {
                Ok(_) => {}
                Err(err) => {
                    let api_error = APIError {
                        code: StatusCode::INTERNAL_SERVER_ERROR.as_u16(),
                        error: "Internal Server Error".to_string(),
                        message: format!("Failed to remove file inbox: {}", err),
                    };
                    let _ = res.send(Err(api_error)).await;
                    return Ok(());
                }
            }
        }

        let _ = res
            .send(Ok(SendResponseBody {
                status: "success".to_string(),
                message: "Job removed successfully".to_string(),
                data: None,
            }))
            .await;
        Ok(())
    }

    pub async fn v2_export_messages_from_inbox(
        db: Arc<ShinkaiDB>,
        vector_fs: Arc<VectorFS>,
        bearer: String,
        inbox_name: String,
        format: ExportInboxMessagesFormat,
        res: Sender<Result<Value, APIError>>,
    ) -> Result<(), NodeError> {
        // Validate the bearer token
        if Self::validate_bearer_token(&bearer, db.clone(), &res).await.is_err() {
            return Ok(());
        }

        // Retrieve the messages from the inbox
        let messages = match db.get_last_messages_from_inbox(inbox_name.clone(), usize::MAX - 1, None) {
            Ok(messages) => messages,
            Err(err) => {
                let api_error = APIError {
                    code: StatusCode::INTERNAL_SERVER_ERROR.as_u16(),
                    error: "Internal Server Error".to_string(),
                    message: format!("Failed to retrieve messages: {}", err),
                };
                let _ = res.send(Err(api_error)).await;
                return Ok(());
            }
        };

        // Convert the retrieved messages to Vec<V2ChatMessage>
        let v2_chat_messages = match Self::convert_shinkai_messages_to_v2_chat_messages(messages) {
            Ok(v2_messages) => v2_messages,
            Err(err) => {
                let api_error = APIError {
                    code: StatusCode::INTERNAL_SERVER_ERROR.as_u16(),
                    error: "Internal Server Error".to_string(),
                    message: format!("Failed to convert messages: {}", err),
                };
                let _ = res.send(Err(api_error)).await;
                return Ok(());
            }
        };

        // Retrieve the filenames in the inboxes
        let file_inboxes = v2_chat_messages
            .iter()
            .flatten()
            .map(|message| message.job_message.files_inbox.clone())
            .collect::<Vec<_>>();
        let mut inbox_filenames = HashMap::new();

        for inbox in file_inboxes {
            let files = match vector_fs.db.get_all_filenames_from_inbox(inbox.clone()) {
                Ok(files) => files,
                Err(err) => {
                    let api_error = APIError {
                        code: StatusCode::INTERNAL_SERVER_ERROR.as_u16(),
                        error: "Internal Server Error".to_string(),
                        message: format!("Failed to get files from inbox: {}", err),
                    };
                    let _ = res.send(Err(api_error)).await;
                    return Ok(());
                }
            };

            inbox_filenames.insert(inbox, files);
        }

        // Export the messages in the requested format
        match format {
            ExportInboxMessagesFormat::CSV => {
                let mut writer = csv::WriterBuilder::new().delimiter(b';').from_writer(vec![]);
                let headers = vec!["timestamp", "sender", "receiver", "message", "files"];

                match writer.write_record(headers) {
                    Ok(_) => {}
                    Err(err) => {
                        let api_error = APIError {
                            code: StatusCode::INTERNAL_SERVER_ERROR.as_u16(),
                            error: "Internal Server Error".to_string(),
                            message: format!("Failed to write CSV headers: {}", err),
                        };
                        let _ = res.send(Err(api_error)).await;
                        return Ok(());
                    }
                }

                for message in v2_chat_messages.into_iter().flatten() {
                    let timestamp = message.node_api_data.node_timestamp;
                    let sender = message.sender_subidentity;
                    let receiver = message.receiver_subidentity;
                    let content = message.job_message.content;
                    let files = inbox_filenames
                        .get(&message.job_message.files_inbox)
                        .unwrap_or(&vec![])
                        .join(", ");

                    let row = vec![timestamp, sender, receiver, content, files];
                    match writer.write_record(row) {
                        Ok(_) => {}
                        Err(err) => {
                            let api_error = APIError {
                                code: StatusCode::INTERNAL_SERVER_ERROR.as_u16(),
                                error: "Internal Server Error".to_string(),
                                message: format!("Failed to write CSV row: {}", err),
                            };
                            let _ = res.send(Err(api_error)).await;
                            return Ok(());
                        }
                    }
                }

                let csv_data = match writer.into_inner() {
                    Ok(data) => match String::from_utf8(data) {
                        Ok(csv_string) => csv_string,
                        Err(err) => {
                            let api_error = APIError {
                                code: StatusCode::INTERNAL_SERVER_ERROR.as_u16(),
                                error: "Internal Server Error".to_string(),
                                message: format!("Failed to convert CSV data to string: {}", err),
                            };
                            let _ = res.send(Err(api_error)).await;
                            return Ok(());
                        }
                    },
                    Err(err) => {
                        let api_error = APIError {
                            code: StatusCode::INTERNAL_SERVER_ERROR.as_u16(),
                            error: "Internal Server Error".to_string(),
                            message: format!("Failed to retrieve CSV data: {}", err),
                        };
                        let _ = res.send(Err(api_error)).await;
                        return Ok(());
                    }
                };

                let _ = res.send(Ok(json!(csv_data))).await;
            }
            ExportInboxMessagesFormat::JSON => {
                let result_messages = v2_chat_messages
                    .into_iter()
                    .map(|messages| {
                        messages
                            .into_iter()
                            .map(|message| {
                                json!({
                                    "message": message,
                                    "files": inbox_filenames.get(&message.job_message.files_inbox).unwrap_or(&vec![]),
                                })
                            })
                            .collect::<Vec<serde_json::Value>>()
                    })
                    .collect::<Vec<_>>();

                match serde_json::to_value(&result_messages) {
                    Ok(value) => {
                        let _ = res.send(Ok(value)).await;
                    }
                    Err(err) => {
                        let api_error = APIError {
                            code: StatusCode::INTERNAL_SERVER_ERROR.as_u16(),
                            error: "Internal Server Error".to_string(),
                            message: format!("Failed to serialize messages: {}", err),
                        };
                        let _ = res.send(Err(api_error)).await;
                    }
                }
            }
            ExportInboxMessagesFormat::TXT => {
                let mut result_messages = String::new();

                for messages in v2_chat_messages {
                    for message in messages {
                        result_messages.push_str(&format!("{}\n\n", message.job_message.content));

                        if let Some(files) = inbox_filenames.get(&message.job_message.files_inbox) {
                            result_messages.push_str(&format!("Attached files: [{}]\n\n", files.join(", ")));
                        }
                    }
                }

                let _ = res.send(Ok(json!(result_messages))).await;
            }
        }

        Ok(())
    }
}<|MERGE_RESOLUTION|>--- conflicted
+++ resolved
@@ -1,13 +1,8 @@
-<<<<<<< HEAD
 use std::{
     collections::{HashMap, HashSet},
     sync::Arc,
-    time::Instant,
     usize,
 };
-=======
-use std::{collections::HashMap, sync::Arc, usize};
->>>>>>> 91d5541e
 
 use async_channel::Sender;
 use ed25519_dalek::SigningKey;
