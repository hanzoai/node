pub mod args;
pub mod cli;
pub mod environment;
pub mod keys;
pub mod logging_helpers;
pub mod printer;
<<<<<<< HEAD
pub mod qr_code_setup;
pub mod update_global_identity;
pub mod github_mcp;
=======
pub mod update_global_identity;
>>>>>>> 2ca2b144
<|MERGE_RESOLUTION|>--- conflicted
+++ resolved
@@ -1,13 +1,8 @@
 pub mod args;
 pub mod cli;
 pub mod environment;
+pub mod github_mcp;
 pub mod keys;
 pub mod logging_helpers;
 pub mod printer;
-<<<<<<< HEAD
-pub mod qr_code_setup;
-pub mod update_global_identity;
-pub mod github_mcp;
-=======
-pub mod update_global_identity;
->>>>>>> 2ca2b144
+pub mod update_global_identity;