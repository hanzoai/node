--- conflicted
+++ resolved
@@ -13,12 +13,13 @@
 use std::str::FromStr;
 use std::sync::{Arc, Weak};
 use tokio::sync::RwLock;
-use utoipa::ToSchema;
 
 use super::wallet_manager::WalletEnum;
 use super::wallet_traits::{CommonActions, IsWallet, PaymentWallet, ReceivingWallet, SendActions, TransactionHash};
 use crate::wallet::wallet_error::WalletError;
-use shinkai_message_primitives::schemas::wallet_mixed::{Address, AddressBalanceList, Asset, AssetType, Balance, Network, PublicAddress};
+use shinkai_message_primitives::schemas::wallet_mixed::{
+    Address, AddressBalanceList, Asset, AssetType, Balance, Network, PublicAddress,
+};
 
 #[derive(Debug, Clone)]
 pub struct CoinbaseMPCWallet {
@@ -576,17 +577,6 @@
     }
 }
 
-<<<<<<< HEAD
-#[derive(Debug, Clone, Serialize, Deserialize, ToSchema)]
-pub struct CoinbaseMPCWalletConfig {
-    pub name: String,
-    pub private_key: String,
-    pub wallet_id: Option<String>,
-    pub use_server_signer: Option<String>,
-}
-
-=======
->>>>>>> 594783b8
 pub enum ShinkaiToolCoinbase {
     CreateWallet,
     GetMyAddress,
