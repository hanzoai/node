use bigdecimal::num_bigint::BigInt;
use bigdecimal::BigDecimal;
use serde::ser::SerializeStruct;
use serde::{Deserialize, Deserializer, Serialize, Serializer};
use serde_json::Value;
use shinkai_message_primitives::schemas::coinbase_mpc_config::CoinbaseMPCWalletConfig;
use shinkai_message_primitives::schemas::shinkai_name::ShinkaiName;
use shinkai_sqlite::SqliteManager;
use shinkai_tools_primitives::tools::shinkai_tool::ShinkaiTool;
use shinkai_tools_primitives::tools::tool_config::ToolConfig;
use shinkai_tools_runner::tools::tool::Tool;
use std::collections::HashMap;
use std::future::Future;
use std::pin::Pin;
use std::str::FromStr;
use std::sync::{Arc, Weak};
use tokio::sync::RwLock;

use super::wallet_manager::WalletEnum;
use super::wallet_traits::{CommonActions, IsWallet, PaymentWallet, ReceivingWallet, SendActions, TransactionHash};
use crate::utils::environment::fetch_node_environment;
use crate::wallet::wallet_error::WalletError;
use shinkai_message_primitives::schemas::wallet_mixed::{
    Address, AddressBalanceList, Asset, AssetType, Balance, Network, PublicAddress,
};

#[derive(Debug, Clone)]
pub struct CoinbaseMPCWallet {
    pub id: String,
    pub network: Network,
    pub address: Address,
    pub config: CoinbaseMPCWalletConfig,
    pub sqlite_manager: Option<Weak<RwLock<SqliteManager>>>,
}

// Note: do we need access to ToolRouter? (maybe not, since we can call the Coinbase SDK directly)
// Should we create a new manager that calls the Coinbase MPC SDK directly? (Probably)
// So we still need access to lancedb so we can get the code for each tool
// If we use lancedb each time (it's slightly slower) but we can have everything in sync

// We could have an UI in Settings, where we can select the Coinbase Wallet or the Ethers Local Wallet

// Note: maybe we should create a new struct that holds the information about Config + Params + Results (for each tool)
// based on what we have in the typescript tools

impl Serialize for CoinbaseMPCWallet {
    fn serialize<S>(&self, serializer: S) -> Result<S::Ok, S::Error>
    where
        S: Serializer,
    {
        let mut state = serializer.serialize_struct("CoinbaseMPCWallet", 5)?;
        state.serialize_field("id", &self.id)?;
        state.serialize_field("network", &self.network)?;
        state.serialize_field("address", &self.address)?;
        state.serialize_field("config", &self.config)?;
        // Serialize lance_db as a placeholder since Weak references cannot be serialized directly
        state.serialize_field("lance_db", &"Option<Weak<RwLock<LanceShinkaiDb>>>")?;
        state.end()
    }
}

impl<'de> Deserialize<'de> for CoinbaseMPCWallet {
    fn deserialize<D>(deserializer: D) -> Result<Self, D::Error>
    where
        D: Deserializer<'de>,
    {
        #[derive(Deserialize)]
        struct CoinbaseMPCWalletData {
            id: String,
            network: Network,
            address: Address,
            config: CoinbaseMPCWalletConfig,
        }

        let data = CoinbaseMPCWalletData::deserialize(deserializer)?;
        // Deserialize lance_db as a placeholder since Weak references cannot be deserialized directly

        Ok(CoinbaseMPCWallet {
            id: data.id,
            network: data.network,
            address: data.address,
            config: data.config,
            sqlite_manager: None,
        })
    }
}

impl CoinbaseMPCWallet {
    pub fn update_sqlite_manager(&mut self, sqlite_manager: Arc<RwLock<SqliteManager>>) {
        self.sqlite_manager = Some(Arc::downgrade(&sqlite_manager));
    }

    pub async fn create_wallet(
        network: Network,
        sqlite_manager: Weak<RwLock<SqliteManager>>, // Changed to Weak
        config: Option<CoinbaseMPCWalletConfig>,
        node_name: ShinkaiName,
    ) -> Result<Self, WalletError> {
        let sqlite_manager_strong = sqlite_manager.upgrade().ok_or(WalletError::ConfigNotFound)?;
        let mut config = match config {
            Some(cfg) => cfg,
            None => {
                let tool_id = ShinkaiToolCoinbase::CreateWallet.definition_id();
                let shinkai_tool = sqlite_manager_strong
                    .read()
                    .await
                    .get_tool_by_key(tool_id)
                    .map_err(|e| WalletError::SqliteManagerError(e.to_string()))?;

                // Extract the required configuration from the JSTool
                let mut name = String::new();
                let mut private_key = String::new();
                let mut use_server_signer = String::new();
                if let ShinkaiTool::Deno(js_tool, _) = shinkai_tool {
                    for cfg in js_tool.config {
                        match cfg {
                            ToolConfig::BasicConfig(basic_config) => match basic_config.key_name.as_str() {
                                "name" => name = basic_config.key_value.clone().unwrap_or_default(),
                                "privateKey" => private_key = basic_config.key_value.clone().unwrap_or_default(),
                                "useServerSigner" => {
                                    use_server_signer = basic_config.key_value.clone().unwrap_or_default()
                                }
                                _ => {}
                            },
                            _ => {}
                        }
                    }
                } else {
                    return Err(WalletError::ConfigNotFound);
                }

                CoinbaseMPCWalletConfig {
                    name,
                    private_key,
                    wallet_id: None,
                    use_server_signer: Some(use_server_signer),
                }
            }
        };

        // Call the function to create the wallet
        let params = serde_json::json!({
            "name": config.name,
            "privateKey": config.private_key,
            "useServerSigner": config.use_server_signer,
        })
        .as_object()
        .unwrap()
        .to_owned();

        let response = Self::call_function(
            config.clone(),
            sqlite_manager.clone(),
            ShinkaiToolCoinbase::CreateWallet,
            params,
            node_name,
        )
        .await?;

        // Extract the necessary fields from the response
        let wallet_id = response
            .get("walletId")
            .and_then(|v| v.as_str())
            .ok_or(WalletError::ConfigNotFound)?
            .to_string();
        let address_id = response
            .get("address")
            .and_then(|v| v.as_str())
            .ok_or(WalletError::ConfigNotFound)?
            .to_string();

        // Update the config with the wallet_id
        config.wallet_id = Some(wallet_id.clone());

        // Use the extracted fields to create the wallet
        let wallet = CoinbaseMPCWallet {
            id: wallet_id.clone(),
            config,
            network: network.clone(),
            address: Address {
                wallet_id: wallet_id,
                network_id: network.id,
                public_key: None,
                address_id,
            },
            sqlite_manager: Some(sqlite_manager), // Store the Weak reference
        };

        Ok(wallet)
    }

    pub async fn restore_wallet(
        network: Network,
        sqlite_manager: Weak<RwLock<SqliteManager>>,
        config: Option<CoinbaseMPCWalletConfig>,
        wallet_id: String,
        node_name: ShinkaiName,
    ) -> Result<Self, WalletError> {
        let sqlite_manager_strong = sqlite_manager
            .upgrade()
            .ok_or(WalletError::SqliteManagerError("SqliteManager not found".to_string()))?;
        let config = match config {
            Some(cfg) => cfg,
            None => {
                let tool_id = ShinkaiToolCoinbase::CreateWallet.definition_id();
                let shinkai_tool = sqlite_manager_strong
                    .read()
                    .await
                    .get_tool_by_key(tool_id)
                    .map_err(|e| WalletError::SqliteManagerError(e.to_string()))?;

                // Extract the required configuration from the JSTool
                let mut name = String::new();
                let mut private_key = String::new();
                let mut use_server_signer = String::new();
                if let ShinkaiTool::Deno(js_tool, _) = shinkai_tool {
                    for cfg in js_tool.config {
                        match cfg {
                            ToolConfig::BasicConfig(basic_config) => match basic_config.key_name.as_str() {
                                "name" => name = basic_config.key_value.clone().unwrap_or_default(),
                                "privateKey" => private_key = basic_config.key_value.clone().unwrap_or_default(),
                                "useServerSigner" => {
                                    use_server_signer = basic_config.key_value.clone().unwrap_or_default()
                                }
                                "walletId" => {
                                    if basic_config.key_value.is_none() {
                                        return Err(WalletError::ConfigNotFound);
                                    }
                                }
                                _ => {}
                            },
                            _ => {}
                        }
                    }
                } else {
                    return Err(WalletError::ConfigNotFound);
                }

                CoinbaseMPCWalletConfig {
                    name,
                    private_key,
                    wallet_id: Some(wallet_id.clone()),
                    use_server_signer: Some(use_server_signer),
                }
            }
        };

        let params = serde_json::json!({}).as_object().unwrap().to_owned();

        let response = match Self::call_function(
            config.clone(),
            sqlite_manager.clone(),
            ShinkaiToolCoinbase::GetMyAddress,
            params,
            node_name,
        )
        .await
        {
            Ok(res) => res,
            Err(e) => {
                println!("Error calling function: {:?}", e);
                return Err(e);
            }
        };

        // Extract the necessary fields from the response
        let address_id = response
            .get("data")
            .and_then(|data| data.get("address"))
            .and_then(|v| v.as_str())
            .ok_or(WalletError::ParsingError("Address not found".to_string()))?
            .to_string();

        // Use the extracted fields to create the wallet
        let wallet = CoinbaseMPCWallet {
            id: wallet_id.clone(),
            network: network.clone(),
            config,
            address: Address {
                wallet_id: wallet_id,
                network_id: network.id,
                public_key: None,
                address_id,
            },
            sqlite_manager: Some(sqlite_manager),
        };

        Ok(wallet)
    }

    pub async fn call_function(
        config: CoinbaseMPCWalletConfig,
        sqlite_manager: Weak<RwLock<SqliteManager>>,
        function_name: ShinkaiToolCoinbase,
        params: serde_json::Map<String, Value>,
        node_name: ShinkaiName,
    ) -> Result<Value, WalletError> {
        let sqlite_manager_strong = sqlite_manager
            .upgrade()
            .ok_or(WalletError::SqliteManagerError("SqliteManager not found".to_string()))?;
        let tool_id = function_name.definition_id();
        let shinkai_tool = sqlite_manager_strong
            .read()
            .await
            .get_tool_by_key(tool_id)
            .map_err(|e| WalletError::SqliteManagerError(e.to_string()))?;

        let mut function_config_value = serde_json::json!({});

        // Overwrite function_config_value with values from config
        function_config_value["name"] = Value::String(config.name);
        function_config_value["privateKey"] = Value::String(config.private_key);
        if let Some(use_server_signer) = config.use_server_signer {
            function_config_value["useServerSigner"] = Value::String(use_server_signer);
        }
        if let Some(wallet_id) = config.wallet_id {
            function_config_value["walletId"] = Value::String(wallet_id);
        }

        let tool_configs = ToolConfig::basic_config_from_value(&function_config_value);

        if let ShinkaiTool::Deno(js_tool, _) = shinkai_tool {
            let node_env = fetch_node_environment();
            let node_storage_path = node_env
                .node_storage_path
                .clone()
                .ok_or_else(|| WalletError::FunctionExecutionError("Node storage path is not set".to_string()))?;
            let app_id = format!("coinbase_{}", uuid::Uuid::new_v4());
            let tool_id = js_tool.name.clone();
<<<<<<< HEAD
            let support_files = HashMap::new();
=======
            let header_code = "";

>>>>>>> fb94cd0a
            let result = js_tool
                .run(
                    HashMap::new(), // Note: we don't need envs for this function - as it doesn't call other tools
                    node_env.api_listen_address.ip().to_string(),
                    node_env.api_listen_address.port(),
                    support_files,
                    params,
                    tool_configs,
                    node_storage_path,
                    app_id,
                    tool_id,
                    node_name,
                    false,
                )
                .map_err(|e| WalletError::FunctionExecutionError(e.to_string()))?;
            let result_str =
                serde_json::to_string(&result).map_err(|e| WalletError::FunctionExecutionError(e.to_string()))?;
            return Ok(
                serde_json::from_str(&result_str).map_err(|e| WalletError::FunctionExecutionError(e.to_string()))?
            );
        }

        Err(WalletError::FunctionNotFound(tool_id.to_string()))
    }
}

impl IsWallet for CoinbaseMPCWallet {}

impl PaymentWallet for CoinbaseMPCWallet {
    fn to_wallet_enum(&self) -> WalletEnum {
        WalletEnum::CoinbaseMPCWallet(self.clone())
    }
}

impl ReceivingWallet for CoinbaseMPCWallet {
    fn to_wallet_enum(&self) -> WalletEnum {
        WalletEnum::CoinbaseMPCWallet(self.clone())
    }
}

impl CommonActions for CoinbaseMPCWallet {
    fn get_payment_address(&self) -> PublicAddress {
        self.address.clone().into()
    }

    fn get_address(&self) -> Address {
        self.address.clone()
    }

    fn get_balance(
        &self,
        node_name: ShinkaiName,
    ) -> Pin<Box<dyn Future<Output = Result<f64, WalletError>> + Send + 'static>> {
        let config = self.config.clone();
        let sqlite_manager = match self.sqlite_manager.clone() {
            Some(manager) => manager,
            None => {
                return Box::pin(
                    async move { Err(WalletError::SqliteManagerError("SqliteManager not found".to_string())) },
                )
            }
        };

        Box::pin(async move {
            let params = serde_json::json!({
                "walletId": config.wallet_id,
            })
            .as_object()
            .unwrap()
            .to_owned();

            let response = CoinbaseMPCWallet::call_function(
                config,
                sqlite_manager,
                ShinkaiToolCoinbase::GetBalance,
                params,
                node_name,
            )
            .await?;

            let balance_str = response
                .get("balance")
                .and_then(|v| v.as_str())
                .ok_or(WalletError::ConfigNotFound)?;

            let balance: f64 = balance_str
                .parse()
                .map_err(|e: std::num::ParseFloatError| WalletError::ConversionError(e.to_string()))?;
            Ok(balance)
        })
    }

    fn check_balances(
        &self,
        node_name: ShinkaiName,
    ) -> Pin<Box<dyn Future<Output = Result<AddressBalanceList, WalletError>> + Send + 'static>> {
        let config = self.config.clone();
        let network_id = self.network.id.clone();
        let network = self.network.clone();
        let sqlite_manager = match self.sqlite_manager.clone() {
            Some(manager) => manager,
            None => {
                return Box::pin(
                    async move { Err(WalletError::SqliteManagerError("SqliteManager not found".to_string())) },
                )
            }
        };

        Box::pin(async move {
            let params = serde_json::json!({
                "walletId": config.wallet_id.clone(),
            })
            .as_object()
            .unwrap()
            .to_owned();

            let response = CoinbaseMPCWallet::call_function(
                config.clone(),
                sqlite_manager,
                ShinkaiToolCoinbase::GetBalance,
                params,
                node_name,
            )
            .await?;

            eprintln!("response: {:?}", response);

            let balances = response
                .get("data")
                .and_then(|data| data.get("balances"))
                .and_then(|v| v.as_object())
                .ok_or(WalletError::ConfigNotFound)?;

            let data: Vec<Balance> = balances
                .iter()
                .filter_map(|(asset, amount)| {
                    let amount = amount.as_f64().unwrap_or(0.0);
                    match asset.as_str() {
                        "ETH" => Some(Balance {
                            amount: amount.to_string(),
                            decimals: Some(18),
                            asset: Asset {
                                asset_id: asset.clone(),
                                decimals: Some(18),
                                network_id: network.id.clone(),
                                contract_address: None,
                            },
                        }),
                        "USDC" => Some(Balance {
                            amount: amount.to_string(),
                            decimals: Some(6),
                            asset: Asset::new(AssetType::USDC, &network_id.clone())?,
                        }),
                        _ => None,
                    }
                })
                .collect();

            let has_more = response
                .clone()
                .get("has_more")
                .and_then(|v| v.as_bool())
                .unwrap_or(false);

            let next_page = response
                .get("next_page")
                .and_then(|v| v.as_str())
                .map(|s| s.to_string())
                .unwrap_or_default(); // Set to empty string if None

            let total_count = response
                .clone()
                .get("total_count")
                .and_then(|v| v.as_u64())
                .unwrap_or(0);

            let address_balance_list = AddressBalanceList {
                data,
                has_more,
                next_page,
                total_count: total_count as u32,
            };

            Ok(address_balance_list.clone())
        })
    }

    fn check_asset_balance(
        &self,
        public_address: PublicAddress,
        asset: Asset,
        node_name: ShinkaiName,
    ) -> Pin<Box<dyn Future<Output = Result<Balance, WalletError>> + Send + 'static>> {
        let config = self.config.clone();
        let sqlite_manager = match self.sqlite_manager.clone() {
            Some(manager) => manager,
            None => {
                return Box::pin(
                    async move { Err(WalletError::SqliteManagerError("SqliteManager not found".to_string())) },
                )
            }
        };

        Box::pin(async move {
            let params = serde_json::json!({
                "walletId": config.wallet_id,
                "publicAddress": public_address.address_id,
                "asset": asset.asset_id,
            })
            .as_object()
            .unwrap()
            .to_owned();

            let response = CoinbaseMPCWallet::call_function(
                config,
                sqlite_manager.clone(),
                ShinkaiToolCoinbase::GetBalance,
                params,
                node_name,
            )
            .await?;

            let data = response
                .get("data")
                .and_then(|v| v.as_object())
                .ok_or(WalletError::ParsingError("Data object not found".to_string()))?;

            let balances = data
                .get("balances")
                .and_then(|v| v.as_object())
                .ok_or(WalletError::ParsingError("Balances object not found".to_string()))?;

            // Convert asset ID to lowercase to match the response keys
            let asset_id_lower = asset.asset_id.to_lowercase();

            let amount = balances
                .get(&asset_id_lower)
                .and_then(|v| v.as_f64())
                .ok_or(WalletError::ParsingError(format!(
                    "Amount for asset {} not found",
                    asset.asset_id
                )))?;

            // Use decimals from the asset, default to 18 if None
            let decimals = asset.decimals.unwrap_or(18);

            // Normalize the amount based on the decimals using BigDecimal
            let amount_str = amount.to_string();
            let amount_bigdecimal =
                BigDecimal::from_str(&amount_str).map_err(|e| WalletError::ParsingError(e.to_string()))?;
            let factor = BigInt::from(10u64).pow(decimals as u32);
            let normalized_amount = amount_bigdecimal * BigDecimal::new(factor, 0);

            let balance = Balance {
                amount: normalized_amount.to_string(),
                decimals: Some(decimals as u32),
                asset,
            };

            Ok(balance)
        })
    }
}

impl SendActions for CoinbaseMPCWallet {
    fn send_transaction(
        &self,
        to_wallet: PublicAddress,
        token: Option<Asset>,
        send_amount: String,
        _invoice_id: String,
        node_name: ShinkaiName,
    ) -> Pin<Box<dyn Future<Output = Result<TransactionHash, WalletError>> + Send + 'static>> {
        let send_amount_bd = BigDecimal::from_str(&send_amount);
        let send_amount_bd = match send_amount_bd {
            Ok(amount) => amount,
            Err(e) => return Box::pin(async move { Err(WalletError::ConversionError(e.to_string())) }),
        };

        let config = self.config.clone();
        let sqlite_manager = match self.sqlite_manager.clone() {
            Some(manager) => manager,
            None => {
                return Box::pin(
                    async move { Err(WalletError::SqliteManagerError("SqliteManager not found".to_string())) },
                )
            }
        };

        // Normalize send_amount to the asset decimals e.g. Instead of 1000, it should be 0.001
        let normalized_amount = if let Some(asset) = &token {
            let decimals = asset.decimals.unwrap_or(18);
            let factor = BigDecimal::from(10u64.pow(decimals as u32));
            send_amount_bd / factor
        } else {
            send_amount_bd
        };

        let fut = async move {
            let params = serde_json::json!({
                "recipient_address": to_wallet.address_id,
                "assetId": token.map_or("".to_string(), |t| t.asset_id),
                "amount": normalized_amount.to_string(),
            })
            .as_object()
            .unwrap()
            .to_owned();

            let response = CoinbaseMPCWallet::call_function(
                config,
                sqlite_manager,
                ShinkaiToolCoinbase::SendTx,
                params,
                node_name,
            )
            .await?;

            let tx_hash = response
                .get("data")
                .and_then(|data| data.get("transactionHash"))
                .and_then(|v| v.as_str())
                .ok_or(WalletError::ConfigNotFound)?
                .to_string();

            Ok(tx_hash)
        };

        Box::pin(fut)
    }

    fn sign_transaction(
        &self,
        _tx: shinkai_message_primitives::schemas::wallet_mixed::Transaction,
    ) -> Pin<Box<dyn Future<Output = Result<String, WalletError>> + Send + 'static>> {
        let fut = async move {
            // Mock implementation for signing a transaction
            Ok("mock_signature".to_string())
        };

        Box::pin(fut)
    }
}

pub enum ShinkaiToolCoinbase {
    CreateWallet,
    GetMyAddress,
    GetBalance,
    GetTransactions,
    SendTx,
    CallFaucet,
}

impl ShinkaiToolCoinbase {
    pub fn definition_id(&self) -> &'static str {
        match self {
            ShinkaiToolCoinbase::CreateWallet => {
                "local:::shinkai-tool-coinbase-create-wallet:::shinkai__coinbase_wallet_creator"
            }
            ShinkaiToolCoinbase::GetMyAddress => {
                "local:::shinkai-tool-coinbase-get-my-address:::shinkai__coinbase_my_address_getter"
            }
            ShinkaiToolCoinbase::GetBalance => {
                "local:::shinkai-tool-coinbase-get-balance:::shinkai__coinbase_balance_getter"
            }
            ShinkaiToolCoinbase::GetTransactions => {
                "local:::shinkai-tool-coinbase-get-transactions:::shinkai__coinbase_transactions_getter"
            }
            ShinkaiToolCoinbase::SendTx => {
                "local:::shinkai-tool-coinbase-send-tx:::shinkai__coinbase_transaction_sender"
            }
            ShinkaiToolCoinbase::CallFaucet => {
                "local:::shinkai-tool-coinbase-call-faucet:::shinkai__coinbase_faucet_caller"
            }
        }
    }
}

#[cfg(test)]
mod tests {
    use super::*;
    use bigdecimal::BigDecimal;
    use shinkai_message_primitives::schemas::wallet_mixed::NetworkIdentifier;
    use std::str::FromStr;

    #[tokio::test]
    async fn test_normalize_send_amount() {
        let token = Some(Asset {
            asset_id: "USDC".to_string(),
            decimals: Some(6),
            network_id: NetworkIdentifier::BaseSepolia,
            contract_address: None,
        });

        let send_amount = "1000".to_string();
        let send_amount_bd = BigDecimal::from_str(&send_amount).unwrap();

        // Normalize send_amount to the asset decimals e.g. Instead of 1000, it should be 0.001
        let normalized_amount = if let Some(asset) = &token {
            let decimals = asset.decimals.unwrap_or(18);
            let factor = BigDecimal::from(10u64.pow(decimals as u32));
            send_amount_bd / factor
        } else {
            send_amount_bd
        };

        // Convert normalized_amount to a string for comparison
        let normalized_amount_str = normalized_amount.to_string();

        // The expected result should be "0.001"
        assert_eq!(normalized_amount_str, "0.001");
    }
}<|MERGE_RESOLUTION|>--- conflicted
+++ resolved
@@ -8,7 +8,6 @@
 use shinkai_sqlite::SqliteManager;
 use shinkai_tools_primitives::tools::shinkai_tool::ShinkaiTool;
 use shinkai_tools_primitives::tools::tool_config::ToolConfig;
-use shinkai_tools_runner::tools::tool::Tool;
 use std::collections::HashMap;
 use std::future::Future;
 use std::pin::Pin;
@@ -327,12 +326,7 @@
                 .ok_or_else(|| WalletError::FunctionExecutionError("Node storage path is not set".to_string()))?;
             let app_id = format!("coinbase_{}", uuid::Uuid::new_v4());
             let tool_id = js_tool.name.clone();
-<<<<<<< HEAD
             let support_files = HashMap::new();
-=======
-            let header_code = "";
-
->>>>>>> fb94cd0a
             let result = js_tool
                 .run(
                     HashMap::new(), // Note: we don't need envs for this function - as it doesn't call other tools
