--- conflicted
+++ resolved
@@ -335,10 +335,7 @@
                     node_name,
                     false,
                     None,
-<<<<<<< HEAD
                     None,
-=======
->>>>>>> 7ae45d05
                 )
                 .map_err(|e| WalletError::FunctionExecutionError(e.to_string()))?;
             let result_str =
