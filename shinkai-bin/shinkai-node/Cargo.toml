[package]
name = "shinkai_node"
version = { workspace = true }
edition = { workspace = true }
authors = { workspace = true }

# this makes `cargo run` in the workspace root to run this package
default-run = "shinkai_node"

[build-dependencies]
shinkai_tools_runner = { workspace = true, features = ["built-in-tools"] }

[features]
default = []
console = ["console-subscriber"]
# static-pdf-parser = ["shinkai_vector_resources/static-pdf-parser"]

[lib]
doctest = false

[dependencies]
tokio = { workspace = true, features = ["full"] }
tokio-util = { workspace = true }
log = { workspace = true }
chrono = { workspace = true }
futures = { workspace = true }
serde_json = { workspace = true }
anyhow = { workspace = true }
base64 = { workspace = true }
async-trait = "0.1.74"
warp = { version = "0.3.7", features = ["compression-gzip"] }
x25519-dalek = { version = "2.0.0", features = ["static_secrets"] }
ed25519-dalek = "2.1.0"
rand = { workspace = true }
chashmap = "2.2.2"
async-channel = "1.6.1"
lazy_static = "1.5.0"
clap = "3.0.0-beta.5"
regex = { workspace = true }
csv = "1.1.6"
uuid = { workspace = true, features = ["v4"] }
reqwest = { workspace = true, features = [
    "json",
    "tokio-native-tls",
    "blocking",
    "stream",
] }
keyphrases = { workspace = true }
shinkai_message_primitives = { workspace = true }
shinkai_crypto_identities = { workspace = true }
shinkai_job_queue_manager = { workspace = true }
shinkai_tools_primitives = { workspace = true }
shinkai_tcp_relayer = { workspace = true }
shinkai_http_api = { workspace = true }
shinkai_sqlite = { workspace = true }
shinkai_sheet = { workspace = true }
shinkai_embedding = { workspace = true }
shinkai_fs = { workspace = true }
# shinkai_baml = { workspace = true }
bincode = { workspace = true }
qrcode = "0.12"
image = "0.23"
urlencoding = "2.1.0"
hex = { workspace = true }
aes-gcm = "0.10.3"
blake3 = { workspace = true }
cron-parser = "0.8.1"
ethers = "2.0"
dashmap = "5.5.3"
tiny-bip39 = "0.8.0"
async-lock = "2.4.0"
governor = "0.6.3"
lru = "0.7.0"
shinkai_tools_runner = { workspace = true, features = ["built-in-tools"] }
console-subscriber = { version = "0.1", optional = true }
downcast-rs = "1.2.1"
bip32 = "0.5.2"
bigdecimal = "0.2.2"
rust_decimal = "1.17.0"
umya-spreadsheet = "2.1.1"
rcgen = "0.13.1"
serde = { workspace = true, features = ["derive"] }
r2d2 = "0.8.10"
r2d2_sqlite = "0.25"
rusqlite = { version = "0.32.1", features = ["bundled"] }
async-std = { version = "1.5.0", features = ["unstable"] }
env_logger = { workspace = true }
zip = "2.2.1"
<<<<<<< HEAD
open = "5.3.2"
=======
sha2 = "0.10" 
>>>>>>> 813d5709

[dev-dependencies]
mockito = "1.0.2"
tokio-tungstenite = "0.15.0"
tempfile = "3.10.1"
fs_extra = "1.2.0"
utoipa = { version = "4.2.3", features = ["yaml"] }<|MERGE_RESOLUTION|>--- conflicted
+++ resolved
@@ -86,11 +86,8 @@
 async-std = { version = "1.5.0", features = ["unstable"] }
 env_logger = { workspace = true }
 zip = "2.2.1"
-<<<<<<< HEAD
 open = "5.3.2"
-=======
 sha2 = "0.10" 
->>>>>>> 813d5709
 
 [dev-dependencies]
 mockito = "1.0.2"
