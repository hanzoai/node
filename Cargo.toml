[package]
name = "shinkai_node"
version = "0.1.0"
edition = "2018"

# See more keys and their definitions at https://doc.rust-lang.org/cargo/reference/manifest.html

[build-dependencies]
prost-build = "0.8.0"
reqwest = { version = "0.11", features = ["json", "tokio-native-tls", "blocking"] }

[dependencies]
async-trait = "0.1"
futures = "0.3.28"
warp = "0.3.0"
chrono = "0.4"
chrono-tz = "0.5"
prost = "0.8.0"
prost-derive = "0.8.0"
serde_json = "1.0.66"
chacha20poly1305 = "0.7.1"
sha2 = "0.9.5"
x25519-dalek = "1.2.0"
ed25519-dalek = "1.0.1"
rand_os = "0.2.2"
rand = "0.8"
structopt = "0.3"
tokio = { version = "1.0", features = ["full"] }
libp2p = { version = "0.42.2", features = ["tcp-tokio", "dns-tokio"] }
log = "0.4.0"
chashmap = "2.2.2"
async-channel = "1.6.1"
bs58 = "0.4"
lazy_static = "1.4.0"
clap = "3.0.0-beta.5"
env_logger = "0.9"
anyhow = "1.0"
regex = "1"
pdf-extract = "0.6.5"
csv = "1.1.6"
uuid = { version = "0.8", features = ["v4"] }
reqwest = { version = "0.11", features = ["json", "tokio-native-tls", "blocking"] }
llm = { git = "https://github.com/rustformers/llm", branch = "main" }
ordered-float = "3.7.0"
<<<<<<< HEAD
reqwest = { version = "0.11", features = ["json", "blocking"] }
keyphrases = "0.3.2"

=======
>>>>>>> 0c4b41b5

[dependencies.rocksdb]
version = "0.21.0"
default-features = false
features = ["lz4"]

[dependencies.serde]
version = "1.0.105"
features = ["derive"]

[dependencies.async-std]
version = "1.5.0"
features = ["unstable"]

[dev-dependencies]
tokio = { version = "1", features = ["full"] }<|MERGE_RESOLUTION|>--- conflicted
+++ resolved
@@ -42,12 +42,8 @@
 reqwest = { version = "0.11", features = ["json", "tokio-native-tls", "blocking"] }
 llm = { git = "https://github.com/rustformers/llm", branch = "main" }
 ordered-float = "3.7.0"
-<<<<<<< HEAD
 reqwest = { version = "0.11", features = ["json", "blocking"] }
 keyphrases = "0.3.2"
-
-=======
->>>>>>> 0c4b41b5
 
 [dependencies.rocksdb]
 version = "0.21.0"
