--- conflicted
+++ resolved
@@ -1,10 +1,6 @@
 [package]
 name = "shinkai_node"
-<<<<<<< HEAD
-version = "0.7.5"
-=======
 version = "0.7.6"
->>>>>>> c73b780a
 edition = "2021"
 
 [features]
