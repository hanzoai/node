[package]
name = "shinkai_node"
<<<<<<< HEAD
version = "0.7.6"
edition = "2018"
=======
version = "0.7.5"
edition = "2021"
>>>>>>> 920b1b06

[features]
default = []
stream = ["reqwest/stream"]
telemetry = ["opentelemetry", "opentelemetry_sdk", "opentelemetry-stdout", "opentelemetry-otlp", "opentelemetry-semantic-conventions", "tracing-opentelemetry", "tonic"]
console = ["console-subscriber"]

[lib]
doctest = false

# See more keys and their definitions at https://doc.rust-lang.org/cargo/reference/manifest.html

[build-dependencies]
prost-build = "0.8.0"
reqwest = { version = "0.11.24", features = ["json", "tokio-native-tls", "blocking", "stream"] }

[dependencies]
async-trait = "0.1.50"
futures = "0.3.28"
warp = "0.3.6"
chrono = "0.4"
chrono-tz = "0.5"
serde_json = "1.0.105"
chacha20poly1305 = "0.7.1"
x25519-dalek = { version = "2.0.0", features = ["static_secrets"] }
ed25519-dalek = "2.1.0"
rand = "0.8"
tokio = { version = "1.36", features = ["full"] }
log = "0.4.20"
chashmap = "2.2.2"
async-channel = "1.6.1"
lazy_static = "1.4.0"
clap = "3.0.0-beta.5"
anyhow = "1.0"
regex = "1"
csv = "1.1.6"
uuid = { version = "0.8", features = ["v4"] }
reqwest = { version = "0.11.24", features = ["json", "tokio-native-tls", "blocking", "stream"] }
# llm = { git = "https://github.com/rustformers/llm", branch = "main" }
keyphrases = "0.3.3"
shinkai_message_primitives = { path = "./shinkai-libs/shinkai-message-primitives" }
shinkai_vector_resources = { path = "./shinkai-libs/shinkai-vector-resources" }
bincode = "1.3.3"
qrcode = "0.12"
image = "0.23"
urlencoding = "2.1.0"
hex = "=0.4.3"
aes-gcm = "0.10.3"
blake3 = "1.2.0"
async-recursion = "1.0.5"
cron-parser = "0.8.1"
thiserror = "1.0.50"
pddl-ish-parser= "0.0.4"
base64 = "0.13.0"
ethers = "2.0"
dashmap = "5.5.3"
tiny-bip39 = "0.8.0"
tracing = "0.1.40"
tracing-subscriber = { version = "0.3", features = ["env-filter"] }
tiktoken-rs = "0.5.8"
num_cpus = "1.16.0"
async-lock = "2.4.0"
governor = "0.6.3"
lru = "0.7.0"
console-subscriber = { version = "0.1", optional = true }
quickxml_to_serde = "0.6.0"
minidom = "0.12"
rust_decimal = "1.17.0"
aws-types = "1.2.0"
aws-config = { version = "1.2.1", features = ["behavior-version-latest"] }

[dependencies.aws-sdk-s3]
version = "1.24.0"
features = ["behavior-version-latest"]

[dependencies.opentelemetry]
version = "0.21.0"
optional = true
features = ["trace", "metrics"]

[dependencies.opentelemetry_sdk]
version = "0.21.0"
default-features = false
features = ["trace", "rt-tokio"]
optional = true

[dependencies.opentelemetry-stdout]
version = "0.2.0"
features = ["trace", "metrics"]
optional = true

[dependencies.opentelemetry-otlp]
version = "0.14.0"
features = ["metrics", "http-proto", "reqwest-client"]
optional = true

[dependencies.opentelemetry-semantic-conventions]
version = "0.13.0"
optional = true

[dependencies.tracing-opentelemetry]
version = "0.22"
optional = true

[dependencies.tonic]
version = "0.9.2"
optional = true

[dependencies.rocksdb]
version = "0.22.0"
default-features = false
features = ["lz4"]

[dependencies.serde]
version = "1.0.188"
features = ["derive"]

[dependencies.async-std]
version = "1.5.0"
features = ["unstable"]

[dev-dependencies]
mockito = "1.0.2"
tokio-tungstenite = "0.15.0"
shinkai_fs_mirror = { path = "./shinkai-libs/shinkai-fs-mirror" }
tempfile = "3.10.1"
fs_extra = "1.2.0"<|MERGE_RESOLUTION|>--- conflicted
+++ resolved
@@ -1,12 +1,7 @@
 [package]
 name = "shinkai_node"
-<<<<<<< HEAD
 version = "0.7.6"
-edition = "2018"
-=======
-version = "0.7.5"
 edition = "2021"
->>>>>>> 920b1b06
 
 [features]
 default = []
