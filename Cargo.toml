[package]
name = "shinkai_node"
version = "0.1.0"
edition = "2018"

# See more keys and their definitions at https://doc.rust-lang.org/cargo/reference/manifest.html

[build-dependencies]
prost-build = "0.8.0"
reqwest = { version = "0.11", features = ["blocking"] } 

[dependencies]
async-trait = "0.1"
futures = "0.3.28"
warp = "0.3.0"
chrono = "0.4"
chrono-tz = "0.5"
prost = "0.8.0"
prost-derive = "0.8.0"
serde_json = "1.0.66"
chacha20poly1305 = "0.7.1"
sha2 = "0.9.5"
x25519-dalek = "1.2.0"
ed25519-dalek = "1.0.1"
rand_os = "0.2.2"
rand = "0.8"
structopt = "0.3"
tokio = { version = "1.0", features = ["full"] }
libp2p = { version = "0.42.2", features = ["tcp-tokio", "dns-tokio"] }
log = "0.4.0"
chashmap = "2.2.2"
async-channel = "1.6.1"
bs58 = "0.4"
lazy_static = "1.4.0"
clap = "3.0.0-beta.5"
env_logger = "0.9"
anyhow = "1.0"
regex = "1"
pdf-extract = "0.6.5"
csv = "1.1.6"
<<<<<<< HEAD
uuid = { version = "0.8", features = ["v4"] }
reqwest = { version = "0.11", features = ["json", "tokio-native-tls"] }
=======
llm = { git = "https://github.com/rustformers/llm" , branch = "main" }
ordered-float = "3.7.0"
reqwest = { version = "0.11", features = ["json", "blocking"] }

>>>>>>> 8a62003f

[dependencies.rocksdb]
version = "0.21.0"
default-features = false
features = ["lz4"]

[dependencies.serde]
version = "1.0.105"
features = ["derive"]

[dependencies.async-std]
version = "1.5.0"
features = ["unstable"]

[dev-dependencies]
tokio = { version = "1", features = ["full"] }<|MERGE_RESOLUTION|>--- conflicted
+++ resolved
@@ -38,15 +38,10 @@
 regex = "1"
 pdf-extract = "0.6.5"
 csv = "1.1.6"
-<<<<<<< HEAD
 uuid = { version = "0.8", features = ["v4"] }
-reqwest = { version = "0.11", features = ["json", "tokio-native-tls"] }
-=======
+reqwest = { version = "0.11", features = ["json", "tokio-native-tls", "blocking"] }
 llm = { git = "https://github.com/rustformers/llm" , branch = "main" }
 ordered-float = "3.7.0"
-reqwest = { version = "0.11", features = ["json", "blocking"] }
-
->>>>>>> 8a62003f
 
 [dependencies.rocksdb]
 version = "0.21.0"
