--- conflicted
+++ resolved
@@ -124,16 +124,9 @@
                     id: node1_agent.clone().to_string(),
                     full_identity_name: agent_name,
                     perform_locally: false,
-<<<<<<< HEAD
-                    external_url: Some("https://api.openai.com".to_string()),
-                    // external_url: Some(server.url()),
-                    api_key: Some("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".to_string()),
-                    // api_key: Some("mockapikey".to_string()),
-=======
                     // external_url: Some("https://api.openai.com".to_string()),
                     external_url: Some(server.url()),
                     api_key: Some("mockapikey".to_string()),
->>>>>>> b0636bab
                     model: AgentLLMInterface::OpenAI(open_ai),
                     toolkit_permissions: vec![],
                     storage_bucket_permissions: vec![],
