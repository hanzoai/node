use serde_json::Value as JsonValue;
use shinkai_message_primitives::schemas::shinkai_name::ShinkaiName;
use shinkai_node::db::ShinkaiDB;
use shinkai_node::tools::js_toolkit::JSToolkit;
use shinkai_node::tools::js_toolkit_executor::JSToolkitExecutor;
use shinkai_node::tools::router::ShinkaiTool;
use shinkai_vector_resources::embedding_generator::{EmbeddingGenerator, RemoteEmbeddingGenerator};
use std::collections::HashMap;
use std::fs;
use std::path::Path;
fn setup() {
    let path = Path::new("db_tests/");
    let _ = fs::remove_dir_all(&path);
}

fn default_test_profile() -> ShinkaiName {
    ShinkaiName::new("@@alice.shinkai/profileName".to_string()).unwrap()
}

fn default_toolkit_json() -> JsonValue {
    let json_string = r#"{"toolkitName":"Google Calendar Toolkit", "author":"Shinkai Team","version":"0.0.1","toolkitHeaders":[{"name":"OAUTH","oauth":{"description":"","displayName":"Authentication","authUrl":"https://accounts.google.com/o/oauth2/auth","tokenUrl":"https://oauth2.googleapis.com/token","required":true,"pkce":true,"scope":["https://www.googleapis.com/auth/calendar.events","https://www.googleapis.com/auth/calendar.readonly"],"cloudOAuth":"activepieces"},"header":"x-shinkai-oauth"},{"name":"API_KEY","description":"Some Optional API Key","type":"STRING","isOptional":true,"header":"x-shinkai-api-key"},{"name":"API_SECRET","description":"Api Secret key","type":"STRING","header":"x-shinkai-api-secret"},{"name":"BASE_URL","description":"Base URL for api","type":"STRING","header":"x-shinkai-base-url"}],"tools":[{"name":"GoogleCalendarQuickEvent","description":"Activepieces Create Quick Event at Google Calendar","input":[{"name":"calendar_id","type":"STRING","description":"Primary calendar used if not specified","isOptional":true,"wrapperType":"none","ebnf":"([a-zA-Z0-9_]+)?"},{"name":"text","type":"STRING","description":"The text describing the event to be created","isOptional":false,"wrapperType":"none","ebnf":"([a-zA-Z0-9_]+)"},{"name":"send_updates","type":"ENUM","description":"Guests who should receive notifications about the creation of the new event.","isOptional":true,"wrapperType":"none","enum":["all","externalOnly","none"],"ebnf":"(\"all\" | \"externalOnly\" | \"none\")?"}],"output":[{"name":"response","type":"STRING","description":"Network Response","isOptional":false,"wrapperType":"none","ebnf":"([a-zA-Z0-9_]+)"}],"inputEBNF":"calendar_id ::= ([a-zA-Z0-9_]+)?\ntext ::= ([a-zA-Z0-9_]+)\nsend_updates ::= (\"all\" | \"externalOnly\" | \"none\")?\nresponse ::= ([a-zA-Z0-9_]+)"}]}"#.to_string();
    let parsed_json: JsonValue = serde_json::from_str(&json_string).unwrap();
    parsed_json
}

<<<<<<< HEAD
async fn default_toolkit_header_values() -> Result<JsonValue, Box<dyn std::error::Error>> {
    // Ok(JsonValue::Null)
    let path = "./files/example-toolkit-setup.json";
    let data = tokio::fs::read_to_string(path).await?;
    let header_values = serde_json::from_str(&data).unwrap_or(JsonValue::Null);
    Ok(header_values)
=======
fn default_toolkit_header_values() -> HashMap<String, String> {
    let header_object: JsonValue = serde_json::from_str(r#"{
        "example-string": "An example string",
        "example-integer": 5,
        "example-float": 0.2,
        "example-bool": true,
        "example-isodate": "2000-10-20T01:30:00.000Z",
        "example-json": { "key": "value" },
        "example-enum": "ONE",
        "example-array-enum": ["A", "B"],
        "example-array-iso-date": ["2000-10-20T01:30:00.000Z", "2001-12-20T01:30:00.000Z"]
    }"#).unwrap();
    let mut header_values = HashMap::new();
    for (key, value) in header_object.as_object().unwrap().iter() {
        let parsed_value: String;
        if value.is_array() || value.is_object() {
            parsed_value = serde_json::to_string(&value).unwrap();
        } else if value.is_string() {
            parsed_value = value.as_str().unwrap().to_string();
        } else {
            parsed_value = value.to_string();
        }
        header_values.insert(format!("x-shinkai-{}", key), parsed_value);
    }
    header_values
>>>>>>> eabca028
}

fn load_test_js_toolkit_from_file() -> Result<String, std::io::Error> {
    let path = "./files/example-packaged-shinkai-toolkit.js";
    let data = std::fs::read_to_string(path)?;
    Ok(data)
}

#[test]
fn test_default_js_toolkit_json_parsing() {
    let toolkit = JSToolkit::from_toolkit_json(&default_toolkit_json(), "").unwrap();

    assert_eq!(toolkit.name, "Google Calendar Toolkit");
    assert_eq!(
        ShinkaiTool::from(toolkit.tools[0].clone())
            .ebnf_inputs(false)
            .replace("\n", ""),
        r#"{"calendar_id": calendar_id, "text": text, "send_updates": send_updates, "toolkit": Google Calendar Toolkit, }calendar_id :== ([a-zA-Z0-9_]+)?text :== ([a-zA-Z0-9_]+)send_updates :== ("all" | "externalOnly" | "none")?"#
    );

    assert_eq!(toolkit.header_definitions.len(), 4);
    assert_eq!(toolkit.version, "0.0.1".to_string());
    assert_eq!(toolkit.author, "Shinkai Team".to_string());
}

#[tokio::test]
async fn test_js_toolkit_execution() {
    setup();
    // Load the toolkit
    let toolkit_js_code = load_test_js_toolkit_from_file().unwrap();

    // Create the executor
    let executor = JSToolkitExecutor::new_local().await.unwrap();

    // Test submit_toolkit_json_request
<<<<<<< HEAD
    let toolkit = executor.submit_toolkit_json_request(&toolkit_js_code).await.unwrap();
=======
    let toolkit = executor.submit_toolkit_json_request(&toolkit_js_code).unwrap();
>>>>>>> eabca028
    assert_eq!(&toolkit.name, "@shinkai_network/toolkit-example");
    assert_eq!(toolkit.tools.len(), 2);

    // Test submit_headers_validation_request
<<<<<<< HEAD
    let header_values = &default_toolkit_header_values().await.unwrap();
    let headers_validation_result = executor
=======
    let header_values = &default_toolkit_header_values();
    executor
>>>>>>> eabca028
        .submit_headers_validation_request(&toolkit_js_code, &header_values)
        .await
        .unwrap();
    // Test submit_tool_execution_request
    let tool = "isEven";
    let input_data = &serde_json::json!({"number": 56});
    let tool_execution_result = executor
        .submit_tool_execution_request(tool, input_data, &toolkit_js_code, &header_values)
        .await
        .unwrap();

    assert_eq!(tool_execution_result.result[0].output.as_bool().unwrap(), true);
    assert_eq!(tool_execution_result.tool, "isEven");
}

#[tokio::test]
async fn test_toolkit_installation_and_retrieval() {
    setup();
    // Load the toolkit
    let toolkit_js_code = load_test_js_toolkit_from_file().unwrap();

    // Create the executor
    let executor = JSToolkitExecutor::new_local().await.unwrap();

    // Test submit_toolkit_json_request
    let toolkit = executor.submit_toolkit_json_request(&toolkit_js_code).await.unwrap();

    // Install the toolkit
    let db_path = format!("db_tests/{}", "toolkit");
    let shinkai_db = ShinkaiDB::new(&db_path).unwrap();
    let profile = default_test_profile();
    shinkai_db.init_profile_tool_structs(&profile).unwrap();
    shinkai_db.install_toolkit(&toolkit, &profile).unwrap();
    assert!(shinkai_db.check_if_toolkit_installed(&toolkit, &profile).unwrap());

    // Assert that the retrieved toolkit is equivalent to the original one
    let retrieved_toolkit = shinkai_db.get_toolkit(&toolkit.name, &profile).unwrap();
    assert_eq!(toolkit, retrieved_toolkit);

    // Uninstall and check via the toolkit map and db key (TODO: later add deactivation checks too)
    shinkai_db.uninstall_toolkit(&toolkit.name, &profile).unwrap();
    assert!(shinkai_db.check_if_toolkit_installed(&toolkit, &profile).unwrap() == false);
    let fetched_toolkit = shinkai_db.get_toolkit(&toolkit.name, &profile);
    assert!(fetched_toolkit.is_err());
}

#[tokio::test]
async fn test_tool_router_and_toolkit_flow() {
    setup();

    let generator = RemoteEmbeddingGenerator::new_default();

    // Load the toolkit
    let toolkit_js_code = load_test_js_toolkit_from_file().unwrap();

    // Create the executor
    let executor = JSToolkitExecutor::new_local().await.unwrap();

    // Test submit_toolkit_json_request
    let toolkit = executor.submit_toolkit_json_request(&toolkit_js_code).await.unwrap();

    // Install the toolkit
    let db_path = format!("db_tests/{}", "toolkit");
    let shinkai_db = ShinkaiDB::new(&db_path).unwrap();
    let profile = default_test_profile();
    shinkai_db.init_profile_tool_structs(&profile).unwrap();
    shinkai_db.install_toolkit(&toolkit, &profile).unwrap();
    assert!(shinkai_db.check_if_toolkit_installed(&toolkit, &profile).unwrap());

    // Set headers and activate the toolkit to add it to the tool router
    shinkai_db
        .set_toolkit_header_values(
            &toolkit.name,
            &profile,
            &default_toolkit_header_values().await.unwrap(),
            &executor,
        )
        .await
        .unwrap();
    println!("passed setting");
    shinkai_db
        .activate_toolkit(&toolkit.name, &profile, &executor, Box::new(generator.clone()))
        .await
        .unwrap();
    println!("passed activating");

    // Retrieve the tool router
    let tool_router = shinkai_db.get_tool_router(&profile).unwrap();
    println!("passed tool router");

    // Vector Search
    let query = generator
        .generate_embedding_default("Is 25 an odd or even number?")
        .await
        .unwrap();
    let results1 = tool_router.vector_search(query, 10);
    assert_eq!(results1[0].name(), "isEven");

    let query = generator
        .generate_embedding_default("I want to multiply 500 x 1523 and see if it is greater than 50000")
        .await
        .unwrap();
    let results2 = tool_router.vector_search(query, 1);
    assert_eq!(results2[0].name(), "CompareNumbers");

    let query = generator
        .generate_embedding_default(
            "Send a message to @@alice.shinkai asking her what the status is on the project estimates.",
        )
        .await
        .unwrap();
    let results3 = tool_router.vector_search(query, 10);
    assert_eq!(results3[0].name(), "Send_Message");

    let query = generator
        .generate_embedding_default(
            "Search through my documents and find the pdf with the March company financial report.",
        )
        .await
        .unwrap();
    let results4 = tool_router.vector_search(query, 10);
    // assert_eq!(results4[0].name(), "User_Data_Vector_Search");

    // Deactivate toolkit and check to make sure tools are removed from Tool Router
    shinkai_db.deactivate_toolkit(&toolkit.name, &profile).unwrap();
    let tool_router = shinkai_db.get_tool_router(&profile).unwrap();
    assert!(tool_router
        .get_shinkai_tool(&results1[0].toolkit_type_name(), &results1[0].name())
        .is_err());
    assert!(tool_router
        .get_shinkai_tool(&results2[0].toolkit_type_name(), &results2[0].name())
        .is_err());

    // Check toolkit is still installed, then uninstall, and check again
    assert!(shinkai_db.check_if_toolkit_installed(&toolkit, &profile).unwrap());
    shinkai_db.uninstall_toolkit(&toolkit.name, &profile).unwrap();
    assert!(!shinkai_db.check_if_toolkit_installed(&toolkit, &profile).unwrap());
}

// A fake test which purposefully fails so that we can generate embeddings
// for all existing rust tools and print them into console (so we can copy-paste)
// and hard-code them in rust_tools.rs.
// Temporary solution
// #[test]
// fn generate_rust_tool_embeddings() {
//     setup();
//
//     let generator = RemoteEmbeddingGenerator::new_default();

//     for t in RUST_TOOLKIT.rust_tool_map.values() {
//         let tool = ShinkaiTool::Rust(t.clone());
//         let embedding = generator.generate_embedding_default(&tool.format_embedding_string()).await.unwrap();

//         println!("{}\n{:?}\n\n", tool.name(), embedding.vector)
//     }

//     assert_eq!(1, 2);
// }<|MERGE_RESOLUTION|>--- conflicted
+++ resolved
@@ -23,40 +23,12 @@
     parsed_json
 }
 
-<<<<<<< HEAD
 async fn default_toolkit_header_values() -> Result<JsonValue, Box<dyn std::error::Error>> {
     // Ok(JsonValue::Null)
     let path = "./files/example-toolkit-setup.json";
     let data = tokio::fs::read_to_string(path).await?;
     let header_values = serde_json::from_str(&data).unwrap_or(JsonValue::Null);
     Ok(header_values)
-=======
-fn default_toolkit_header_values() -> HashMap<String, String> {
-    let header_object: JsonValue = serde_json::from_str(r#"{
-        "example-string": "An example string",
-        "example-integer": 5,
-        "example-float": 0.2,
-        "example-bool": true,
-        "example-isodate": "2000-10-20T01:30:00.000Z",
-        "example-json": { "key": "value" },
-        "example-enum": "ONE",
-        "example-array-enum": ["A", "B"],
-        "example-array-iso-date": ["2000-10-20T01:30:00.000Z", "2001-12-20T01:30:00.000Z"]
-    }"#).unwrap();
-    let mut header_values = HashMap::new();
-    for (key, value) in header_object.as_object().unwrap().iter() {
-        let parsed_value: String;
-        if value.is_array() || value.is_object() {
-            parsed_value = serde_json::to_string(&value).unwrap();
-        } else if value.is_string() {
-            parsed_value = value.as_str().unwrap().to_string();
-        } else {
-            parsed_value = value.to_string();
-        }
-        header_values.insert(format!("x-shinkai-{}", key), parsed_value);
-    }
-    header_values
->>>>>>> eabca028
 }
 
 fn load_test_js_toolkit_from_file() -> Result<String, std::io::Error> {
@@ -92,22 +64,13 @@
     let executor = JSToolkitExecutor::new_local().await.unwrap();
 
     // Test submit_toolkit_json_request
-<<<<<<< HEAD
     let toolkit = executor.submit_toolkit_json_request(&toolkit_js_code).await.unwrap();
-=======
-    let toolkit = executor.submit_toolkit_json_request(&toolkit_js_code).unwrap();
->>>>>>> eabca028
     assert_eq!(&toolkit.name, "@shinkai_network/toolkit-example");
     assert_eq!(toolkit.tools.len(), 2);
 
     // Test submit_headers_validation_request
-<<<<<<< HEAD
     let header_values = &default_toolkit_header_values().await.unwrap();
     let headers_validation_result = executor
-=======
-    let header_values = &default_toolkit_header_values();
-    executor
->>>>>>> eabca028
         .submit_headers_validation_request(&toolkit_js_code, &header_values)
         .await
         .unwrap();
